import pytest
from unittest.mock import Mock, patch
from uuid import uuid4
import requests

<<<<<<< HEAD
from judgeval.common.tracer import (
    Tracer,
    wrap,
    current_span_var,
    current_trace_var,
    TraceClient,
)
=======
from judgeval.common.tracer import Tracer, wrap, current_span_var, current_trace_var, TraceClient
>>>>>>> 56869bfe
from judgeval.common.exceptions import JudgmentAPIError
from judgeval.data.trace import TraceSpan


@pytest.fixture
def tracer(mocker):
    """Provide a configured tracer instance"""

    # Create the mock response for trace saving (POST)
    mock_post_response = mocker.Mock(spec=requests.Response)
    mock_post_response.status_code = 200
    mock_post_response.json.return_value = {
        "message": "Trace saved successfully",
        "trace_id": "test-trace-id",
        "ui_results_url": "http://example.com/results",
    }

    # Create mocks for POST requests
    mock_post = mocker.patch("requests.post", autospec=True)
    mock_post.return_value = mock_post_response

    yield Tracer(api_key=str(uuid4()), organization_id="test_org")


@pytest.fixture
def trace_client(tracer):
    """Provide a trace client instance"""
    # Create a new trace client directly
    trace_id = str(uuid4())
    trace_client = TraceClient(
        tracer=tracer, trace_id=trace_id, name="test_trace", project_name="test_project"
    )

    # Set the trace context
    token = current_trace_var.set(trace_client)

    try:
        # Create a root span without recording any data
        with trace_client.span("root_span", span_type="test"):
            yield trace_client
    finally:
        # Clean up the trace context
        current_trace_var.reset(token)


def test_tracer_singleton(mocker):
    """Test that Tracer maintains singleton pattern"""
    Tracer._instance = None

    with patch(
        "judgeval.common.tracer.validate_api_key", return_value=(True, "Valid API key")
    ):
        tracer1 = Tracer(api_key=str(uuid4()), organization_id="test_org")
        tracer2 = Tracer(api_key=str(uuid4()), organization_id="test_org")
        assert tracer1 is tracer2
        assert tracer1.api_key == tracer2.api_key


def test_tracer_requires_api_key():
    """Test that Tracer requires an API key"""
    # Clear any existing singleton instance first
    Tracer._instance = None

    with pytest.raises(ValueError):
        tracer = Tracer(api_key=None)
        print(tracer.api_key)


def test_trace_span_to_dict():
    """Test TraceSpan serialization"""
    # Test basic serialization
    span = TraceSpan(
        span_id="test-span-1",
        trace_id="test-trace-id",
        depth=1,
        created_at=0,
        duration=0.5,
        inputs={"arg": 1},
        output="result",
        function="test_func",
        span_type="test-span",
        evaluation_runs=[],
        parent_span_id="test-parent-span-id",
    )
    data = span.model_dump()
    assert data["span_type"] == "test-span"
    assert data["trace_id"] == "test-trace-id"
    assert data["depth"] == 1
    assert data["created_at"] == "1970-01-01T00:00:00+00:00"
    assert data["duration"] == 0.5
    assert data["inputs"] == {"arg": 1}
    assert data["output"] == "result"
    assert data["function"] == "test_func"
    assert data["evaluation_runs"] == []
    assert data["span_id"] == "test-span-1"
    assert data["parent_span_id"] == "test-parent-span-id"
    assert not data["has_evaluation"]  # Verify default value

    # Test with has_evaluation set to True
    span.has_evaluation = True
    data = span.model_dump()
    assert data["has_evaluation"]  # Verify updated value


def test_trace_client_span(trace_client):
    """Test span context manager"""
    # The trace_client fixture starts with a trace "test_trace" and its 'enter' entry
    initial_spans_count = len(trace_client.trace_spans)
    assert initial_spans_count == 1  # Should only have the 'enter' for "test_trace"

    parent_before_span = current_span_var.get()  # Should be the span_id of test_trace

    with trace_client.span("test_span"):
        # Inside the span, the current span var should be updated to the new span_id
        current_span_id = current_span_var.get()
        assert current_span_id is not None
        # Check the 'enter' entry for the new span
        new_span = trace_client.trace_spans[-1]
        assert new_span.function == "test_span"
        assert new_span.span_id == current_span_id
        assert (
            new_span.parent_span_id == parent_before_span
        )  # Check parent relationship
        assert new_span.depth == 1  # Depth relative to parent

    # After the span, the context var should be reset
    assert current_span_var.get() == parent_before_span

    # Check total spans (1 parent span + 1 child span)
    assert len(trace_client.trace_spans) == initial_spans_count + 1


def test_trace_client_nested_spans(trace_client):
    """Test nested spans maintain proper depth recorded in trace_spans"""
    root_span_id = current_span_var.get()  # From the fixture

    with trace_client.span("outer") as outer_span:
        outer_span_id = current_span_var.get()
        # Check 'enter' entry for 'outer' span
        outer_span = trace_client.trace_spans[-1]
        assert outer_span.span_type == "span"
        assert outer_span.function == "outer"
        assert outer_span.span_id == outer_span_id
        assert outer_span.parent_span_id == root_span_id
        assert outer_span.depth == 1  # Depth is 0(root) + 1

        with trace_client.span("inner") as inner_span:
            inner_span_id = current_span_var.get()
            # Check 'enter' entry for 'inner' span
            inner_span = trace_client.trace_spans[-1]
            assert inner_span.span_type == "span"
            assert inner_span.function == "inner"
            assert inner_span.span_id == inner_span_id
            assert inner_span.parent_span_id == outer_span_id
            assert inner_span.depth == 2  # Depth is 1(outer) + 1


@patch("requests.post")
def test_save_trace(mock_post, trace_client):
    """Test saving trace data"""
    # Configure mock response properly
    mock_response = Mock()
    mock_response.status_code = 200
    mock_response.text = '{"message": "success"}'
    mock_response.json.return_value = {
        "ui_results_url": "http://example.com/results",
        "trace_id": trace_client.trace_id
    }
    mock_response.raise_for_status.return_value = None
    mock_post.return_value = mock_response

    with trace_client.span("test_span"):
        trace_client.record_input({"arg": 1})
        trace_client.record_output("result")

    trace_id, data = trace_client.save()
    assert mock_post.called
    assert data["trace_id"] == trace_client.trace_id


def test_wrap_unsupported_client(tracer):
    """Test wrapping unsupported client type"""

    class UnsupportedClient:
        pass

    with pytest.raises(ValueError):
        wrap(UnsupportedClient())


def test_tracer_invalid_api_key(mocker):
    """Test that Tracer handles invalid API keys"""
    # Clear the singleton instance first
    Tracer._instance = None

    # Now when Tracer tries to initialize JudgmentClient, it will receive our mocked result
    with patch(
        "judgeval.common.tracer.validate_api_key",
        return_value=(False, "Invalid API key"),
    ):
        with pytest.raises(
            JudgmentAPIError,
            match="Issue with passed in Judgment API key: Invalid API key",
        ):
            Tracer(api_key="invalid_key", organization_id="test_org")


def test_observe_decorator(tracer):
    """Test the @tracer.observe decorator"""

    @tracer.observe
    def test_function(x, y):
        return x + y

    result = test_function(1, 2)
    assert result == 3


def test_observe_decorator_with_error(tracer):
    """Test decorator error handling"""

    @tracer.observe
    def failing_function():
        raise ValueError("Test error")

    with tracer.trace("test_trace"):
        with pytest.raises(ValueError):
            failing_function()


def test_async_evaluate_sets_has_evaluation_flag(trace_client):
    """Test that async_evaluate sets has_evaluation flag on the span"""
    from judgeval.scorers import AnswerCorrectnessScorer
    from judgeval.data import Example

    # Create a span and get its span_id
    with trace_client.span("test_evaluation_span"):
        current_span_id = current_span_var.get()

        # Get the actual span object
        test_span = trace_client.span_id_to_span[current_span_id]

        # Verify has_evaluation is initially False
        assert not test_span.has_evaluation

        # Create a mock example and scorer
        example = Example(
            input="What is the capital of France?",
            actual_output="The capital of France is Paris.",
            expected_output="Paris",
        )
        scorers = [AnswerCorrectnessScorer(threshold=0.9)]

        # Call async_evaluate
        trace_client.async_evaluate(
            scorers=scorers,
            example=example,
            model="gpt-4o-mini",
            span_id=current_span_id,
        )

        # Verify has_evaluation is now True
        assert test_span.has_evaluation

        # Verify the span has evaluation runs
        assert len(test_span.evaluation_runs) > 0<|MERGE_RESOLUTION|>--- conflicted
+++ resolved
@@ -3,7 +3,6 @@
 from uuid import uuid4
 import requests
 
-<<<<<<< HEAD
 from judgeval.common.tracer import (
     Tracer,
     wrap,
@@ -11,9 +10,6 @@
     current_trace_var,
     TraceClient,
 )
-=======
-from judgeval.common.tracer import Tracer, wrap, current_span_var, current_trace_var, TraceClient
->>>>>>> 56869bfe
 from judgeval.common.exceptions import JudgmentAPIError
 from judgeval.data.trace import TraceSpan
 
@@ -180,7 +176,7 @@
     mock_response.text = '{"message": "success"}'
     mock_response.json.return_value = {
         "ui_results_url": "http://example.com/results",
-        "trace_id": trace_client.trace_id
+        "trace_id": trace_client.trace_id,
     }
     mock_response.raise_for_status.return_value = None
     mock_post.return_value = mock_response
