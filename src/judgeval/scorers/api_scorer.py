--- conflicted
+++ resolved
@@ -26,12 +26,8 @@
         ExampleParams
     ] = []  # List of the required parameters on examples for the scorer
 
-<<<<<<< HEAD
-    @field_validator('threshold')
+    @field_validator("threshold")
     @classmethod
-=======
-    @field_validator("threshold")
->>>>>>> af664ffa
     def validate_threshold(cls, v, info):
         """
         Validates that the threshold is between 0 and 1 inclusive.
@@ -51,12 +47,8 @@
                 )
         return v
 
-<<<<<<< HEAD
-    @field_validator('score_type')
+    @field_validator("score_type")
     @classmethod
-=======
-    @field_validator("score_type")
->>>>>>> af664ffa
     def convert_to_enum_value(cls, v):
         """
         Validates that the `score_type` is a valid `APIScorer` enum value.
