--- conflicted
+++ resolved
@@ -310,12 +310,7 @@
         self.start_time = time.time()
         self.span_type = None
         self._current_span: Optional[TraceEntry] = None
-<<<<<<< HEAD
-        self.trace_manager_client = TraceManagerClient(tracer.api_key)  # Manages DB operations for trace data
-=======
-        self.overwrite = overwrite
         self.trace_manager_client = TraceManagerClient(tracer.api_key, tracer.organization_id)  # Manages DB operations for trace data
->>>>>>> 7bcc1c6b
         
     @contextmanager
     def span(self, name: str, span_type: SpanType = "span"):
@@ -615,16 +610,12 @@
             cls._instance = super(Tracer, cls).__new__(cls)
         return cls._instance
 
-<<<<<<< HEAD
     def __init__(
         self, 
         api_key: str = os.getenv("JUDGMENT_API_KEY"), 
         project_name: str = "default_project",
         rules: Optional[List[Rule]] = None  # Added rules parameter
-    ):
-=======
-    def __init__(self, api_key: str = os.getenv("JUDGMENT_API_KEY"), project_name: str = "default_project", organization_id: str = os.getenv("ORGANIZATION_ID")):
->>>>>>> 7bcc1c6b
+    , organization_id: str = os.getenv("ORGANIZATION_ID")):
         if not hasattr(self, 'initialized'):
             if not api_key:
                 raise ValueError("Tracer must be configured with a Judgment API key")
