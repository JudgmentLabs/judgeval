"""
Sanity checks for judgment client functionality
"""

import os
from judgeval.judgment_client import JudgmentClient
from judgeval.data import Example
from judgeval.scorers import (
    FaithfulnessScorer,
    HallucinationScorer,
    AnswerRelevancyScorer
)
from judgeval.judges import TogetherJudge, judgevalJudge
from judgeval.playground import CustomFaithfulnessMetric
from judgeval.data.datasets.dataset import EvalDataset
from dotenv import load_dotenv
import random
import string

load_dotenv()

def get_client():
    return JudgmentClient(judgment_api_key=os.getenv("JUDGMENT_API_KEY"))

def get_ui_client():
    return JudgmentClient(judgment_api_key=os.getenv("UI_JUDGMENT_API_KEY"))

def test_dataset(client: JudgmentClient):
    dataset: EvalDataset = client.create_dataset()
    dataset.add_example(Example(input="input 1", actual_output="output 1"))

    client.push_dataset(alias="test_dataset_5", dataset=dataset, overwrite=False)
    
    # PULL
    dataset = client.pull_dataset(alias="test_dataset_5")
    print(dataset)

def test_run_eval(client: JudgmentClient):

    example1 = Example(
        input="What if these shoes don't fit?",
        actual_output="We offer a 30-day full refund at no extra cost.",
        retrieval_context=["All customers are eligible for a 30 day full refund at no extra cost."],
        trace_id="2231abe3-e7e0-4909-8ab7-b4ab60b645c6"
    )

    example2 = Example(
        input="How do I reset my password?",
        actual_output="You can reset your password by clicking on 'Forgot Password' at the login screen.",
        expected_output="You can reset your password by clicking on 'Forgot Password' at the login screen.",
        name="Password Reset",
        context=["User Account"],
        retrieval_context=["Password reset instructions"],
        tools_called=["authentication"],
        expected_tools=["authentication"],
        additional_metadata={"difficulty": "medium"}
    )

    scorer = FaithfulnessScorer(threshold=0.5)
    scorer2 = HallucinationScorer(threshold=0.5)
    c_scorer = CustomFaithfulnessMetric(threshold=0.6)

    scorer3 = AnswerRelevancyScorer(threshold=0.5)

    PROJECT_NAME = "test_project_JOSEPH"
    EVAL_RUN_NAME = "yomadude"
    
    _ = client.run_evaluation(
        examples=[example1, example2],
        scorers=[scorer3, c_scorer],
        model="QWEN",
        metadata={"batch": "test"},
        project_name=PROJECT_NAME,
        eval_run_name=EVAL_RUN_NAME,
        log_results=True,
        override=True,
        use_judgment=True,
    )

    results = client.pull_eval(project_name=PROJECT_NAME, eval_run_name=EVAL_RUN_NAME)
    print(f"Evaluation results for {EVAL_RUN_NAME} from database:", results)


def test_override_eval(client: JudgmentClient):
    example1 = Example(
        input="What if these shoes don't fit?",
        actual_output="We offer a 30-day full refund at no extra cost.",
        retrieval_context=["All customers are eligible for a 30 day full refund at no extra cost."],
        trace_id="2231abe3-e7e0-4909-8ab7-b4ab60b645c6"
    )
    
    scorer = FaithfulnessScorer(threshold=0.5)

    PROJECT_NAME = "test_eval_run_naming_collisions"
    EVAL_RUN_NAME = ''.join(random.choices(string.ascii_letters + string.digits, k=12))

    # First run should succeed
    client.run_evaluation(
        examples=[example1],
        scorers=[scorer],
        model="QWEN",
        metadata={"batch": "test"},
        project_name=PROJECT_NAME,
        eval_run_name=EVAL_RUN_NAME,
        log_results=True,
        override=False,
    )
    
    # Second run with log_results=False should succeed
    client.run_evaluation(
        examples=[example1],
        scorers=[scorer],
        model="QWEN",
        metadata={"batch": "test"},
        project_name=PROJECT_NAME,
        eval_run_name=EVAL_RUN_NAME,
        log_results=False,
        override=False,
    )
    
    # Third run with override=True should succeed
    try:
        client.run_evaluation(
            examples=[example1],
            scorers=[scorer],
            model="QWEN",
            metadata={"batch": "test"},
            project_name=PROJECT_NAME,
            eval_run_name=EVAL_RUN_NAME,
            log_results=True,
            override=True,
        )
    except ValueError as e:
        print(f"Unexpected error in override run: {e}")
        raise
    
    # Final non-override run should fail
    try:
        client.run_evaluation(
            examples=[example1],
            scorers=[scorer],
            model="QWEN",
            metadata={"batch": "test"},
            project_name=PROJECT_NAME,
            eval_run_name=EVAL_RUN_NAME,
            log_results=True,
            override=False,
        )
        raise AssertionError("Expected ValueError was not raised")
    except ValueError as e:
        if "already exists" not in str(e):
            raise
        print(f"Successfully caught expected error: {e}")
    

def test_evaluate_dataset(client: JudgmentClient):

    example1 = Example(
        input="What if these shoes don't fit?",
        actual_output="We offer a 30-day full refund at no extra cost.",
        retrieval_context=["All customers are eligible for a 30 day full refund at no extra cost."],
        trace_id="2231abe3-e7e0-4909-8ab7-b4ab60b645c6"
    )

    example2 = Example(
        input="How do I reset my password?",
        actual_output="You can reset your password by clicking on 'Forgot Password' at the login screen.",
        expected_output="You can reset your password by clicking on 'Forgot Password' at the login screen.",
        name="Password Reset",
        context=["User Account"],
        retrieval_context=["Password reset instructions"],
        tools_called=["authentication"],
        expected_tools=["authentication"],
        additional_metadata={"difficulty": "medium"}
    )

    dataset = EvalDataset(examples=[example1, example2])
    res = client.evaluate_dataset(
        dataset=dataset,
        scorers=[FaithfulnessScorer(threshold=0.5)],
        model="QWEN",
        metadata={"batch": "test"},
    )

    print(res)
    

def test_classifier_scorer(client: JudgmentClient):
    classifier_scorer = client.fetch_classifier_scorer("tonescorer-72gl")
    faithfulness_scorer = FaithfulnessScorer(threshold=0.5)
    
    example1 = Example(
        input="What if these shoes don't fit?",
        actual_output="We offer a 30-day full refund at no extra cost, you would have known that if you read the website stupid!",
        retrieval_context=["All customers are eligible for a 30 day full refund at no extra cost."],
    )
    
    res = client.run_evaluation(
        examples=[example1],
        scorers=[classifier_scorer, faithfulness_scorer],
        model="QWEN",
    )
    print(res)


def test_custom_judge_vertexai(client: JudgmentClient):
    
    import vertexai
    from vertexai.generative_models import GenerativeModel

    PROJECT_ID = "judgment-labs"
    vertexai.init(project=PROJECT_ID, location="us-west1")
    
    class VertexAIJudge(judgevalJudge):

        def __init__(self, model_name: str = "gemini-1.5-flash-002"):
            self.model_name = model_name
            self.model = GenerativeModel(self.model_name)

        def load_model(self):
            return self.model

        def generate(self, prompt) -> str:
            # prompt is a List[dict] (conversation history)
            # For models that don't support conversation history, we need to convert to string
            # If you're using a model that supports chat history, you can just pass the prompt directly
            response = self.model.generate_content(str(prompt))
            return response.text
        
        async def a_generate(self, prompt) -> str:
            # prompt is a List[dict] (conversation history)
            # For models that don't support conversation history, we need to convert to string
            # If you're using a model that supports chat history, you can just pass the prompt directly
            response = await self.model.generate_content_async(str(prompt))
            return response.text
        
        def get_model_name(self) -> str:
            return self.model_name
        
    example = Example(
        input="What is the largest animal in the world?",
        actual_output="The blue whale is the largest known animal.",
        retrieval_context=["The blue whale is the largest known animal."],
    )

    judge = VertexAIJudge()

    res = client.run_evaluation(
        examples=[example],
        scorers=[CustomFaithfulnessMetric()],
        model=judge,
    )
    print(res)


if __name__ == "__main__":
    # Test client functionality
    client = get_client()
    ui_client = get_ui_client()
    print("Client initialized successfully")
    print("*" * 40)

    # print("Testing dataset creation, pushing, and pulling")
    # test_dataset(ui_client)
    # print("Dataset creation, pushing, and pulling successful")
    # print("*" * 40)
    
    print("Testing evaluation run")
    test_run_eval(ui_client)
    print("Evaluation run successful")
    print("*" * 40)
    
    # print("Testing evaluation run override")
    # test_override_eval(client)
    # print("Evaluation run override successful")
    # print("*" * 40)
    
    # print("Testing dataset evaluation")
    # test_evaluate_dataset(ui_client)
    # print("Dataset evaluation successful")
    # print("*" * 40)
    
    # print("Testing classifier scorer")
    # test_classifier_scorer(ui_client)
    # print("Classifier scorer test successful")
    # print("*" * 40)

<<<<<<< HEAD
    # print("All tests passed successfully")
=======
    print("Testing custom judge")
    test_custom_judge_vertexai(ui_client)
    print("Custom judge test successful")
    print("*" * 40)

    print("All tests passed successfully")
>>>>>>> ffdf7eb9
<|MERGE_RESOLUTION|>--- conflicted
+++ resolved
@@ -285,13 +285,9 @@
     # print("Classifier scorer test successful")
     # print("*" * 40)
 
-<<<<<<< HEAD
-    # print("All tests passed successfully")
-=======
     print("Testing custom judge")
     test_custom_judge_vertexai(ui_client)
     print("Custom judge test successful")
     print("*" * 40)
 
-    print("All tests passed successfully")
->>>>>>> ffdf7eb9
+    print("All tests passed successfully")