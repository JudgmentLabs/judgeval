--- conflicted
+++ resolved
@@ -1,6 +1,6 @@
 from __future__ import annotations
 
-from typing import Any, Callable
+from typing import Any, Callable, Optional
 
 from judgeval.utils.serialize import safe_serialize
 from judgeval.v1.internal.api import JudgmentSyncClient
@@ -21,12 +21,8 @@
         self,
         project_name: str,
         enable_evaluation: bool = True,
-<<<<<<< HEAD
         serializer: Callable[[Any], str] = safe_serialize,
-=======
-        serializer: Optional[Callable[[Any], str]] = None,
         filter_tracer: Optional[FilterTracerCallback] = None,
->>>>>>> c6a76884
         initialize: bool = True,
     ) -> Tracer:
         return Tracer(
