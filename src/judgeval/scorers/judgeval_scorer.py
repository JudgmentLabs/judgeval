"""
Judgeval Scorer class

Enables client to create custom scorers that do not fall under any of the ready-made Judgment scorers.
To create a custom scorer, extend this class and implement the `score_example`, `a_score_example`, and `success_check` methods.
"""

from typing import Optional, Dict, Union, List
from abc import abstractmethod

from judgeval.common.logger import debug, info, warning, error
from judgeval.judges import JudgevalJudge
from judgeval.judges.utils import create_judge
from judgeval.constants import UNBOUNDED_SCORERS
from judgeval.data.example import ExampleParams


class JudgevalScorer:
    """
    Base class for scorers in `judgeval`.

    In practice, you should not implement this class unless you are creating a custom scorer.
    Judgeval offers 10+ default scorers that you can use out of the box.

    If you want to create a scorer that does not fall under any of the ready-made Judgment scorers,
    you can create a custom scorer by extending this class.
    """

    score_type: str  # name of your new scorer
    threshold: float  # The threshold to pass a test while using this scorer as a scorer
    score: Optional[float] = None  # The float score of the scorer run on the test case
    score_breakdown: Optional[Dict] = None
    reason: Optional[str] = (
        None  # The reason for the score when evaluating the test case
    )
    success: Optional[bool] = None  # Whether the test case passed or failed
    evaluation_model: Optional[str] = None  # The model used to evaluate the test case
    strict_mode: bool = False  # Whether to run the scorer in strict mode
    async_mode: bool = True  # Whether to run the scorer in async mode
    verbose_mode: bool = True  # Whether to run the scorer in verbose mode
    include_reason: bool = False  # Whether to include the reason in the output
    custom_example: bool = False  # Whether the scorer corresponds to CustomExamples
    error: Optional[str] = None  # The error message if the scorer failed
    evaluation_cost: Optional[float] = None  # The cost of running the scorer
    verbose_logs: Optional[str] = None  # The verbose logs of the scorer
    additional_metadata: Optional[Dict] = None  # Additional metadata for the scorer
    required_params: Optional[List[ExampleParams]] = (
        None  # The required parameters for the scorer
    )

    def __init__(
        self,
        score_type: str,
        threshold: float,
        score: Optional[float] = None,
        score_breakdown: Optional[Dict] = None,
        reason: Optional[str] = None,
        success: Optional[bool] = None,
        evaluation_model: Optional[str] = None,
        required_params: Optional[List[ExampleParams]] = None,
        strict_mode: bool = False,
        async_mode: bool = True,
        verbose_mode: bool = True,
        include_reason: bool = False,
        custom_example: bool = False,
        error: Optional[str] = None,
        evaluation_cost: Optional[float] = None,
        verbose_logs: Optional[str] = None,
        additional_metadata: Optional[Dict] = None,
    ):
        debug(
            f"Initializing JudgevalScorer with score_type={score_type}, threshold={threshold}"
        )
        if score_type in UNBOUNDED_SCORERS:
            if threshold < 0:
                raise ValueError(
                    f"Threshold for {score_type} must be greater than 0, got: {threshold}"
                )
        else:
            if not 0 <= threshold <= 1:
                raise ValueError(
                    f"Threshold for {score_type} must be between 0 and 1, got: {threshold}"
                )
        if strict_mode:
            warning("Strict mode enabled - scoring will be more rigorous")
        info(f"JudgevalScorer initialized with evaluation_model: {evaluation_model}")
        self.score_type = score_type
        self.threshold = threshold
        self.score = score
        self.score_breakdown = score_breakdown
        self.reason = reason
        self.success = success
        self.evaluation_model = evaluation_model
        self.strict_mode = strict_mode
        self.async_mode = async_mode
        self.verbose_mode = verbose_mode
        self.include_reason = include_reason
        self.custom_example = custom_example
        self.error = error
        self.evaluation_cost = evaluation_cost
        self.verbose_logs = verbose_logs
        self.additional_metadata = additional_metadata
        self.required_params = required_params

    def _add_model(self, model: Optional[Union[str, List[str], JudgevalJudge]] = None):
        """
        Adds the evaluation model to the JudgevalScorer instance

        This method is used at eval time
        """
        self.model, self.using_native_model = create_judge(model)
        self.evaluation_model = self.model.get_model_name()

    @abstractmethod
    def score_example(self, example, *args, **kwargs) -> float:
        """
        Measures the score on a single example
        """
        warning("Attempting to call unimplemented score_example method")
        error("score_example method not implemented")
        raise NotImplementedError(
            "You must implement the `score` method in your custom scorer"
        )

    @abstractmethod
    async def a_score_example(self, example, *args, **kwargs) -> float:
        """
        Asynchronously measures the score on a single example
        """
        warning("Attempting to call unimplemented a_score_example method")
        error("a_score_example method not implemented")
        raise NotImplementedError(
            "You must implement the `a_score` method in your custom scorer"
        )

    @abstractmethod
    def success_check(self) -> bool:
        """
        For unit testing, determines whether the test case passes or fails
        """
        warning("Attempting to call unimplemented success_check method")
<<<<<<< HEAD
        error("success_check method not implemented")
        raise NotImplementedError("You must implement the `success_check` method in your custom scorer")
=======
        error("_success_check method not implemented")
        raise NotImplementedError(
            "You must implement the `_success_check` method in your custom scorer"
        )
>>>>>>> af664ffa

    def __str__(self):
        debug("Converting JudgevalScorer instance to string representation")
        if self.error:
            warning(f"JudgevalScorer contains error: {self.error}")
        info(f"JudgevalScorer status - success: {self.success}, score: {self.score}")
        attributes = {
            "score_type": self.score_type,
            "threshold": self.threshold,
            "score": self.score,
            "score_breakdown": self.score_breakdown,
            "reason": self.reason,
            "success": self.success,
            "evaluation_model": self.evaluation_model,
            "strict_mode": self.strict_mode,
            "async_mode": self.async_mode,
            "verbose_mode": self.verbose_mode,
            "include_reason": self.include_reason,
            "error": self.error,
            "evaluation_cost": self.evaluation_cost,
            "verbose_logs": self.verbose_logs,
            "additional_metadata": self.additional_metadata,
        }
        return f"JudgevalScorer({attributes})"

    def to_dict(self):
        return {
            "score_type": str(
                self.score_type
            ),  # Convert enum to string for serialization
            "threshold": self.threshold,
        }<|MERGE_RESOLUTION|>--- conflicted
+++ resolved
@@ -139,15 +139,10 @@
         For unit testing, determines whether the test case passes or fails
         """
         warning("Attempting to call unimplemented success_check method")
-<<<<<<< HEAD
         error("success_check method not implemented")
-        raise NotImplementedError("You must implement the `success_check` method in your custom scorer")
-=======
-        error("_success_check method not implemented")
         raise NotImplementedError(
-            "You must implement the `_success_check` method in your custom scorer"
+            "You must implement the `success_check` method in your custom scorer"
         )
->>>>>>> af664ffa
 
     def __str__(self):
         debug("Converting JudgevalScorer instance to string representation")
