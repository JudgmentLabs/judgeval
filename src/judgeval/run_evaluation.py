import asyncio
import requests
import time
import sys
import itertools
import threading
from typing import List, Dict, Any, Union, Optional, Callable
from datetime import datetime
from rich import print as rprint

from judgeval.data import (
    ScorerData, 
    ScoringResult,
    Example,
    CustomExample,
    Trace
)
from judgeval.scorers import (
    JudgevalScorer, 
    APIJudgmentScorer,
    ClassifierScorer
)
from judgeval.scorers.score import a_execute_scoring
from judgeval.constants import (
    ROOT_API,
    JUDGMENT_EVAL_API_URL,
    JUDGMENT_TRACE_EVAL_API_URL,
    JUDGMENT_EVAL_LOG_API_URL,
    MAX_CONCURRENT_EVALUATIONS,
    JUDGMENT_ADD_TO_RUN_EVAL_QUEUE_API_URL,
<<<<<<< HEAD
    JUDGMENT_RETRIEVE_SEQUENCE_FROM_TRACE_API_URL,
    JUDGMENT_GET_EVAL_STATUS_API_URL,
    JUDGMENT_EVAL_FETCH_API_URL
=======
>>>>>>> 186a33bf
)
from judgeval.common.exceptions import JudgmentAPIError
from judgeval.common.logger import (
    debug, 
    info, 
    error,
    warning,
    example_logging_context
)
from judgeval.evaluation_run import EvaluationRun
from judgeval.data.trace_run import TraceRun
from judgeval.common.tracer import Tracer
from langchain_core.callbacks import BaseCallbackHandler

def send_to_rabbitmq(evaluation_run: EvaluationRun) -> None:
    """
    Sends an evaluation run to the RabbitMQ evaluation queue.
    """
    payload = evaluation_run.model_dump(warnings=False)
    response = requests.post(
        JUDGMENT_ADD_TO_RUN_EVAL_QUEUE_API_URL,
        headers={
            "Content-Type": "application/json",
            "Authorization": f"Bearer {evaluation_run.judgment_api_key}",
            "X-Organization-Id": evaluation_run.organization_id
        },   
        json=payload,
        verify=True
    )
    return response.json()

def execute_api_eval(evaluation_run: EvaluationRun) -> List[Dict]:
    """
    Executes an evaluation of a list of `Example`s using one or more `JudgmentScorer`s via the Judgment API.

    Args:
        evaluation_run (EvaluationRun): The evaluation run object containing the examples, scorers, and metadata

    Returns:
        List[Dict]: The results of the evaluation. Each result is a dictionary containing the fields of a `ScoringResult`
                    object. 
    """
    
    try:
        # submit API request to execute evals
        payload = evaluation_run.model_dump(warnings=False)
        response = requests.post(
            JUDGMENT_EVAL_API_URL, 
            headers={
                "Content-Type": "application/json",
                "Authorization": f"Bearer {evaluation_run.judgment_api_key}",
                "X-Organization-Id": evaluation_run.organization_id
            }, 
            json=payload,
            verify=True
        )
        response_data = response.json()
    except Exception as e:
        error(f"Error: {e}")
        details = response.json().get("detail", "No details provided")
        raise JudgmentAPIError("An error occurred while executing the Judgment API request: " + details)
    # Check if the response status code is not 2XX
    # Add check for the duplicate eval run name
    if not response.ok:
        error_message = response_data.get('detail', 'An unknown error occurred.')
        error(f"Error: {error_message=}")
        raise JudgmentAPIError(error_message)
    return response_data

def execute_api_trace_eval(trace_run: TraceRun) -> List[Dict]:
    """
    Executes an evaluation of a list of `Example`s using one or more `JudgmentScorer`s via the Judgment API.
    """
        
    try:
        # submit API request to execute evals
        payload = trace_run.model_dump(warnings=False)
        response = requests.post(
            JUDGMENT_TRACE_EVAL_API_URL, 
            headers={
                "Content-Type": "application/json",
                "Authorization": f"Bearer {trace_run.judgment_api_key}",
                "X-Organization-Id": trace_run.organization_id
            }, 
            json=payload,
            verify=True
        )
        response_data = response.json()
    except Exception as e:
        error(f"Error: {e}")
        details = response.json().get("detail", "No details provided")
        raise JudgmentAPIError("An error occurred while executing the Judgment API request: " + details)
    # Check if the response status code is not 2XX
    # Add check for the duplicate eval run name
    if not response.ok:
        error_message = response_data.get('detail', 'An unknown error occurred.')
        error(f"Error: {error_message=}")
        raise JudgmentAPIError(error_message)
    return response_data

def merge_results(api_results: List[ScoringResult], local_results: List[ScoringResult]) -> List[ScoringResult]:
    """
    When executing scorers that come from both the Judgment API and local scorers, we're left with
    results for each type of scorer. This function merges the results from the API and local evaluations,
    grouped by example. In particular, we merge the `scorers_data` field of each `ScoringResult` object.

    Args:
        api_results (List[ScoringResult]): The `ScoringResult`s from the API evaluation
        local_results (List[ScoringResult]): The `ScoringResult`s from the local evaluation

    Returns:
        List[ScoringResult]: The merged `ScoringResult`s (updated `scorers_data` field)
    """
    # No merge required
    if not local_results and api_results:
        return api_results
    if not api_results and local_results:
        return local_results

    if len(api_results) != len(local_results):
        # Results should be of same length because each ScoringResult is a 1-1 mapping to an Example
        raise ValueError(f"The number of API and local results do not match: {len(api_results)} vs {len(local_results)}")
    
    # Each ScoringResult in api and local have all the same fields besides `scorers_data`
    for api_result, local_result in zip(api_results, local_results):
        if not (api_result.data_object and local_result.data_object):
            raise ValueError("Data object is None in one of the results.")
        if api_result.data_object.input != local_result.data_object.input:
            raise ValueError("The API and local results are not aligned.")
        if api_result.data_object.actual_output != local_result.data_object.actual_output:
            raise ValueError("The API and local results are not aligned.")
        if api_result.data_object.expected_output != local_result.data_object.expected_output:
            raise ValueError("The API and local results are not aligned.")
        if api_result.data_object.context != local_result.data_object.context:
            raise ValueError("The API and local results are not aligned.")
        if api_result.data_object.retrieval_context != local_result.data_object.retrieval_context:
            raise ValueError("The API and local results are not aligned.")
        if api_result.data_object.additional_metadata != local_result.data_object.additional_metadata:
            raise ValueError("The API and local results are not aligned.")
        if api_result.data_object.tools_called != local_result.data_object.tools_called:
            raise ValueError("The API and local results are not aligned.")
        if api_result.data_object.expected_tools != local_result.data_object.expected_tools:
            raise ValueError("The API and local results are not aligned.")
        
        
        # Merge ScorerData from the API and local scorers together
        api_scorer_data = api_result.scorers_data
        local_scorer_data = local_result.scorers_data
        if api_scorer_data is None and local_scorer_data is not None:
            api_result.scorers_data = local_scorer_data

        if api_scorer_data is not None and local_scorer_data is not None:
            api_result.scorers_data = api_scorer_data + local_scorer_data
    
    return api_results


def check_missing_scorer_data(results: List[ScoringResult]) -> List[ScoringResult]:
    """
    Checks if any `ScoringResult` objects are missing `scorers_data`.

    If any are missing, logs an error and returns the results.
    """
    for i, result in enumerate(results):
        if not result.scorers_data:
            error(
                f"Scorer data is missing for example {i}. "
                "This is usually caused when the example does not contain "
                "the fields required by the scorer. "
                "Check that your example contains the fields required by the scorers. "
                "TODO add docs link here for reference."
            )
    return results

def check_experiment_type(eval_name: str, project_name: str, judgment_api_key: str, organization_id: str, is_sequence: bool) -> None:
    """
    Checks if the current experiment, if one exists, has the same type (examples of sequences)
    """
    try:
        response = requests.post(
            f"{ROOT_API}/check_experiment_type/",
            headers={
                "Content-Type": "application/json",
                "Authorization": f"Bearer {judgment_api_key}",
                "X-Organization-Id": organization_id
            },
            json={
                "eval_name": eval_name,
                "project_name": project_name,
                "judgment_api_key": judgment_api_key,
                "is_sequence": is_sequence
            },
            verify=True
        )
        
        if response.status_code == 422:
            error(f"{response.json()}")
            raise ValueError(f"{response.json()}")
        
        if not response.ok:
            response_data = response.json()
            error_message = response_data.get('detail', 'An unknown error occurred.')
            error(f"Error checking eval run name: {error_message}")
            raise JudgmentAPIError(error_message)
            
    except requests.exceptions.RequestException as e:
        error(f"Failed to check if experiment type exists: {str(e)}")
        raise JudgmentAPIError(f"Failed to check if experiment type exists: {str(e)}")

def check_eval_run_name_exists(eval_name: str, project_name: str, judgment_api_key: str, organization_id: str) -> None:
    """
    Checks if an evaluation run name already exists for a given project.

    Args:
        eval_name (str): Name of the evaluation run
        project_name (str): Name of the project
        judgment_api_key (str): API key for authentication

    Raises:
        ValueError: If the evaluation run name already exists
        JudgmentAPIError: If there's an API error during the check
    """
    try:
        response = requests.post(
            f"{ROOT_API}/eval-run-name-exists/",
            headers={
                "Content-Type": "application/json",
                "Authorization": f"Bearer {judgment_api_key}",
                "X-Organization-Id": organization_id
            },
            json={
                "eval_name": eval_name,
                "project_name": project_name,
                "judgment_api_key": judgment_api_key,
            },
            verify=True
        )
        
        if response.status_code == 409:
            error(f"Eval run name '{eval_name}' already exists for this project. Please choose a different name, set the `override` flag to true, or set the `append` flag to true.")
            raise ValueError(f"Eval run name '{eval_name}' already exists for this project. Please choose a different name, set the `override` flag to true, or set the `append` flag to true.")
        
        if not response.ok:
            response_data = response.json()
            error_message = response_data.get('detail', 'An unknown error occurred.')
            error(f"Error checking eval run name: {error_message}")
            raise JudgmentAPIError(error_message)
            
    except requests.exceptions.RequestException as e:
        error(f"Failed to check if eval run name exists: {str(e)}")
        raise JudgmentAPIError(f"Failed to check if eval run name exists: {str(e)}")


def log_evaluation_results(scoring_results: List[ScoringResult], run: Union[EvaluationRun, TraceRun]) -> str:
    """
    Logs evaluation results to the Judgment API database.

    Args:
        merged_results (List[ScoringResult]): The results to log
        evaluation_run (EvaluationRun): The evaluation run containing project info and API key

    Raises:
        JudgmentAPIError: If there's an API error during logging
        ValueError: If there's a validation error with the results
    """
    try:
        res = requests.post(
            JUDGMENT_EVAL_LOG_API_URL,
            headers={
                "Content-Type": "application/json",
                "Authorization": f"Bearer {run.judgment_api_key}",
                "X-Organization-Id": run.organization_id
            },
            json={
                "results": scoring_results,
                "run": run.model_dump(warnings=False)
            },
            verify=True
        )
        
        if not res.ok:
            response_data = res.json()
            error_message = response_data.get('detail', 'An unknown error occurred.')
            error(f"Error {res.status_code}: {error_message}")
            raise JudgmentAPIError(error_message)
        
        if "ui_results_url" in res.json():
            url = res.json()['ui_results_url']
            pretty_str = f"\n🔍 You can view your evaluation results here: [rgb(106,0,255)][link={url}]View Results[/link]\n"
            return pretty_str
            
    except requests.exceptions.RequestException as e:
        error(f"Request failed while saving evaluation results to DB: {str(e)}")
        raise JudgmentAPIError(f"Request failed while saving evaluation results to DB: {str(e)}")
    except Exception as e:
        error(f"Failed to save evaluation results to DB: {str(e)}")
        raise ValueError(f"Failed to save evaluation results to DB: {str(e)}")

def run_with_spinner(message: str, func, *args, **kwargs) -> Any:
        """Run a function with a spinner in the terminal."""
        spinner = itertools.cycle(['|', '/', '-', '\\'])

        def display_spinner():
            while not stop_spinner_event.is_set():
                sys.stdout.write(f'\r{message}{next(spinner)}')
                sys.stdout.flush() 
                time.sleep(0.1)

        stop_spinner_event = threading.Event()
        spinner_thread = threading.Thread(target=display_spinner)
        spinner_thread.start()

        try:
            result = func(*args, **kwargs)
        except Exception as e:
            error(f"An error occurred: {str(e)}")
            stop_spinner_event.set()
            spinner_thread.join()
            raise e
        finally:
            stop_spinner_event.set()
            spinner_thread.join()

            sys.stdout.write('\r' + ' ' * (len(message) + 1) + '\r')
            sys.stdout.flush()

        return result

def check_examples(examples: List[Example], scorers: List[Union[APIJudgmentScorer, JudgevalScorer]]) -> None:
    """
    Checks if the example contains the necessary parameters for the scorer.
    """
    for scorer in scorers:
        for example in examples:
            missing_params = []
            for param in scorer.required_params:
                if getattr(example, param.value) is None:
                    missing_params.append(f"'{param.value}'")
            if missing_params:
                print(f"WARNING: Example {example.example_id} is missing the following parameters: {missing_params} for scorer {scorer.score_type.value}")

def run_trace_eval(trace_run: TraceRun, override: bool = False, ignore_errors: bool = True, function: Optional[Callable] = None, tracer: Optional[Union[Tracer, BaseCallbackHandler]] = None, examples: Optional[List[Example]] = None) -> List[ScoringResult]:
    # Call endpoint to check to see if eval run name exists (if we DON'T want to override and DO want to log results)
    if not override and trace_run.log_results and not trace_run.append:
        check_eval_run_name_exists(
            trace_run.eval_name,
            trace_run.project_name,
            trace_run.judgment_api_key,
            trace_run.organization_id
        )

    if trace_run.append:
        # Check that the current experiment, if one exists, has the same type (examples of sequences)
        check_experiment_type(
            trace_run.eval_name,
            trace_run.project_name,
            trace_run.judgment_api_key,
            trace_run.organization_id,
            True
        )

    if function and tracer:
        new_traces: List[Trace] = []
        tracer.offline_mode = True
        for example in examples:
            if example.input:
                result = run_with_spinner("Running agent function: ", function, **example.input)
            else:
                result = run_with_spinner("Running agent function: ", function)
        for i, trace in enumerate(tracer.traces):
            # We set the root-level trace span with the expected tools of the Trace
            trace = Trace(**trace)
            trace.entries[0].expected_tools = examples[i].expected_tools
            new_traces.append(trace)
        trace_run.traces = new_traces
        
    # Execute evaluation using Judgment API
    info("Starting API evaluation")
    try:  # execute an EvaluationRun with just JudgmentScorers
        debug("Sending request to Judgment API")    
        response_data: List[Dict] = run_with_spinner("Running Trace Evaluation: ", execute_api_trace_eval, trace_run)
        scoring_results = [ScoringResult(**result) for result in response_data["results"]]
        info(f"Received {len(scoring_results)} results from API")
    except JudgmentAPIError as e:
        error(f"An error occurred while executing the Judgment API request: {str(e)}")
        raise JudgmentAPIError(f"An error occurred while executing the Judgment API request: {str(e)}")
    except ValueError as e:
        raise ValueError(f"Please check your TraceRun object, one or more fields are invalid: {str(e)}")
    
    # Convert the response data to `ScoringResult` objects
    debug("Processing API results")
    # TODO: allow for custom scorer on traces
    if trace_run.log_results:
        pretty_str = run_with_spinner("Logging Results: ", log_evaluation_results, response_data["results"], trace_run)
        rprint(pretty_str)

    return scoring_results
    
    

async def get_evaluation_status(eval_name: str, project_name: str, judgment_api_key: str, organization_id: str) -> Dict:
    """
    Gets the status of an async evaluation run.
    
    Args:
        eval_name (str): Name of the evaluation run
        project_name (str): Name of the project
        judgment_api_key (str): API key for authentication
        organization_id (str): Organization ID for the evaluation

    Returns:
        Dict: Status information including:
            - status: 'pending', 'running', 'completed', or 'failed'
            - results: List of ScoringResult objects if completed
            - error: Error message if failed
    """
    try:
        response = requests.get(
            JUDGMENT_GET_EVAL_STATUS_API_URL,
            headers={
                "Content-Type": "application/json",
                "Authorization": f"Bearer {judgment_api_key}",
                "X-Organization-Id": organization_id
            },
            params={
                "eval_name": eval_name,
                "project_name": project_name,
            },
            verify=True
        )
        
        if not response.ok:
            error_message = response.json().get('detail', 'An unknown error occurred.')
            error(f"Error checking evaluation status: {error_message}")
            raise JudgmentAPIError(error_message)
            
        return response.json()
    except requests.exceptions.RequestException as e:
        error(f"Failed to check evaluation status: {str(e)}")
        raise JudgmentAPIError(f"Failed to check evaluation status: {str(e)}")

async def wait_for_evaluation(eval_name: str, project_name: str, judgment_api_key: str, organization_id: str, timeout_seconds: int = 3600, poll_interval_seconds: int = 5) -> List[ScoringResult]:
    """
    Wait for an asynchronous evaluation to complete by polling the status endpoint.
    
    Args:
        eval_name (str): Name of the evaluation run
        project_name (str): Name of the project
        judgment_api_key (str): API key for authentication
        organization_id (str): Organization ID for the evaluation
        timeout_seconds (int, optional): Maximum time to wait in seconds. Defaults to 3600 (1 hour).
        poll_interval_seconds (int, optional): Time between status checks in seconds. Defaults to 5.
        
    Returns:
        List[ScoringResult]: The evaluation results when complete
        
    Raises:
        TimeoutError: If the evaluation doesn't complete within the timeout period
        JudgmentAPIError: If there's an API error or the evaluation fails
    """
    start_time = time.time()
    
    while time.time() - start_time < timeout_seconds:
        status_response = await get_evaluation_status(
            eval_name=eval_name,
            project_name=project_name,
            judgment_api_key=judgment_api_key,
            organization_id=organization_id
        )
        
        status = status_response.get("status")
        
        if status == "completed":
            # Evaluation is complete, extract and convert results
            results_data = status_response.get("results", {})
            examples_data = results_data.get("examples", [])
            
            # Create ScoringResult objects from the raw data
            scoring_results = []
            for example_data in examples_data:
                scorer_data_list = []
                for raw_scorer_data in example_data.get("scorer_data", []):
                    scorer_data_list.append(ScorerData(**raw_scorer_data))
                
                # Create Example from example data (excluding scorer_data)
                example_dict = {k: v for k, v in example_data.items() if k != "scorer_data"}
                example = Example(**example_dict)
                
                # Create ScoringResult
                scoring_result = ScoringResult(
                    success=True,  # Assume success if we have results
                    scorers_data=scorer_data_list,
                    data_object=example
                )
                scoring_results.append(scoring_result)
            
            return scoring_results
            
        elif status == "failed":
            # Evaluation failed
            error_message = status_response.get("error", "Unknown error")
            error(f"Evaluation failed: {error_message}")
            raise JudgmentAPIError(f"Evaluation failed: {error_message}")
            
        # Status is either "pending" or "running", continue polling
        info(f"Evaluation status: {status}. Waiting for completion...")
        await asyncio.sleep(poll_interval_seconds)
    
    # If we get here, we've timed out
    error(f"Evaluation timed out after {timeout_seconds} seconds")
    raise TimeoutError(f"Evaluation timed out after {timeout_seconds} seconds")

async def _poll_evaluation_until_complete(eval_name: str, project_name: str, judgment_api_key: str, organization_id: str, poll_interval_seconds: int = 5, original_examples: Optional[List[Example]] = None) -> List[ScoringResult]:
    """
    Polls until the evaluation is complete and returns the results.
    
    Args:
        eval_name (str): Name of the evaluation run
        project_name (str): Name of the project
        judgment_api_key (str): API key for authentication
        organization_id (str): Organization ID for the evaluation
        poll_interval_seconds (int, optional): Time between status checks in seconds. Defaults to 5.
        original_examples (List[Example], optional): The original examples sent for evaluation. 
                                                    If provided, will match results with original examples.
    
    Returns:
        List[ScoringResult]: The evaluation results
    """
    poll_count = 0
    # Create example_id to Example mapping if original examples are provided
    original_example_map = {}
    if original_examples:
        for example in original_examples:
            original_example_map[example.example_id] = example
            
    while True:
        poll_count += 1
        try:
            # Log polling attempt
            if poll_count % 4 == 0:  # Log every 4th poll to avoid excess logging
                info(f"Polling for evaluation '{eval_name}' in project '{project_name}' (attempt {poll_count})")
            
            # Check status
            response = requests.get(
                JUDGMENT_GET_EVAL_STATUS_API_URL,
                headers={
                    "Content-Type": "application/json",
                    "Authorization": f"Bearer {judgment_api_key}",
                    "X-Organization-Id": organization_id
                },
                params={
                    "eval_name": eval_name,
                    "project_name": project_name
                },
                verify=True
            )
            
            if not response.ok:
                error_message = response.json().get('detail', 'An unknown error occurred.')
                error(f"Error checking evaluation status: {error_message}")
                # Don't raise exception immediately, just log and continue polling
                await asyncio.sleep(poll_interval_seconds)
                continue
            
            status_data = response.json()
            status = status_data.get("status")
            
            # If complete, get results and return
            if status == "completed" or status == "complete":
                info(f"Evaluation '{eval_name}' completed, fetching results...")
                results_response = requests.post(
                    JUDGMENT_EVAL_FETCH_API_URL,
                    headers={
                        "Content-Type": "application/json",
                        "Authorization": f"Bearer {judgment_api_key}",
                        "X-Organization-Id": organization_id
                    },
                    json={
                        "project_name": project_name,
                        "eval_name": eval_name
                    },
                    verify=True
                )
                
                if not results_response.ok:
                    error_message = results_response.json().get('detail', 'An unknown error occurred.')
                    error(f"Error fetching evaluation results: {error_message}")
                    raise JudgmentAPIError(error_message)
                
                result_data = results_response.json()
                
                if "examples" in result_data:
                    examples_data = result_data.get("examples", [])
                    
                    info(f"Successfully fetched {len(examples_data)} results for evaluation '{eval_name}'")
                    
                    # Check for result validity if original examples are provided
                    if original_example_map:
                        # Verify all returned examples have matching original examples
                        has_invalid_results = False
                        for example_data in examples_data:
                            example_id = example_data.get("example_id")
                            if example_id not in original_example_map:
                                warning(f"Server returned example with ID {example_id} not found in original examples. " +
                                        f"This indicates stale or incorrect data. Continuing to poll...")
                                has_invalid_results = True
                                break
                        
                        # If any invalid examples found, continue polling
                        if has_invalid_results:
                            info("Detected stale data. Waiting before polling again...")
                            await asyncio.sleep(poll_interval_seconds)
                            continue
                        
                        # Check if we received the expected number of results
                        if len(original_examples) != len(examples_data):
                            warning(f"Expected {len(original_examples)} results but got {len(examples_data)} results. " +
                                    f"This indicates incomplete data. Continuing to poll...")
                            await asyncio.sleep(poll_interval_seconds)
                            continue
                    
                    # Create ScoringResult objects from the raw data
                    scoring_results = []
                    
                    for example_data in examples_data:
                        # Extract example_id from the server response
                        example_id = example_data.get("example_id")
                        
                        # Create ScorerData objects
                        scorer_data_list = []
                        for raw_scorer_data in example_data.get("scorer_data", []):
                            scorer_data_list.append(ScorerData(**raw_scorer_data))
                        
                        # Use the original Example object if we have it and the ID matches
                        if original_example_map:
                            example = original_example_map[example_id]
                            debug(f"Matched result with original example {example_id}")
                        else:
                            # Create Example from example data (excluding scorer_data) if no original examples provided
                            example_dict = {k: v for k, v in example_data.items() if k != "scorer_data"}
                            example = Example(**example_dict)
                        
                        # Calculate success based on whether all scorer_data entries were successful
                        success = all(scorer_data.success for scorer_data in scorer_data_list) if scorer_data_list else False
                        
                        # Create ScoringResult
                        scoring_result = ScoringResult(
                            success=success,  # Set based on all scorer data success values
                            scorers_data=scorer_data_list,
                            data_object=example
                        )
                        scoring_results.append(scoring_result)
                    
                    return scoring_results
                else:
                    # No examples found
                    info(f"No example results found for completed evaluation '{eval_name}'")
                    return []
            
            elif status == "failed":
                # Evaluation failed
                error_message = status_data.get("error", "Unknown error")
                error(f"Evaluation '{eval_name}' failed: {error_message}")
                raise JudgmentAPIError(f"Evaluation failed: {error_message}")
            
            elif status == "pending" or status == "running":
                # Only log occasionally for pending/running to avoid flooding logs
                if poll_count % 4 == 0:
                    info(f"Evaluation '{eval_name}' status: {status}")
            
            # Wait before checking again
            await asyncio.sleep(poll_interval_seconds)
            
        except Exception as e:
            if isinstance(e, JudgmentAPIError):
                raise
                
            # For other exceptions, log and continue polling
            error(f"Error checking evaluation status: {str(e)}")
            if poll_count > 20:  # Only raise exception after many failed attempts
                raise JudgmentAPIError(f"Error checking evaluation status after {poll_count} attempts: {str(e)}")
                
            # Continue polling after a delay
            await asyncio.sleep(poll_interval_seconds)

def run_eval(evaluation_run: EvaluationRun, override: bool = False, ignore_errors: bool = True, async_execution: bool = False) -> Union[List[ScoringResult], asyncio.Task]:
    """
    Executes an evaluation of `Example`s using one or more `Scorer`s

    Args:
        evaluation_run (EvaluationRun): Stores example and evaluation together for running
        override (bool, optional): Whether to override existing evaluation run with same name. Defaults to False.
        ignore_errors (bool, optional): Whether to ignore scorer errors during evaluation. Defaults to True.
        async_execution (bool, optional): Whether to execute the evaluation asynchronously. Defaults to False.
    
    Returns:
        Union[List[ScoringResult], asyncio.Task]: 
            - If async_execution is False, returns a list of ScoringResult objects
            - If async_execution is True, returns a Task that will resolve to a list of ScoringResult objects when awaited
    """

    # Call endpoint to check to see if eval run name exists (if we DON'T want to override and DO want to log results)
    if not override and evaluation_run.log_results and not evaluation_run.append:
        check_eval_run_name_exists(
            evaluation_run.eval_name,
            evaluation_run.project_name,
            evaluation_run.judgment_api_key,
            evaluation_run.organization_id
        )
    
    if evaluation_run.append:
        # Check that the current experiment, if one exists, has the same type (examples of sequences)
        check_experiment_type(
            evaluation_run.eval_name,
            evaluation_run.project_name,
            evaluation_run.judgment_api_key,
            evaluation_run.organization_id,
            False
        )
    
    # Set example IDs if not already set
    debug("Initializing examples with IDs and timestamps")
    for idx, example in enumerate(evaluation_run.examples):
        example.example_index = idx  # Set numeric index
        example.timestamp = datetime.now().strftime("%Y%m%d_%H%M%S")
        with example_logging_context(example.timestamp, example.example_id):
            debug(f"Initialized example {example.example_id} (index: {example.example_index})")
            debug(f"Input: {example.input}")
            debug(f"Actual output: {example.actual_output}")
            if example.expected_output:
                debug(f"Expected output: {example.expected_output}")
            if example.context:
                debug(f"Context: {example.context}")
            if example.retrieval_context:
                debug(f"Retrieval context: {example.retrieval_context}")
            if example.additional_metadata:
                debug(f"Additional metadata: {example.additional_metadata}")
            if example.tools_called:
                debug(f"Tools called: {example.tools_called}")
            if example.expected_tools:
                debug(f"Expected tools: {example.expected_tools}")
    
    debug(f"Starting evaluation run with {len(evaluation_run.examples)} examples")
    
    # Group APIJudgmentScorers and JudgevalScorers, then evaluate them in parallel
    debug("Grouping scorers by type")
    judgment_scorers: List[APIJudgmentScorer] = []
    local_scorers: List[JudgevalScorer] = []
    for scorer in evaluation_run.scorers:
        if isinstance(scorer, (APIJudgmentScorer, ClassifierScorer)):
            judgment_scorers.append(scorer)
            debug(f"Added judgment scorer: {type(scorer).__name__}")
        else:
            local_scorers.append(scorer)
            debug(f"Added local scorer: {type(scorer).__name__}")
    
    custom_example_check = [scorer.custom_example for scorer in local_scorers]
    if any(custom_example_check) and not all(custom_example_check):
        error("All scorers must be custom scorers if using custom examples")
        raise ValueError("All scorers must be custom scorers if using custom examples")
    
    debug(f"Found {len(judgment_scorers)} judgment scorers and {len(local_scorers)} local scorers")
    
    api_results: List[ScoringResult] = []
    local_results: List[ScoringResult] = []

    if async_execution:
        if len(local_scorers) > 0:
            error("Local scorers are not supported in async execution")
            raise ValueError("Local scorers are not supported in async execution")
            
        check_examples(evaluation_run.examples, evaluation_run.scorers)
        info("Starting async evaluation")
        
        async def _async_evaluation_workflow():
            # Create a payload
            payload = evaluation_run.model_dump(warnings=False)
            
            # Send the evaluation to the queue
            response = requests.post(
                JUDGMENT_ADD_TO_RUN_EVAL_QUEUE_API_URL,
                headers={
                    "Content-Type": "application/json",
                    "Authorization": f"Bearer {evaluation_run.judgment_api_key}",
                    "X-Organization-Id": evaluation_run.organization_id
                },
                json=payload,
                verify=True
            )
            
            if not response.ok:
                error_message = response.json().get('detail', 'An unknown error occurred.')
                error(f"Error adding evaluation to queue: {error_message}")
                raise JudgmentAPIError(error_message)
                
            info(f"Successfully added evaluation '{evaluation_run.eval_name}' to queue")
            
            # Poll until the evaluation is complete
            return await _poll_evaluation_until_complete(
                eval_name=evaluation_run.eval_name,
                project_name=evaluation_run.project_name,
                judgment_api_key=evaluation_run.judgment_api_key,
                organization_id=evaluation_run.organization_id,
                original_examples=evaluation_run.examples  # Pass the original examples
            )
        
        # Create and return a task that can be awaited
        return asyncio.create_task(_async_evaluation_workflow())
    else:
        if judgment_scorers:
            # Execute evaluation using Judgment API
            info("Starting API evaluation")
            debug(f"Creating API evaluation run with {len(judgment_scorers)} scorers")
            try:  # execute an EvaluationRun with just JudgmentScorers
                api_evaluation_run: EvaluationRun = EvaluationRun(
                    eval_name=evaluation_run.eval_name,
                    project_name=evaluation_run.project_name,
                    examples=evaluation_run.examples,
                    scorers=judgment_scorers,
                    model=evaluation_run.model,
                    aggregator=evaluation_run.aggregator,
                    metadata=evaluation_run.metadata,
                    judgment_api_key=evaluation_run.judgment_api_key,
                    organization_id=evaluation_run.organization_id,
                    log_results=evaluation_run.log_results,
                    rules=evaluation_run.rules
                )
                debug("Sending request to Judgment API")    
                response_data: List[Dict] = run_with_spinner("Running Evaluation: ", execute_api_eval, api_evaluation_run)
                info(f"Received {len(response_data['results'])} results from API")
            except JudgmentAPIError as e:
                error(f"An error occurred while executing the Judgment API request: {str(e)}")
                raise JudgmentAPIError(f"An error occurred while executing the Judgment API request: {str(e)}")
            except ValueError as e:
                raise ValueError(f"Please check your EvaluationRun object, one or more fields are invalid: {str(e)}")
            
            # Convert the response data to `ScoringResult` objects
            debug("Processing API results")
            api_results = [ScoringResult(**result) for result in response_data["results"]]
        # Run local evals
        if local_scorers:  # List[JudgevalScorer]
            # We should be removing local scorers soon
            info("Starting local evaluation")
            for example in evaluation_run.examples:
                with example_logging_context(example.timestamp, example.example_id):
                    debug(f"Processing example {example.example_id}: {example.input}")
            
            results: List[ScoringResult] = asyncio.run(
                a_execute_scoring(
                    evaluation_run.examples,
                    local_scorers,
                    model=evaluation_run.model,
                    ignore_errors=ignore_errors,
                    skip_on_missing_params=True,
                    show_indicator=True,
                    _use_bar_indicator=True,
                    throttle_value=0,
                    max_concurrent=MAX_CONCURRENT_EVALUATIONS,
                )
            )
            local_results = results
            info(f"Local evaluation complete with {len(local_results)} results")
        # Aggregate the ScorerData from the API and local evaluations
        debug("Merging API and local results")
        merged_results: List[ScoringResult] = merge_results(api_results, local_results)
        merged_results = check_missing_scorer_data(merged_results)

        info(f"Successfully merged {len(merged_results)} results")

        # Evaluate rules against local scoring results if rules exist (this cant be done just yet)
        # if evaluation_run.rules and merged_results:
        #     run_rules(
        #         local_results=merged_results, 
        #         rules=evaluation_run.rules, 
        #         judgment_api_key=evaluation_run.judgment_api_key,
        #         organization_id=evaluation_run.organization_id
        #     )
        # print(merged_results)
        if evaluation_run.log_results:
            send_results = [scoring_result.model_dump(warnings=False) for scoring_result in merged_results]
            pretty_str = run_with_spinner("Logging Results: ", log_evaluation_results, send_results, evaluation_run)
            rprint(pretty_str)

        for i, result in enumerate(merged_results):
            if not result.scorers_data:  # none of the scorers could be executed on this example
                info(f"None of the scorers could be executed on example {i}. This is usually because the Example is missing the fields needed by the scorers. Try checking that the Example has the necessary fields for your scorers.")
        return merged_results

def assert_test(scoring_results: List[ScoringResult]) -> None:
    """
    Collects all failed scorers from the scoring results.

    Args:
        ScoringResults (List[ScoringResult]): List of scoring results to check

    Returns:
        None. Raises exceptions for any failed test cases.
    """
    failed_cases: List[ScorerData] = []

    for result in scoring_results:
        if not result.success:

            # Create a test case context with all relevant fields
            test_case = {
                "failed_scorers": []
            }
            if result.scorers_data:
                # If the result was not successful, check each scorer_data
                for scorer_data in result.scorers_data:
                    if not scorer_data.success:
                        if scorer_data.name == "Tool Order":
                            # Remove threshold, evaluation model for Tool Order scorer
                            scorer_data.threshold = None
                            scorer_data.evaluation_model = None
                        test_case['failed_scorers'].append(scorer_data)
            failed_cases.append(test_case)

    if failed_cases:

        error_msg = f"The following test cases failed: \n"
        for fail_case in failed_cases:
            # error_msg += f"\nInput: {fail_case['input']}\n"
            # error_msg += f"Actual Output: {fail_case['actual_output']}\n"
            # error_msg += f"Expected Output: {fail_case['expected_output']}\n"
            # error_msg += f"Context: {fail_case['context']}\n"
            # error_msg += f"Retrieval Context: {fail_case['retrieval_context']}\n"
            # error_msg += f"Additional Metadata: {fail_case['additional_metadata']}\n"
            # error_msg += f"Tools Called: {fail_case['tools_called']}\n"
            # error_msg += f"Expected Tools: {fail_case['expected_tools']}\n"
    
            for fail_scorer in fail_case['failed_scorers']:

                error_msg += (
                    f"\nScorer Name: {fail_scorer.name}\n"
                    f"Threshold: {fail_scorer.threshold}\n"
                    f"Success: {fail_scorer.success}\n" 
                    f"Score: {fail_scorer.score}\n"
                    f"Reason: {fail_scorer.reason}\n"
                    f"Strict Mode: {fail_scorer.strict_mode}\n"
                    f"Evaluation Model: {fail_scorer.evaluation_model}\n"
                    f"Error: {fail_scorer.error}\n"
                    f"Evaluation Cost: {fail_scorer.evaluation_cost}\n"
                    f"Verbose Logs: {fail_scorer.verbose_logs}\n"
                    f"Additional Metadata: {fail_scorer.additional_metadata}\n"
                )
            error_msg += "-"*100

        total_tests = len(scoring_results)
        failed_tests = len(failed_cases)
        passed_tests = total_tests - failed_tests

        # Print summary with colors
        rprint("\n" + "="*80)
        if failed_tests == 0:
            rprint(f"[bold green]🎉 ALL TESTS PASSED! {passed_tests}/{total_tests} tests successful[/bold green]")
        else:
            rprint(f"[bold red]⚠️  TEST RESULTS: {passed_tests}/{total_tests} passed ({failed_tests} failed)[/bold red]")
        rprint("="*80 + "\n")

        # Print individual test cases
        for i, result in enumerate(scoring_results):
            test_num = i + 1
            if result.success:
                rprint(f"[green]✓ Test {test_num}: PASSED[/green]")
            else:
                rprint(f"[red]✗ Test {test_num}: FAILED[/red]")
                if result.scorers_data:
                    for scorer_data in result.scorers_data:
                        if not scorer_data.success:
                            rprint(f"  [yellow]Scorer: {scorer_data.name}[/yellow]")
                            rprint(f"  [red]  Score: {scorer_data.score}[/red]")
                            rprint(f"  [red]  Reason: {scorer_data.reason}[/red]")
                            if scorer_data.error:
                                rprint(f"  [red]  Error: {scorer_data.error}[/red]")
                rprint("  " + "-"*40)

        rprint("\n" + "="*80)
        if failed_tests > 0:
            raise AssertionError(failed_cases)
    <|MERGE_RESOLUTION|>--- conflicted
+++ resolved
@@ -28,12 +28,9 @@
     JUDGMENT_EVAL_LOG_API_URL,
     MAX_CONCURRENT_EVALUATIONS,
     JUDGMENT_ADD_TO_RUN_EVAL_QUEUE_API_URL,
-<<<<<<< HEAD
     JUDGMENT_RETRIEVE_SEQUENCE_FROM_TRACE_API_URL,
     JUDGMENT_GET_EVAL_STATUS_API_URL,
     JUDGMENT_EVAL_FETCH_API_URL
-=======
->>>>>>> 186a33bf
 )
 from judgeval.common.exceptions import JudgmentAPIError
 from judgeval.common.logger import (
