--- conflicted
+++ resolved
@@ -446,18 +446,4 @@
     In Python, the `with judgment.trace()` context manager should only be used if you need fine-grained control 
     over the trace lifecycle. In Typescript, explicit management via `startTrace()` and `trace.save()` is the standard way to gain this control.
     In most simple cases in Python, the `@observe` decorator is sufficient.
-<<<<<<< HEAD
-</Warning>
-
-
-
-
-
-
-
-
-
-
-=======
-</Warning>
->>>>>>> 2432a1da
+</Warning>