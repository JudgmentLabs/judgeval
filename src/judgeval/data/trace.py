--- conflicted
+++ resolved
@@ -131,11 +131,7 @@
     overwrite: bool = False
     offline_mode: bool = False
     rules: Optional[Dict[str, Any]] = None
-<<<<<<< HEAD
-    has_notification: Optional[bool] = False
-=======
     has_notification: Optional[bool] = False
     customer_id: Optional[str] = None
     tags: Optional[List[str]] = None
-    
->>>>>>> 007206bb
+    