---
title: Examples
---

## Overview
An `Example` is a basic unit of data in `judgeval` that allows you to run evaluation scorers on your LLM system. 
An `Example` is can be composed of a mixture of the following fields:
- `input` [Optional]
- `actual_output` [Optional]
- `expected_output` [Optional]
- `retrieval_context` [Optional] (Python)
- `context` [Optional]

**Here's a sample of creating an `Example`:**

<CodeGroup>
```Python Python
from judgeval.data import Example

example = Example(
    input="Who founded Microsoft?",
    actual_output="Bill Gates and Paul Allen.",
    expected_output="Bill Gates and Paul Allen founded Microsoft in New Mexico in 1975.",
    retrieval_context=["Bill Gates co-founded Microsoft with Paul Allen in 1975."],
    context=["Bill Gates and Paul Allen are the founders of Microsoft."],
)
```
```Typescript Typescript
import { ExampleBuilder } from 'judgeval';

const example = new ExampleBuilder()
    .input("Who founded Microsoft?")
    .actualOutput("Bill Gates and Paul Allen.")
    .expectedOutput("Bill Gates and Paul Allen founded Microsoft in New Mexico in 1975.")
    .retrievalContext(["Bill Gates co-founded Microsoft with Paul Allen in 1975."]) // Corresponds to python retrieval_context
    .context(["Bill Gates and Paul Allen are the founders of Microsoft."]) // General context
    .build();
```
</CodeGroup>

<Note>
The `input` and `actual_output` fields are required for all examples. **However**, you don't need to use them in your evaluations. 

For example, if you're evaluating whether a chatbot's response is friendly, you don't need to use `input`. 

Other fields are optional and depend on the type of evaluation. If you want to detect hallucinations in a RAG system, you'd use the `retrieval_context` field (Python) or `retrievalContext` (Typescript) for the [**Faithfulness**](/evaluation/scorers/faithfulness) scorer.
</Note>

## Example Fields 

Here, we cover the possible fields that make up an `Example`.

### Input 
The `input` field represents a sample interaction between a user and your LLM system. The input should represent the direct input to your prompt template(s), and **SHOULD NOT CONTAIN** your prompt template itself.

<Tip> 

Prompt templates are **hyperparameters** that you optimize for based on the scorer you're executing. 

Evaluation is always tied with optimization, so you should try to **isolate your system's independent variables** (e.g. prompt template, model, etc.) from your evaluation. 

</Tip>

### Actual Output 

The `actual_output` field represents what your LLM system outputs based on the `input`. 
This is the actual output of your LLM system created either at evaluation time or with saved answers.

<CodeGroup>
```Python Python
# Sample app implementation
import medical_chatbot
from judgeval.data import Example # Added import

question = "Is sparkling water healthy?"
example = Example(
    input=question,
    actual_output=medical_chatbot.chat(question)
)
```
```Typescript Typescript
// Sample app implementation (assuming medical_chatbot exists)
import { medical_chatbot } from './medical_chatbot'; // Example import
import { ExampleBuilder } from 'judgeval';

const question = "Is sparkling water healthy?";
const example = new ExampleBuilder()
    .input(question)
    .actualOutput(medical_chatbot.chat(question)) // Assuming chat is async or sync
    .build();
```
</CodeGroup>

### Expected Output

The `expected_output` field is `Optional[str]` and represents the ideal output of your LLM system. 

One great part of `judgeval`'s scorers is that they use LLMs which have flexible evaluation criteria. You don't need to worry about your `expected_output` perfectly matching your `actual_output`!

To learn more about how `judgeval`'s scorers work, please see the [scorer docs](evaluation/scorers/introduction).

<CodeGroup>
```Python Python
# Sample app implementation
import medical_chatbot
from judgeval.data import Example # Added import

question = "Is sparkling water healthy?"
example = Example(
    input=question,
    actual_output=medical_chatbot.chat(question),
    expected_output="Sparkling water is neither healthy nor unhealthy."
)
```
```Typescript Typescript
// Sample app implementation (assuming medical_chatbot exists)
import { medical_chatbot } from './medical_chatbot'; // Example import
import { ExampleBuilder } from 'judgeval';

const question = "Is sparkling water healthy?";
const example = new ExampleBuilder()
    .input(question)
    .actualOutput(medical_chatbot.chat(question))
    .expectedOutput("Sparkling water is neither healthy nor unhealthy.")
    .build();
```
</CodeGroup>

### Context 

The `context` field is `Optional[List[str]]` and represents information that is supplied to the LLM system as **ground truth**. 

For instance, context could be a list of facts that the LLM system is aware of. However, `context` should not be confused with `retrieval_context`.

<Tip>
In RAG systems, contextual information is retrieved from a vector database and is represented in `judgeval` by `retrieval_context`, 
not `context`. **If you're building a RAG system, you'll want to use `retrieval_context`.**
</Tip>

<CodeGroup>
```Python Python
# Sample app implementation
import medical_chatbot
from judgeval.data import Example # Added import

question = "Is sparkling water healthy?"
example = Example(
    input=question,
    actual_output=medical_chatbot.chat(question),
    expected_output="Sparkling water is neither healthy nor unhealthy.",
    context=["Sparkling water is a type of water that is carbonated."]
)
```
```Typescript Typescript
// Sample app implementation (assuming medical_chatbot exists)
import { medical_chatbot } from './medical_chatbot'; // Example import
import { ExampleBuilder } from 'judgeval';

const question = "Is sparkling water healthy?";
const example = new ExampleBuilder()
    .input(question)
    .actualOutput(medical_chatbot.chat(question))
    .expectedOutput("Sparkling water is neither healthy nor unhealthy.")
    .context(["Sparkling water is a type of water that is carbonated."])
    .build();
```
</CodeGroup>

### Retrieval Context 

The `retrieval_context` field is `Optional[List[str]]` and represents the context that is actually retrieved from a vector database. 
This is often the context that is used to generate the `actual_output` in a RAG system.

<Tip>
Some common cases for using `retrieval_context` are:
- Checking for hallucinations in a RAG system
- Evaluating the quality of a retriever model by comparing `retrieval_context` to `context`
</Tip>

<CodeGroup>
```Python Python
# Sample app implementation
import medical_chatbot
from judgeval.data import Example # Added import

question = "Is sparkling water healthy?"
example = Example(
    input=question,
    actual_output=medical_chatbot.chat(question),
    expected_output="Sparkling water is neither healthy nor unhealthy.",
    context=["Sparkling water is a type of water that is carbonated."],
    retrieval_context=["Sparkling water is carbonated and has no calories."]
)
```
<<<<<<< HEAD
```Typescript Typescript
// Sample app implementation (assuming medical_chatbot exists)
import { medical_chatbot } from './medical_chatbot'; // Example import
import { ExampleBuilder } from 'judgeval';

const question = "Is sparkling water healthy?";
const example = new ExampleBuilder()
    .input(question)
    .actualOutput(medical_chatbot.chat(question))
    .expectedOutput("Sparkling water is neither healthy nor unhealthy.")
    .context(["Sparkling water is a type of water that is carbonated."])
    .retrievalContext(["Sparkling water is carbonated and has no calories."])
    .build();
```
</CodeGroup>
=======
## Custom Examples 

Custom Examples are a way to evaluate your LLM system with more complex data structures. It is composed of the same fields as an `Example`, but the fields are dictionaries instead of strings.

```python custom_example.py
from judgeval.data import CustomExample

example = CustomExample(
    input={"question": "Is sparkling water healthy?"},
    actual_output={"answer": "Sparkling water is neither healthy nor unhealthy."},
)
```

Custom Examples are designed to be used with our Custom Scorers. See the [Custom Scorers](/evaluation/scorers/custom_scorers#custom-scorers-with-custom-examples) documentation for more information.
>>>>>>> dc67cad4

## Conclusion 

Congratulations! 🎉

You've learned how to create an `Example` and can begin using them to execute evaluations or create [datasets](/evaluation/data_datasets).<|MERGE_RESOLUTION|>--- conflicted
+++ resolved
@@ -192,7 +192,6 @@
     retrieval_context=["Sparkling water is carbonated and has no calories."]
 )
 ```
-<<<<<<< HEAD
 ```Typescript Typescript
 // Sample app implementation (assuming medical_chatbot exists)
 import { medical_chatbot } from './medical_chatbot'; // Example import
@@ -208,7 +207,6 @@
     .build();
 ```
 </CodeGroup>
-=======
 ## Custom Examples 
 
 Custom Examples are a way to evaluate your LLM system with more complex data structures. It is composed of the same fields as an `Example`, but the fields are dictionaries instead of strings.
@@ -223,7 +221,6 @@
 ```
 
 Custom Examples are designed to be used with our Custom Scorers. See the [Custom Scorers](/evaluation/scorers/custom_scorers#custom-scorers-with-custom-examples) documentation for more information.
->>>>>>> dc67cad4
 
 ## Conclusion 
 
