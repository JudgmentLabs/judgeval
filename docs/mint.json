--- conflicted
+++ resolved
@@ -109,7 +109,6 @@
       ]
     },
     {
-<<<<<<< HEAD
       "group": "Self-Hosting",
       "pages": [
         "self_hosting/get_started"
@@ -120,11 +119,11 @@
       "pages": [
         "judgment_cli/installation",
         "judgment_cli/self-hosting"
-=======
+      ]
+    },
       "group": "MCP Server",
       "pages": [
         "mcp_server/mcp_server"
->>>>>>> dcfaabe5
       ]
     },
     {
