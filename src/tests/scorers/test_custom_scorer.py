--- conflicted
+++ resolved
@@ -31,13 +31,8 @@
 
     async def a_score_example(self, example, *args, **kwargs) -> float:
         return 0.9
-<<<<<<< HEAD
-    
+
     def success_check(self) -> bool:
-=======
-
-    def _success_check(self) -> bool:
->>>>>>> af664ffa
         return self.score >= self.threshold if self.score is not None else False
 
 
