--- conflicted
+++ resolved
@@ -935,18 +935,14 @@
         organization_id: str = os.getenv("JUDGMENT_ORG_ID"),
         enable_monitoring: bool = os.getenv("JUDGMENT_MONITORING", "true").lower() == "true",
         enable_evaluations: bool = os.getenv("JUDGMENT_EVALUATIONS", "true").lower() == "true",
-<<<<<<< HEAD
         # S3 configuration
         use_s3: bool = False,
         s3_bucket_name: Optional[str] = None,
         s3_aws_access_key_id: Optional[str] = None,
         s3_aws_secret_access_key: Optional[str] = None,
         s3_region_name: Optional[str] = None
-    ):
-=======
         deep_tracing: bool = True  # NEW: Enable deep tracing by default
         ):
->>>>>>> c5a4343b
         if not hasattr(self, 'initialized'):
             if not api_key:
                 raise ValueError("Tracer must be configured with a Judgment API key")
@@ -969,8 +965,7 @@
             self.initialized: bool = True
             self.enable_monitoring: bool = enable_monitoring
             self.enable_evaluations: bool = enable_evaluations
-<<<<<<< HEAD
-            
+
             # Initialize S3 storage if enabled
             self.use_s3 = use_s3
             if use_s3:
@@ -981,9 +976,8 @@
                     aws_secret_access_key=s3_aws_secret_access_key,
                     region_name=s3_region_name
                 )
-=======
             self.deep_tracing: bool = deep_tracing  # NEW: Store deep tracing setting
->>>>>>> c5a4343b
+
         elif hasattr(self, 'project_name') and self.project_name != project_name:
             warnings.warn(
                 f"Attempting to initialize Tracer with project_name='{project_name}' but it was already initialized with "
