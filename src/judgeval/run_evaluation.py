--- conflicted
+++ resolved
@@ -182,85 +182,6 @@
             rprint("[green]Continuing...[/green]")
 
 
-<<<<<<< HEAD
-def run_trace_eval(
-    trace_run: TraceRun,
-    judgment_api_key: str,
-    function: Optional[Callable] = None,
-    tracer: Optional[Union[Tracer, "JudgevalCallbackHandler"]] = None,
-    examples: Optional[List[Example]] = None,
-) -> List[ScoringResult]:
-    if function and tracer and examples is not None:
-        new_traces: List[Trace] = []
-
-        # Handle case where tracer is actually a callback handler
-        actual_tracer = tracer
-        if hasattr(tracer, "tracer") and hasattr(tracer.tracer, "traces"):
-            # This is a callback handler, get the underlying tracer
-            actual_tracer = tracer.tracer
-
-        if trace_run.project_name != actual_tracer.project_name:
-            raise ValueError(
-                f"Project name mismatch between run_trace_eval and tracer. "
-                f"Trace run: {trace_run.project_name}, "
-                f"Tracer: {actual_tracer.project_name}"
-            )
-
-        actual_tracer.offline_mode = True
-        actual_tracer.traces = []
-        judgeval_logger.info("Running agent function: ")
-        for example in examples:
-            if example.input:
-                if isinstance(example.input, str):
-                    function(example.input)
-                elif isinstance(example.input, dict):
-                    function(**example.input)
-                else:
-                    raise ValueError(
-                        f"Input must be string or dict, got {type(example.input)}"
-                    )
-            else:
-                function()
-
-        for i, trace in enumerate(actual_tracer.traces):
-            # We set the root-level trace span with the expected tools of the Trace
-            trace = Trace(**trace)
-            trace.trace_spans[0].expected_tools = examples[i].expected_tools
-            new_traces.append(trace)
-        trace_run.traces = new_traces
-        actual_tracer.traces = []
-
-    # Execute evaluation using Judgment API
-    try:  # execute an EvaluationRun with just JudgmentScorers
-        judgeval_logger.info("Executing Trace Evaluation... ")
-        response_data: Dict = execute_api_trace_eval(trace_run, judgment_api_key)
-        scoring_results = [
-            ScoringResult(**result) for result in response_data["results"]
-        ]
-    except JudgmentAPIError as e:
-        raise JudgmentAPIError(
-            f"An error occurred while executing the Judgment API request: {str(e)}"
-        )
-    except ValueError as e:
-        raise ValueError(
-            f"Please check your TraceRun object, one or more fields are invalid: {str(e)}"
-        )
-
-    # Convert the response data to `ScoringResult` objects
-    # TODO: allow for custom scorer on traces
-
-    url = log_evaluation_results(
-        response_data["agent_results"], trace_run, judgment_api_key
-    )
-
-    rprint(
-        f"\n🔍 You can view your evaluation results here: [rgb(106,0,255)][link={url}]View Results[/link]\n"
-    )
-    return scoring_results
-
-
-=======
->>>>>>> 424289f4
 def _poll_evaluation_until_complete(
     experiment_run_id: str,
     project_name: str,
