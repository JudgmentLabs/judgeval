--- conflicted
+++ resolved
@@ -48,13 +48,8 @@
 
     def _process_response(self, response: dict):
         return response["score"], response["reason"]
-<<<<<<< HEAD
-    
+
     def success_check(self, **kwargs) -> bool:
-=======
-
-    def _success_check(self, **kwargs) -> bool:
->>>>>>> af664ffa
         return self._result >= self.threshold
 
 
