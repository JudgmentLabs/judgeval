"""
Tests for the Rule Engine's ability to skip missing metrics.
"""

<<<<<<< HEAD
from judgeval.rules import Rule, Condition, AlertStatus, RulesEngine
=======
import pytest
from uuid import uuid4
from judgeval.rules import Rule, Condition, RulesEngine
from judgeval.utils.alerts import AlertStatus
>>>>>>> 5a4361f9
from judgeval.scorers import APIJudgmentScorer


# Mock Scorer objects for testing
class MockFaithfulnessScorer(APIJudgmentScorer):
    def __init__(self):
        super().__init__(score_type="faithfulness", threshold=0.7, strict_mode=True)


class MockRelevancyScorer(APIJudgmentScorer):
    def __init__(self):
        super().__init__(score_type="answer_relevancy", threshold=0.8, strict_mode=True)


class MockMetric1Scorer(APIJudgmentScorer):
    def __init__(self):
        super().__init__(
            score_type="contextual_recall", threshold=0.7, strict_mode=True
        )


class MockMetric2Scorer(APIJudgmentScorer):
    def __init__(self):
        super().__init__(
            score_type="contextual_relevancy", threshold=0.7, strict_mode=True
        )


class MockMetric3Scorer(APIJudgmentScorer):
    def __init__(self):
        super().__init__(
            score_type="contextual_precision", threshold=0.7, strict_mode=True
        )


# Create scorer instances
faithfulness_scorer = MockFaithfulnessScorer()
relevancy_scorer = MockRelevancyScorer()
metric1_scorer = MockMetric1Scorer()
metric2_scorer = MockMetric2Scorer()
metric3_scorer = MockMetric3Scorer()


def test_skip_missing_metrics_all():
    """Test that missing metrics are skipped in 'all' combine type rules."""
    rules = {
        "quality_check": Rule(
            name="Quality Check",
            conditions=[
                Condition(metric=faithfulness_scorer),
                Condition(metric=relevancy_scorer),
            ],
            combine_type="all",
        )
    }

    engine = RulesEngine(rules)

    # Test when one metric is missing
    scores = {"faithfulness": 0.8}  # Missing relevancy
    results = engine.evaluate_rules(scores)

    assert "quality_check" in results
    assert (
        results["quality_check"].status == AlertStatus.NOT_TRIGGERED
    )  # Missing metric causes rule not to trigger

    # Verify the condition results
    condition_results = results["quality_check"].conditions_result
    assert len(condition_results) == 2

    # Find the missing metric condition
    relevancy_condition = next(
        (c for c in condition_results if c["metric"] == "answer_relevancy"), None
    )
    assert relevancy_condition is not None
    assert relevancy_condition["skipped"] is True

    # Find the existing metric condition
    faithfulness_condition = next(
        (c for c in condition_results if c["metric"] == "faithfulness"), None
    )
    assert faithfulness_condition is not None
    assert faithfulness_condition["passed"] is True


def test_skip_missing_metrics_any():
    """Test that missing metrics are skipped in 'any' combine type rules."""
    rules = {
        "quality_check": Rule(
            name="Quality Check",
            conditions=[
                Condition(metric=faithfulness_scorer),
                Condition(metric=relevancy_scorer),
            ],
            combine_type="any",
        )
    }

    engine = RulesEngine(rules)

    # Test when one metric is missing but other passes
    scores = {"faithfulness": 0.8}  # Missing relevancy
    results = engine.evaluate_rules(scores)

    assert "quality_check" in results
    assert (
        results["quality_check"].status == AlertStatus.TRIGGERED
    )  # Should trigger based on faithfulness only

    # Test when one metric is missing and other fails
    scores = {"faithfulness": 0.6}  # Missing relevancy and faithfulness fails
    results = engine.evaluate_rules(scores)

    assert "quality_check" in results
    assert results["quality_check"].status == AlertStatus.NOT_TRIGGERED


def test_rules_all_metrics_missing():
    """Test when all metrics are missing."""
    rules = {
        "quality_check": Rule(
            name="Quality Check",
            conditions=[
                Condition(metric=faithfulness_scorer),
                Condition(metric=relevancy_scorer),
            ],
            combine_type="all",
        )
    }

    engine = RulesEngine(rules)

    # Test when all metrics are missing
    scores = {}
    results = engine.evaluate_rules(scores)

    assert "quality_check" in results
    assert results["quality_check"].status == AlertStatus.NOT_TRIGGERED


def test_mixed_conditions():
    """Test with a mix of missing, passing, and failing metrics."""
    rules = {
        "mixed_rule": Rule(
            name="Mixed Rule",
            conditions=[
                Condition(metric=metric1_scorer),
                Condition(metric=metric2_scorer),
                Condition(metric=metric3_scorer),
            ],
            combine_type="all",
        )
    }

    engine = RulesEngine(rules)

    # Test with one missing, one passing, one failing
    scores = {"contextual_recall": 0.8, "contextual_precision": 0.6}

    results = engine.evaluate_rules(scores)

    assert "mixed_rule" in results
    assert results["mixed_rule"].status == AlertStatus.NOT_TRIGGERED

    # Check each condition
    condition_results = results["mixed_rule"].conditions_result

    metric1_condition = next(
        (c for c in condition_results if c["metric"] == "contextual_recall"), None
    )
    assert metric1_condition["passed"] is True
    assert metric1_condition["skipped"] is False

    metric2_condition = next(
        (c for c in condition_results if c["metric"] == "contextual_relevancy"), None
    )
    assert metric2_condition["passed"] is None
    assert metric2_condition["skipped"] is True

    metric3_condition = next(
        (c for c in condition_results if c["metric"] == "contextual_precision"), None
    )
    assert metric3_condition["passed"] is False
    assert metric3_condition["skipped"] is False<|MERGE_RESOLUTION|>--- conflicted
+++ resolved
@@ -2,14 +2,8 @@
 Tests for the Rule Engine's ability to skip missing metrics.
 """
 
-<<<<<<< HEAD
-from judgeval.rules import Rule, Condition, AlertStatus, RulesEngine
-=======
-import pytest
-from uuid import uuid4
 from judgeval.rules import Rule, Condition, RulesEngine
 from judgeval.utils.alerts import AlertStatus
->>>>>>> 5a4361f9
 from judgeval.scorers import APIJudgmentScorer
 
 
