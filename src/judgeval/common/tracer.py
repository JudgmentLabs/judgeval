"""
Tracing system for judgeval that allows for function tracing using decorators.
"""

# Standard library imports
import asyncio
import functools
import inspect
import os
import site
import sysconfig
import threading
import time
import traceback
import uuid
import warnings
import contextvars
import sys
import json
<<<<<<< HEAD
from contextlib import (
    contextmanager,
    AbstractAsyncContextManager,
    AbstractContextManager,
)  # Import context manager bases
from dataclasses import dataclass
from datetime import datetime
=======
from contextlib import contextmanager, asynccontextmanager, AbstractAsyncContextManager, AbstractContextManager # Import context manager bases
from dataclasses import dataclass, field
from datetime import datetime, timezone
>>>>>>> 5a4361f9
from http import HTTPStatus
from typing import (
    Any,
    Callable,
    Dict,
    Generator,
    List,
    Literal,
    Optional,
    Tuple,
    Union,
    AsyncGenerator,
    TypeAlias,
)
from rich import print as rprint
import types

# Third-party imports
import requests
from litellm import cost_per_token as _original_cost_per_token
from openai import OpenAI, AsyncOpenAI
from together import Together, AsyncTogether
from anthropic import Anthropic, AsyncAnthropic
from google import genai

# Local application/library-specific imports
from judgeval.constants import (
    JUDGMENT_TRACES_ADD_ANNOTATION_API_URL,
    JUDGMENT_TRACES_SAVE_API_URL,
    JUDGMENT_TRACES_UPSERT_API_URL,
    JUDGMENT_TRACES_USAGE_CHECK_API_URL,
    JUDGMENT_TRACES_USAGE_UPDATE_API_URL,
    JUDGMENT_TRACES_FETCH_API_URL,
    JUDGMENT_TRACES_DELETE_API_URL,
    JUDGMENT_PROJECT_DELETE_API_URL,
    JUDGMENT_TRACES_SPANS_BATCH_API_URL,
    JUDGMENT_TRACES_EVALUATION_RUNS_BATCH_API_URL,
)
from judgeval.data import Example, Trace, TraceSpan, TraceUsage
from judgeval.scorers import APIJudgmentScorer, JudgevalScorer
from judgeval.rules import Rule
from judgeval.evaluation_run import EvaluationRun
from judgeval.common.utils import ExcInfo, validate_api_key
from judgeval.common.exceptions import JudgmentAPIError

# Standard library imports needed for the new class
import concurrent.futures
from collections.abc import Iterator, AsyncIterator  # Add Iterator and AsyncIterator
import queue
import atexit

# Define context variables for tracking the current trace and the current span within a trace
current_trace_var = contextvars.ContextVar[Optional["TraceClient"]](
    "current_trace", default=None
)
current_span_var = contextvars.ContextVar[Optional[str]](
    "current_span", default=None
)  # ContextVar for the active span id

# Define type aliases for better code readability and maintainability
ApiClient: TypeAlias = Union[
    OpenAI,
    Together,
    Anthropic,
    AsyncOpenAI,
    AsyncAnthropic,
    AsyncTogether,
    genai.Client,
    genai.client.AsyncClient,
]  # Supported API clients
SpanType = Literal["span", "tool", "llm", "evaluation", "chain"]


# --- Evaluation Config Dataclass (Moved from langgraph.py) ---
@dataclass
class EvaluationConfig:
    """Configuration for triggering an evaluation from the handler."""

    scorers: List[Union[APIJudgmentScorer, JudgevalScorer]]
    example: Example
    model: Optional[str] = None
    log_results: Optional[bool] = True


# --- End Evaluation Config Dataclass ---


# Temporary as a POC to have log use the existing annotations feature until log endpoints are ready
@dataclass
class TraceAnnotation:
    """Represents a single annotation for a trace span."""

    span_id: str
    text: str
    label: str
    score: int

    def to_dict(self) -> dict:
        """Convert the annotation to a dictionary format for storage/transmission."""
        return {
            "span_id": self.span_id,
            "annotation": {"text": self.text, "label": self.label, "score": self.score},
        }


class TraceManagerClient:
    """
    Client for handling trace endpoints with the Judgment API


    Operations include:
    - Fetching a trace by id
    - Saving a trace
    - Deleting a trace
    """

    def __init__(
        self,
        judgment_api_key: str,
        organization_id: str,
        tracer: Optional["Tracer"] = None,
    ):
        self.judgment_api_key = judgment_api_key
        self.organization_id = organization_id
        self.tracer = tracer

    def fetch_trace(self, trace_id: str):
        """
        Fetch a trace by its id
        """
        response = requests.post(
            JUDGMENT_TRACES_FETCH_API_URL,
            json={
                "trace_id": trace_id,
            },
            headers={
                "Content-Type": "application/json",
                "Authorization": f"Bearer {self.judgment_api_key}",
                "X-Organization-Id": self.organization_id,
            },
            verify=True,
        )

        if response.status_code != HTTPStatus.OK:
            raise ValueError(f"Failed to fetch traces: {response.text}")

        return response.json()

    def save_trace(
        self, trace_data: dict, offline_mode: bool = False, final_save: bool = True
    ):
        """
        Saves a trace to the Judgment Supabase and optionally to S3 if configured.

        Args:
            trace_data: The trace data to save
            offline_mode: Whether running in offline mode
            final_save: Whether this is the final save (controls S3 saving)
            NOTE we save empty traces in order to properly handle async operations; we need something in the DB to associate the async results with

        Returns:
            dict: Server response containing UI URL and other metadata
        """
        # Save to Judgment API

        def fallback_encoder(obj):
            """
            Custom JSON encoder fallback.
            Tries to use obj.__repr__(), then str(obj) if that fails or for a simpler string.
            You can choose which one you prefer or try them in sequence.
            """
            try:
                # Option 1: Prefer __repr__ for a more detailed representation
                return repr(obj)
            except Exception:
                # Option 2: Fallback to str() if __repr__ fails or if you prefer str()
                try:
                    return str(obj)
                except Exception as e:
                    # If both fail, you might return a placeholder or re-raise
                    return f"<Unserializable object of type {type(obj).__name__}: {e}>"

        serialized_trace_data = json.dumps(trace_data, default=fallback_encoder)
        response = requests.post(
            JUDGMENT_TRACES_SAVE_API_URL,
            data=serialized_trace_data,
            headers={
                "Content-Type": "application/json",
                "Authorization": f"Bearer {self.judgment_api_key}",
                "X-Organization-Id": self.organization_id,
            },
            verify=True,
        )

        if response.status_code == HTTPStatus.BAD_REQUEST:
            raise ValueError(
                f"Failed to save trace data: Check your Trace name for conflicts, set overwrite=True to overwrite existing traces: {response.text}"
            )
        elif response.status_code != HTTPStatus.OK:
            raise ValueError(f"Failed to save trace data: {response.text}")

        # Parse server response
        server_response = response.json()

        # If S3 storage is enabled, save to S3 only on final save
        if self.tracer and self.tracer.use_s3 and final_save:
            try:
                s3_key = self.tracer.s3_storage.save_trace(
                    trace_data=trace_data,
                    trace_id=trace_data["trace_id"],
                    project_name=trace_data["project_name"],
                )
                print(f"Trace also saved to S3 at key: {s3_key}")
            except Exception as e:
                warnings.warn(f"Failed to save trace to S3: {str(e)}")

        if not offline_mode and "ui_results_url" in server_response:
            pretty_str = f"\n🔍 You can view your trace data here: [rgb(106,0,255)][link={server_response['ui_results_url']}]View Trace[/link]\n"
            rprint(pretty_str)

        return server_response

    def check_usage_limits(self, count: int = 1):
        """
        Check if the organization can use the requested number of traces without exceeding limits.

        Args:
            count: Number of traces to check for (default: 1)

        Returns:
            dict: Server response with rate limit status and usage info

        Raises:
            ValueError: If rate limits would be exceeded or other errors occur
        """
        response = requests.post(
            JUDGMENT_TRACES_USAGE_CHECK_API_URL,
            json={"count": count},
            headers={
                "Content-Type": "application/json",
                "Authorization": f"Bearer {self.judgment_api_key}",
                "X-Organization-Id": self.organization_id,
            },
            verify=True,
        )

        if response.status_code == HTTPStatus.FORBIDDEN:
            # Rate limits exceeded
            error_data = response.json()
            raise ValueError(
                f"Rate limit exceeded: {error_data.get('detail', 'Monthly trace limit reached')}"
            )
        elif response.status_code != HTTPStatus.OK:
            raise ValueError(f"Failed to check usage limits: {response.text}")

        return response.json()

    def upsert_trace(
        self,
        trace_data: dict,
        offline_mode: bool = False,
        show_link: bool = True,
        final_save: bool = True,
    ):
        """
        Upserts a trace to the Judgment API (always overwrites if exists).

        Args:
            trace_data: The trace data to upsert
            offline_mode: Whether running in offline mode
            show_link: Whether to show the UI link (for live tracing)
            final_save: Whether this is the final save (controls S3 saving)

        Returns:
            dict: Server response containing UI URL and other metadata
        """

        def fallback_encoder(obj):
            """
            Custom JSON encoder fallback.
            Tries to use obj.__repr__(), then str(obj) if that fails or for a simpler string.
            """
            try:
                return repr(obj)
            except Exception:
                try:
                    return str(obj)
                except Exception as e:
                    return f"<Unserializable object of type {type(obj).__name__}: {e}>"

        serialized_trace_data = json.dumps(trace_data, default=fallback_encoder)

        response = requests.post(
            JUDGMENT_TRACES_UPSERT_API_URL,
            data=serialized_trace_data,
            headers={
                "Content-Type": "application/json",
                "Authorization": f"Bearer {self.judgment_api_key}",
                "X-Organization-Id": self.organization_id,
            },
            verify=True,
        )

        if response.status_code != HTTPStatus.OK:
            raise ValueError(f"Failed to upsert trace data: {response.text}")

        # Parse server response
        server_response = response.json()

        # If S3 storage is enabled, save to S3 only on final save
        if self.tracer and self.tracer.use_s3 and final_save:
            try:
                s3_key = self.tracer.s3_storage.save_trace(
                    trace_data=trace_data,
                    trace_id=trace_data["trace_id"],
                    project_name=trace_data["project_name"],
                )
                print(f"Trace also saved to S3 at key: {s3_key}")
            except Exception as e:
                warnings.warn(f"Failed to save trace to S3: {str(e)}")

        if not offline_mode and show_link and "ui_results_url" in server_response:
            pretty_str = f"\n🔍 You can view your trace data here: [rgb(106,0,255)][link={server_response['ui_results_url']}]View Trace[/link]\n"
            rprint(pretty_str)

        return server_response

    def update_usage_counters(self, count: int = 1):
        """
        Update trace usage counters after successfully saving traces.

        Args:
            count: Number of traces to count (default: 1)

        Returns:
            dict: Server response with updated usage information

        Raises:
            ValueError: If the update fails
        """
        response = requests.post(
            JUDGMENT_TRACES_USAGE_UPDATE_API_URL,
            json={"count": count},
            headers={
                "Content-Type": "application/json",
                "Authorization": f"Bearer {self.judgment_api_key}",
                "X-Organization-Id": self.organization_id,
            },
            verify=True,
        )

        if response.status_code != HTTPStatus.OK:
            raise ValueError(f"Failed to update usage counters: {response.text}")

        return response.json()

    ## TODO: Should have a log endpoint, endpoint should also support batched payloads
    def save_annotation(self, annotation: TraceAnnotation):
        json_data = {
            "span_id": annotation.span_id,
            "annotation": {
                "text": annotation.text,
                "label": annotation.label,
                "score": annotation.score,
            },
        }

        response = requests.post(
            JUDGMENT_TRACES_ADD_ANNOTATION_API_URL,
            json=json_data,
            headers={
                "Content-Type": "application/json",
                "Authorization": f"Bearer {self.judgment_api_key}",
                "X-Organization-Id": self.organization_id,
            },
            verify=True,
        )

        if response.status_code != HTTPStatus.OK:
            raise ValueError(f"Failed to save annotation: {response.text}")

        return response.json()

    def delete_trace(self, trace_id: str):
        """
        Delete a trace from the database.
        """
        response = requests.delete(
            JUDGMENT_TRACES_DELETE_API_URL,
            json={
                "trace_ids": [trace_id],
            },
            headers={
                "Content-Type": "application/json",
                "Authorization": f"Bearer {self.judgment_api_key}",
                "X-Organization-Id": self.organization_id,
            },
        )

        if response.status_code != HTTPStatus.OK:
            raise ValueError(f"Failed to delete trace: {response.text}")

        return response.json()

    def delete_traces(self, trace_ids: List[str]):
        """
        Delete a batch of traces from the database.
        """
        response = requests.delete(
            JUDGMENT_TRACES_DELETE_API_URL,
            json={
                "trace_ids": trace_ids,
            },
            headers={
                "Content-Type": "application/json",
                "Authorization": f"Bearer {self.judgment_api_key}",
                "X-Organization-Id": self.organization_id,
            },
        )

        if response.status_code != HTTPStatus.OK:
            raise ValueError(f"Failed to delete trace: {response.text}")

        return response.json()

    def delete_project(self, project_name: str):
        """
        Deletes a project from the server. Which also deletes all evaluations and traces associated with the project.
        """
        response = requests.delete(
            JUDGMENT_PROJECT_DELETE_API_URL,
            json={
                "project_name": project_name,
            },
            headers={
                "Content-Type": "application/json",
                "Authorization": f"Bearer {self.judgment_api_key}",
                "X-Organization-Id": self.organization_id,
            },
        )

        if response.status_code != HTTPStatus.OK:
            raise ValueError(f"Failed to delete traces: {response.text}")

        return response.json()


class TraceClient:
    """Client for managing a single trace context"""

    def __init__(
        self,
        tracer: "Tracer",
        trace_id: Optional[str] = None,
        name: str = "default",
        project_name: str | None = None,
        overwrite: bool = False,
        rules: Optional[List[Rule]] = None,
        enable_monitoring: bool = True,
        enable_evaluations: bool = True,
        parent_trace_id: Optional[str] = None,
        parent_name: Optional[str] = None,
    ):
        self.name = name
        self.trace_id = trace_id or str(uuid.uuid4())
        self.project_name = project_name or str(uuid.uuid4())
        self.overwrite = overwrite
        self.tracer = tracer
        self.rules = rules or []
        self.enable_monitoring = enable_monitoring
        self.enable_evaluations = enable_evaluations
        self.parent_trace_id = parent_trace_id
        self.parent_name = parent_name
        self.trace_spans: List[TraceSpan] = []
        self.span_id_to_span: Dict[str, TraceSpan] = {}
        self.evaluation_runs: List[EvaluationRun] = []
        self.annotations: List[TraceAnnotation] = []
        self.start_time: Optional[float] = (
            None  # Will be set after first successful save
        )
        self.trace_manager_client = TraceManagerClient(
            tracer.api_key, tracer.organization_id, tracer
        )
        self._span_depths: Dict[str, int] = {}  # NEW: To track depth of active spans

        # Get background span service from tracer
        self.background_span_service = (
            tracer.get_background_span_service() if tracer else None
        )

    def get_current_span(self):
        """Get the current span from the context var"""
        return self.tracer.get_current_span()

    def set_current_span(self, span: Any):
        """Set the current span from the context var"""
        return self.tracer.set_current_span(span)

    def reset_current_span(self, token: Any):
        """Reset the current span from the context var"""
        self.tracer.reset_current_span(token)

    @contextmanager
    def span(self, name: str, span_type: SpanType = "span"):
        """Context manager for creating a trace span, managing the current span via contextvars"""
        is_first_span = len(self.trace_spans) == 0
        if is_first_span:
            try:
                trace_id, server_response = self.save_with_rate_limiting(
                    overwrite=self.overwrite, final_save=False
                )
                # Set start_time after first successful save
                if self.start_time is None:
                    self.start_time = time.time()
                # Link will be shown by upsert_trace method
            except Exception as e:
                warnings.warn(f"Failed to save initial trace for live tracking: {e}")
        start_time = time.time()

        # Generate a unique ID for *this specific span invocation*
        span_id = str(uuid.uuid4())

        parent_span_id = (
            self.get_current_span()
        )  # Get ID of the parent span from context var
        token = self.set_current_span(
            span_id
        )  # Set *this* span's ID as the current one

        current_depth = 0
        if parent_span_id and parent_span_id in self._span_depths:
            current_depth = self._span_depths[parent_span_id] + 1

        self._span_depths[span_id] = current_depth  # Store depth by span_id

        span = TraceSpan(
            span_id=span_id,
            trace_id=self.trace_id,
            depth=current_depth,
            message=name,
            created_at=start_time,
            span_type=span_type,
            parent_span_id=parent_span_id,
            function=name,
        )
        self.add_span(span)

        # Queue span with initial state (input phase)
        if self.background_span_service:
            self.background_span_service.queue_span(span, span_state="input")

        try:
            yield self
        finally:
            duration = time.time() - start_time
            span.duration = duration

            # Queue span with completed state (output phase)
            if self.background_span_service:
                self.background_span_service.queue_span(span, span_state="completed")

            # Clean up depth tracking for this span_id
            if span_id in self._span_depths:
                del self._span_depths[span_id]
            # Reset context var
            self.reset_current_span(token)

    def async_evaluate(
        self,
        scorers: List[Union[APIJudgmentScorer, JudgevalScorer]],
        example: Optional[Example] = None,
        input: Optional[str] = None,
        actual_output: Optional[Union[str, List[str]]] = None,
        expected_output: Optional[Union[str, List[str]]] = None,
        context: Optional[List[str]] = None,
        retrieval_context: Optional[List[str]] = None,
        tools_called: Optional[List[str]] = None,
        expected_tools: Optional[List[str]] = None,
        additional_metadata: Optional[Dict[str, Any]] = None,
        model: Optional[str] = None,
        span_id: Optional[str] = None,  # <<< ADDED optional span_id parameter
        log_results: Optional[bool] = True,
    ):
        if not self.enable_evaluations:
            return

        start_time = time.time()  # Record start time

        try:
            # Load appropriate implementations for all scorers
            if not scorers:
                warnings.warn("No valid scorers available for evaluation")
                return

            # Prevent using JudgevalScorer with rules - only APIJudgmentScorer allowed with rules
            if self.rules and any(
                isinstance(scorer, JudgevalScorer) for scorer in scorers
            ):
                raise ValueError(
                    "Cannot use Judgeval scorers, you can only use API scorers when using rules. Please either remove rules or use only APIJudgmentScorer types."
                )

        except Exception as e:
            warnings.warn(f"Failed to load scorers: {str(e)}")
            return

        # If example is not provided, create one from the individual parameters
        if example is None:
            # Check if any of the individual parameters are provided
            if any(
                param is not None
                for param in [
                    input,
                    actual_output,
                    expected_output,
                    context,
                    retrieval_context,
                    tools_called,
                    expected_tools,
                    additional_metadata,
                ]
            ):
                example = Example(
                    input=input,
                    actual_output=actual_output,
                    expected_output=expected_output,
                    context=context,
                    retrieval_context=retrieval_context,
                    tools_called=tools_called,
                    expected_tools=expected_tools,
                    additional_metadata=additional_metadata,
                )
            else:
                raise ValueError(
                    "Either 'example' or at least one of the individual parameters (input, actual_output, etc.) must be provided"
                )

        # Check examples before creating evaluation run

        # check_examples([example], scorers)

        # --- Modification: Capture span_id immediately ---
        # span_id_at_eval_call = current_span_var.get()
        # print(f"[TraceClient.async_evaluate] Captured span ID at eval call: {span_id_at_eval_call}")
        # Prioritize explicitly passed span_id, fallback to context var
        span_id_to_use = span_id if span_id is not None else self.get_current_span()
        # print(f"[TraceClient.async_evaluate] Using span_id: {span_id_to_use}")
        # --- End Modification ---

        # Combine the trace-level rules with any evaluation-specific rules)
        eval_run = EvaluationRun(
            organization_id=self.tracer.organization_id,
            log_results=log_results,
            project_name=self.project_name,
            eval_name=f"{self.name.capitalize()}-"
            f"{span_id_to_use}-"  # Keep original eval name format using context var if available
            f"[{','.join(scorer.score_type.capitalize() for scorer in scorers)}]",
            examples=[example],
            scorers=scorers,
            model=model,
            metadata={},
            judgment_api_key=self.tracer.api_key,
            override=self.overwrite,
            trace_span_id=span_id_to_use,  # Pass the determined ID
            rules=self.rules,  # Use the combined rules
        )

        self.add_eval_run(eval_run, start_time)  # Pass start_time to record_evaluation

        # Queue evaluation run through background service
        if self.background_span_service and span_id_to_use:
            # Get the current span data to avoid race conditions
            current_span = self.span_id_to_span.get(span_id_to_use)
            if current_span:
                self.background_span_service.queue_evaluation_run(
                    eval_run, span_id=span_id_to_use, span_data=current_span
                )

    def add_eval_run(self, eval_run: EvaluationRun, start_time: float):
        # --- Modification: Use span_id from eval_run ---
        current_span_id = eval_run.trace_span_id  # Get ID from the eval_run object
        # print(f"[TraceClient.add_eval_run] Using span_id from eval_run: {current_span_id}")
        # --- End Modification ---

        if current_span_id:
            span = self.span_id_to_span[current_span_id]
            span.evaluation_runs.append(eval_run)
            span.has_evaluation = True  # Set the has_evaluation flag
        self.evaluation_runs.append(eval_run)

    def add_annotation(self, annotation: TraceAnnotation):
        """Add an annotation to this trace context"""
        self.annotations.append(annotation)
        return self

    def record_input(self, inputs: dict):
        current_span_id = self.get_current_span()
        if current_span_id:
            span = self.span_id_to_span[current_span_id]
            # Ignore self parameter
            if "self" in inputs:
                del inputs["self"]
            span.inputs = inputs

            # Queue span with input data
            if self.background_span_service:
                self.background_span_service.queue_span(span, span_state="input")

    def record_agent_name(self, agent_name: str):
        current_span_id = self.get_current_span()
        if current_span_id:
            span = self.span_id_to_span[current_span_id]
            span.agent_name = agent_name

            # Queue span with agent_name data
            if self.background_span_service:
                self.background_span_service.queue_span(span, span_state="agent_name")

    def record_state_before(self, state: dict):
        """Records the agent's state before a tool execution on the current span.

        Args:
            state: A dictionary representing the agent's state.
        """
        current_span_id = self.get_current_span()
        if current_span_id:
            span = self.span_id_to_span[current_span_id]
            span.state_before = state

            # Queue span with state_before data
            if self.background_span_service:
                self.background_span_service.queue_span(span, span_state="state_before")

    def record_state_after(self, state: dict):
        """Records the agent's state after a tool execution on the current span.

        Args:
            state: A dictionary representing the agent's state.
        """
        current_span_id = self.get_current_span()
        if current_span_id:
            span = self.span_id_to_span[current_span_id]
            span.state_after = state

            # Queue span with state_after data
            if self.background_span_service:
                self.background_span_service.queue_span(span, span_state="state_after")

    async def _update_coroutine(self, span: TraceSpan, coroutine: Any, field: str):
        """Helper method to update the output of a trace entry once the coroutine completes"""
        try:
            result = await coroutine
            setattr(span, field, result)

            # Queue span with output data now that coroutine is complete
            if self.background_span_service and field == "output":
                self.background_span_service.queue_span(span, span_state="output")

            return result
        except Exception as e:
            setattr(span, field, f"Error: {str(e)}")

            # Queue span even if there was an error
            if self.background_span_service and field == "output":
                self.background_span_service.queue_span(span, span_state="output")

            raise

    def record_output(self, output: Any):
        current_span_id = self.get_current_span()
        if current_span_id:
            span = self.span_id_to_span[current_span_id]
            span.output = "<pending>" if inspect.iscoroutine(output) else output

            if inspect.iscoroutine(output):
                asyncio.create_task(self._update_coroutine(span, output, "output"))

            # # Queue span with output data (unless it's pending)
            if self.background_span_service and not inspect.iscoroutine(output):
                self.background_span_service.queue_span(span, span_state="output")

            return span  # Return the created entry
        # Removed else block - original didn't have one
        return None  # Return None if no span_id found

    def record_usage(self, usage: TraceUsage):
        current_span_id = self.get_current_span()
        if current_span_id:
            span = self.span_id_to_span[current_span_id]
            span.usage = usage

            # Queue span with usage data
            if self.background_span_service:
                self.background_span_service.queue_span(span, span_state="usage")

            return span  # Return the created entry
        # Removed else block - original didn't have one
        return None  # Return None if no span_id found

    def record_error(self, error: Dict[str, Any]):
        current_span_id = self.get_current_span()
        if current_span_id:
            span = self.span_id_to_span[current_span_id]
            span.error = error

            # Queue span with error data
            if self.background_span_service:
                self.background_span_service.queue_span(span, span_state="error")

            return span
        return None

    def add_span(self, span: TraceSpan):
        """Add a trace span to this trace context"""
        self.trace_spans.append(span)
        self.span_id_to_span[span.span_id] = span
        return self

    def print(self):
        """Print the complete trace with proper visual structure"""
        for span in self.trace_spans:
            span.print_span()

    def get_duration(self) -> float:
        """
        Get the total duration of this trace
        """
        if self.start_time is None:
            return 0.0  # No duration if trace hasn't been saved yet
        return time.time() - self.start_time

    def save(self, overwrite: bool = False) -> Tuple[str, dict]:
        """
        Save the current trace to the database.
        Returns a tuple of (trace_id, server_response) where server_response contains the UI URL and other metadata.
        """
        # Set start_time if this is the first save
        if self.start_time is None:
            self.start_time = time.time()

        # Calculate total elapsed time
        total_duration = self.get_duration()
        # Create trace document - Always use standard keys for top-level counts
        trace_data = {
            "trace_id": self.trace_id,
            "name": self.name,
            "project_name": self.project_name,
            "created_at": datetime.fromtimestamp(self.start_time, timezone.utc).isoformat(),
            "duration": total_duration,
            "trace_spans": [span.model_dump() for span in self.trace_spans],
            "evaluation_runs": [run.model_dump() for run in self.evaluation_runs],
            "overwrite": overwrite,
            "offline_mode": self.tracer.offline_mode,
            "parent_trace_id": self.parent_trace_id,
            "parent_name": self.parent_name,
        }
        # --- Log trace data before saving ---
        server_response = self.trace_manager_client.save_trace(
            trace_data, offline_mode=self.tracer.offline_mode, final_save=True
        )

        # upload annotations
        # TODO: batch to the log endpoint
        for annotation in self.annotations:
            self.trace_manager_client.save_annotation(annotation)

        return self.trace_id, server_response

    def save_with_rate_limiting(
        self, overwrite: bool = False, final_save: bool = False
    ) -> Tuple[str, dict]:
        """
        Save the current trace to the database with rate limiting checks.
        First checks usage limits, then upserts the trace if allowed.

        Args:
            overwrite: Whether to overwrite existing traces
            final_save: Whether this is the final save (updates usage counters)

        Returns a tuple of (trace_id, server_response) where server_response contains the UI URL and other metadata.
        """

        # Calculate total elapsed time
        total_duration = self.get_duration()

        # Create trace document
        trace_data = {
            "trace_id": self.trace_id,
            "name": self.name,
            "project_name": self.project_name,
            "created_at": datetime.utcfromtimestamp(time.time()).isoformat(),
            "duration": total_duration,
            "trace_spans": [span.model_dump() for span in self.trace_spans],
            "evaluation_runs": [run.model_dump() for run in self.evaluation_runs],
            "overwrite": overwrite,
            "offline_mode": self.tracer.offline_mode,
            "parent_trace_id": self.parent_trace_id,
            "parent_name": self.parent_name,
        }

        # Check usage limits first
        try:
            self.trace_manager_client.check_usage_limits(count=1)
            # Usage check passed silently - no need to show detailed info
        except ValueError as e:
            # Rate limit exceeded
            warnings.warn(f"Rate limit check failed for live tracing: {e}")
            raise e

        # If usage check passes, upsert the trace
        server_response = self.trace_manager_client.upsert_trace(
            trace_data,
            offline_mode=self.tracer.offline_mode,
            show_link=not final_save,  # Show link only on initial save, not final save
            final_save=final_save,  # Pass final_save to control S3 saving
        )

        # Update usage counters only on final save
        if final_save:
            try:
                self.trace_manager_client.update_usage_counters(count=1)
                # Usage updated silently - no need to show detailed usage info
            except ValueError as e:
                # Log warning but don't fail the trace save since the trace was already saved
                warnings.warn(
                    f"Usage counter update failed (trace was still saved): {e}"
                )

        # Upload annotations
        # TODO: batch to the log endpoint
        for annotation in self.annotations:
            self.trace_manager_client.save_annotation(annotation)
        if self.start_time is None:
            self.start_time = time.time()
        return self.trace_id, server_response

    def delete(self):
        return self.trace_manager_client.delete_trace(self.trace_id)


def _capture_exception_for_trace(
    current_trace: Optional["TraceClient"], exc_info: ExcInfo
):
    if not current_trace:
        return

    exc_type, exc_value, exc_traceback_obj = exc_info
    formatted_exception = {
        "type": exc_type.__name__ if exc_type else "UnknownExceptionType",
        "message": str(exc_value) if exc_value else "No exception message",
        "traceback": traceback.format_tb(exc_traceback_obj)
        if exc_traceback_obj
        else [],
    }

    # This is where we specially handle exceptions that we might want to collect additional data for.
    # When we do this, always try checking the module from sys.modules instead of importing. This will
    # Let us support a wider range of exceptions without needing to import them for all clients.

    # Most clients (requests, httpx, urllib) support the standard format of exposing error.request.url and error.response.status_code
    # The alternative is to hand select libraries we want from sys.modules and check for them:
    # As an example:  requests_module = sys.modules.get("requests", None) // then do things with requests_module;

    # General HTTP Like errors
    try:
        url = getattr(getattr(exc_value, "request", None), "url", None)
        status_code = getattr(getattr(exc_value, "response", None), "status_code", None)
        if status_code:
            formatted_exception["http"] = {
                "url": url if url else "Unknown URL",
                "status_code": status_code if status_code else None,
            }
    except Exception:
        pass

    current_trace.record_error(formatted_exception)

    # Queue the span with error state through background service
    if current_trace.background_span_service:
        current_span_id = current_trace.get_current_span()
        if current_span_id and current_span_id in current_trace.span_id_to_span:
            error_span = current_trace.span_id_to_span[current_span_id]
            current_trace.background_span_service.queue_span(
                error_span, span_state="error"
            )


class BackgroundSpanService:
    """
    Background service for queueing and batching trace spans for efficient saving.

    This service:
    - Queues spans as they complete
    - Batches them for efficient network usage
    - Sends spans periodically or when batches reach a certain size
    - Handles automatic flushing when the main event terminates
    """

    def __init__(
        self,
        judgment_api_key: str,
        organization_id: str,
        batch_size: int = 10,
        flush_interval: float = 5.0,
        num_workers: int = 1,
    ):
        """
        Initialize the background span service.

        Args:
            judgment_api_key: API key for Judgment service
            organization_id: Organization ID
            batch_size: Number of spans to batch before sending (default: 10)
            flush_interval: Time in seconds between automatic flushes (default: 5.0)
            num_workers: Number of worker threads to process the queue (default: 1)
        """
        self.judgment_api_key = judgment_api_key
        self.organization_id = organization_id
        self.batch_size = batch_size
        self.flush_interval = flush_interval
        self.num_workers = max(1, num_workers)  # Ensure at least 1 worker

        # Queue for pending spans
        self._span_queue: queue.Queue[Dict[str, Any]] = queue.Queue()

        # Background threads for processing spans
        self._worker_threads: List[threading.Thread] = []
        self._shutdown_event = threading.Event()

        # Track spans that have been sent
        # self._sent_spans = set()

        # Register cleanup on exit
        atexit.register(self.shutdown)

        # Start the background workers
        self._start_workers()

    def _start_workers(self):
        """Start the background worker threads."""
        for i in range(self.num_workers):
            if len(self._worker_threads) < self.num_workers:
                worker_thread = threading.Thread(
                    target=self._worker_loop, daemon=True, name=f"SpanWorker-{i + 1}"
                )
                worker_thread.start()
                self._worker_threads.append(worker_thread)

    def _worker_loop(self):
        """Main worker loop that processes spans in batches."""
        batch = []
        last_flush_time = time.time()
<<<<<<< HEAD
        pending_task_count = (
            0  # Track how many tasks we've taken from queue but not marked done
        )

        while not self._shutdown_event.is_set():
            # print(f"Worker loop queue size: {self._span_queue.qsize()}")
            try:
                # Try to get a span with timeout
                try:
                    span_data = self._span_queue.get(timeout=1.0)
                    batch.append(span_data)
                    pending_task_count += (
                        1  # Increment instead of calling task_done() immediately
                    )
                except queue.Empty:
                    # No new spans, continue to check for flush conditions
                    pass

=======
        pending_task_count = 0  # Track how many tasks we've taken from queue but not marked done
        
        while not self._shutdown_event.is_set() or self._span_queue.qsize() > 0:
            try:
                # First, do a blocking get to wait for at least one item
                if not batch:  # Only block if we don't have items already
                    try:
                        span_data = self._span_queue.get(timeout=1.0)
                        batch.append(span_data)
                        pending_task_count += 1
                    except queue.Empty:
                        # No new spans, continue to check for flush conditions
                        pass
                
                # Then, do non-blocking gets to drain any additional available items
                # up to our batch size limit
                while len(batch) < self.batch_size:
                    try:
                        span_data = self._span_queue.get_nowait()  # Non-blocking
                        batch.append(span_data)
                        pending_task_count += 1
                    except queue.Empty:
                        # No more items immediately available
                        break
                
>>>>>>> 5a4361f9
                current_time = time.time()
                should_flush = len(batch) >= self.batch_size or (
                    batch and (current_time - last_flush_time) >= self.flush_interval
                )

                if should_flush and batch:
                    self._send_batch(batch)

                    # Only mark tasks as done after successful sending
                    for _ in range(pending_task_count):
                        self._span_queue.task_done()
                    pending_task_count = 0  # Reset counter

                    batch.clear()
                    last_flush_time = current_time

            except Exception as e:
                warnings.warn(f"Error in span service worker loop: {e}")
                # On error, still need to mark tasks as done to prevent hanging
                for _ in range(pending_task_count):
                    self._span_queue.task_done()
                pending_task_count = 0
                batch.clear()

        # Final flush on shutdown
        if batch:
            self._send_batch(batch)
            # Mark remaining tasks as done
            for _ in range(pending_task_count):
                self._span_queue.task_done()

    def _send_batch(self, batch: List[Dict[str, Any]]):
        """
        Send a batch of spans to the server.

        Args:
            batch: List of span dictionaries to send
        """
        if not batch:
            return

        try:
            # Group spans by type for different endpoints
            spans_to_send = []
            evaluation_runs_to_send = []

            for item in batch:
                if item["type"] == "span":
                    spans_to_send.append(item["data"])
                elif item["type"] == "evaluation_run":
                    evaluation_runs_to_send.append(item["data"])

            # Send spans if any
            if spans_to_send:
                self._send_spans_batch(spans_to_send)

            # Send evaluation runs if any
            if evaluation_runs_to_send:
                self._send_evaluation_runs_batch(evaluation_runs_to_send)

        except Exception as e:
            warnings.warn(f"Failed to send span batch: {e}")

    def _send_spans_batch(self, spans: List[Dict[str, Any]]):
        """Send a batch of spans to the spans endpoint."""
        payload = {"spans": spans, "organization_id": self.organization_id}

        # Serialize with fallback encoder
        def fallback_encoder(obj):
            try:
                return repr(obj)
            except Exception:
                try:
                    return str(obj)
                except Exception as e:
                    return f"<Unserializable object of type {type(obj).__name__}: {e}>"

        try:
            serialized_data = json.dumps(payload, default=fallback_encoder)

            # Send the actual HTTP request to the batch endpoint
            response = requests.post(
                JUDGMENT_TRACES_SPANS_BATCH_API_URL,
                data=serialized_data,
                headers={
                    "Content-Type": "application/json",
                    "Authorization": f"Bearer {self.judgment_api_key}",
                    "X-Organization-Id": self.organization_id,
                },
                verify=True,
                timeout=30,  # Add timeout to prevent hanging
            )

            if response.status_code != HTTPStatus.OK:
                warnings.warn(
                    f"Failed to send spans batch: HTTP {response.status_code} - {response.text}"
                )

        except requests.RequestException as e:
            warnings.warn(f"Network error sending spans batch: {e}")
        except Exception as e:
            warnings.warn(f"Failed to serialize or send spans batch: {e}")

    def _send_evaluation_runs_batch(self, evaluation_runs: List[Dict[str, Any]]):
        """Send a batch of evaluation runs with their associated span data to the endpoint."""
        # Structure payload to include both evaluation run data and span data
        evaluation_entries = []
        for eval_data in evaluation_runs:
            # eval_data already contains the evaluation run data (no need to access ['data'])
            entry = {
                "evaluation_run": {
                    # Extract evaluation run fields (excluding span-specific fields)
                    key: value
                    for key, value in eval_data.items()
                    if key not in ["associated_span_id", "span_data", "queued_at"]
                },
                "associated_span": {
                    "span_id": eval_data.get("associated_span_id"),
                    "span_data": eval_data.get("span_data"),
                },
                "queued_at": eval_data.get("queued_at"),
            }
            evaluation_entries.append(entry)

        payload = {
            "organization_id": self.organization_id,
            "evaluation_entries": evaluation_entries,  # Each entry contains both eval run + span data
        }

        # Serialize with fallback encoder
        def fallback_encoder(obj):
            try:
                return repr(obj)
            except Exception:
                try:
                    return str(obj)
                except Exception as e:
                    return f"<Unserializable object of type {type(obj).__name__}: {e}>"

        try:
            serialized_data = json.dumps(payload, default=fallback_encoder)

            # Send the actual HTTP request to the batch endpoint
            response = requests.post(
                JUDGMENT_TRACES_EVALUATION_RUNS_BATCH_API_URL,
                data=serialized_data,
                headers={
                    "Content-Type": "application/json",
                    "Authorization": f"Bearer {self.judgment_api_key}",
                    "X-Organization-Id": self.organization_id,
                },
                verify=True,
                timeout=30,  # Add timeout to prevent hanging
            )

            if response.status_code != HTTPStatus.OK:
                warnings.warn(
                    f"Failed to send evaluation runs batch: HTTP {response.status_code} - {response.text}"
                )

        except requests.RequestException as e:
            warnings.warn(f"Network error sending evaluation runs batch: {e}")
        except Exception as e:
            warnings.warn(f"Failed to send evaluation runs batch: {e}")

    def queue_span(self, span: TraceSpan, span_state: str = "input"):
        """
        Queue a span for background sending.

        Args:
            span: The TraceSpan object to queue
            span_state: State of the span ("input", "output", "completed")
        """
        if not self._shutdown_event.is_set():
            span_data = {
                "type": "span",
                "data": {
                    **span.model_dump(),
                    "span_state": span_state,
                    "queued_at": time.time(),
                },
            }
            self._span_queue.put(span_data)

    def queue_evaluation_run(
        self, evaluation_run: EvaluationRun, span_id: str, span_data: TraceSpan
    ):
        """
        Queue an evaluation run for background sending.

        Args:
            evaluation_run: The EvaluationRun object to queue
            span_id: The span ID associated with this evaluation run
            span_data: The span data at the time of evaluation (to avoid race conditions)
        """
        if not self._shutdown_event.is_set():
            eval_data = {
                "type": "evaluation_run",
                "data": {
                    **evaluation_run.model_dump(),
                    "associated_span_id": span_id,
                    "span_data": span_data.model_dump(),  # Include span data to avoid race conditions
                    "queued_at": time.time(),
                },
            }
            self._span_queue.put(eval_data)

    def flush(self):
        """Force immediate sending of all queued spans."""
        try:
            # Wait for the queue to be processed
            self._span_queue.join()
        except Exception as e:
            warnings.warn(f"Error during flush: {e}")

    def shutdown(self):
        """Shutdown the background service and flush remaining spans."""
        if self._shutdown_event.is_set():
            return

        try:
            # Signal shutdown to stop new items from being queued
            self._shutdown_event.set()

            # Try to flush any remaining spans
            try:
                self.flush()
            except Exception as e:
                warnings.warn(f"Error during final flush: {e}")
        except Exception as e:
            warnings.warn(f"Error during BackgroundSpanService shutdown: {e}")
        finally:
            # Clear the worker threads list (daemon threads will be killed automatically)
            self._worker_threads.clear()

    def get_queue_size(self) -> int:
        """Get the current size of the span queue."""
        return self._span_queue.qsize()


class _DeepTracer:
    _instance: Optional["_DeepTracer"] = None
    _lock: threading.Lock = threading.Lock()
    _refcount: int = 0
    _span_stack: contextvars.ContextVar[List[Dict[str, Any]]] = contextvars.ContextVar(
        "_deep_profiler_span_stack", default=[]
    )
    _skip_stack: contextvars.ContextVar[List[str]] = contextvars.ContextVar(
        "_deep_profiler_skip_stack", default=[]
    )
    _original_sys_trace: Optional[Callable] = None
    _original_threading_trace: Optional[Callable] = None

    def __init__(self, tracer: "Tracer"):
        self._tracer = tracer

    def _get_qual_name(self, frame) -> str:
        func_name = frame.f_code.co_name
        module_name = frame.f_globals.get("__name__", "unknown_module")

        try:
            func = frame.f_globals.get(func_name)
            if func is None:
                return f"{module_name}.{func_name}"
            if hasattr(func, "__qualname__"):
                return f"{module_name}.{func.__qualname__}"
            return f"{module_name}.{func_name}"
        except Exception:
            return f"{module_name}.{func_name}"

    def __new__(cls, tracer: "Tracer"):
        with cls._lock:
            if cls._instance is None:
                cls._instance = super().__new__(cls)
        return cls._instance

    def _should_trace(self, frame):
        # Skip stack is maintained by the tracer as an optimization to skip earlier
        # frames in the call stack that we've already determined should be skipped
        skip_stack = self._skip_stack.get()
        if len(skip_stack) > 0:
            return False

        func_name = frame.f_code.co_name
        module_name = frame.f_globals.get("__name__", None)

        func = frame.f_globals.get(func_name)
        if func and (
            hasattr(func, "_judgment_span_name") or hasattr(func, "_judgment_span_type")
        ):
            return False

        if (
            not module_name
            or func_name.startswith("<")  # ex: <listcomp>
            or func_name.startswith("__")
            and func_name != "__call__"  # dunders
            or not self._is_user_code(frame.f_code.co_filename)
        ):
            return False

        return True

    @functools.cache
    def _is_user_code(self, filename: str):
        return (
            bool(filename)
            and not filename.startswith("<")
            and not os.path.realpath(filename).startswith(_TRACE_FILEPATH_BLOCKLIST)
        )

    def _cooperative_sys_trace(self, frame: types.FrameType, event: str, arg: Any):
        """Cooperative trace function for sys.settrace that chains with existing tracers."""
        # First, call the original sys trace function if it exists
        original_result = None
        if self._original_sys_trace:
            try:
                original_result = self._original_sys_trace(frame, event, arg)
            except Exception:
                # If the original tracer fails, continue with our tracing
                pass

        # Then do our own tracing
        our_result = self._trace(frame, event, arg, self._cooperative_sys_trace)

        # Return our tracer to continue tracing, but respect the original's decision
        # If the original tracer returned None (stop tracing), we should respect that
        if original_result is None and self._original_sys_trace:
            return None

        return our_result or original_result

    def _cooperative_threading_trace(
        self, frame: types.FrameType, event: str, arg: Any
    ):
        """Cooperative trace function for threading.settrace that chains with existing tracers."""
        # First, call the original threading trace function if it exists
        original_result = None
        if self._original_threading_trace:
            try:
                original_result = self._original_threading_trace(frame, event, arg)
            except Exception:
                # If the original tracer fails, continue with our tracing
                pass

        # Then do our own tracing
        our_result = self._trace(frame, event, arg, self._cooperative_threading_trace)

        # Return our tracer to continue tracing, but respect the original's decision
        # If the original tracer returned None (stop tracing), we should respect that
        if original_result is None and self._original_threading_trace:
            return None

        return our_result or original_result

    def _trace(
        self, frame: types.FrameType, event: str, arg: Any, continuation_func: Callable
    ):
        frame.f_trace_lines = False
        frame.f_trace_opcodes = False

        if not self._should_trace(frame):
            return

        if event not in ("call", "return", "exception"):
            return

        current_trace = self._tracer.get_current_trace()
        if not current_trace:
            return

        parent_span_id = self._tracer.get_current_span()
        if not parent_span_id:
            return

        qual_name = self._get_qual_name(frame)
        instance_name = None
        if "self" in frame.f_locals:
            instance = frame.f_locals["self"]
            class_name = instance.__class__.__name__
            class_identifiers = getattr(Tracer._instance, "class_identifiers", {})
            instance_name = get_instance_prefixed_name(
                instance, class_name, class_identifiers
            )
        skip_stack = self._skip_stack.get()

        if event == "call":
            # If we have entries in the skip stack and the current qual_name matches the top entry,
            # push it again to track nesting depth and skip
            # As an optimization, we only care about duplicate qual_names.
            if skip_stack:
                if qual_name == skip_stack[-1]:
                    skip_stack.append(qual_name)
                    self._skip_stack.set(skip_stack)
                return

            should_trace = self._should_trace(frame)

            if not should_trace:
                if not skip_stack:
                    self._skip_stack.set([qual_name])
                return
        elif event == "return":
            # If we have entries in skip stack and current qual_name matches the top entry,
            # pop it to track exiting from the skipped section
            if skip_stack and qual_name == skip_stack[-1]:
                skip_stack.pop()
                self._skip_stack.set(skip_stack)
                return

            if skip_stack:
                return

        span_stack = self._span_stack.get()
        if event == "call":
            if not self._should_trace(frame):
                return

            span_id = str(uuid.uuid4())

            parent_depth = current_trace._span_depths.get(parent_span_id, 0)
            depth = parent_depth + 1

            current_trace._span_depths[span_id] = depth

            start_time = time.time()

            span_stack.append(
                {
                    "span_id": span_id,
                    "parent_span_id": parent_span_id,
                    "function": qual_name,
                    "start_time": start_time,
                }
            )
            self._span_stack.set(span_stack)

            token = self._tracer.set_current_span(span_id)
            frame.f_locals["_judgment_span_token"] = token

            span = TraceSpan(
                span_id=span_id,
                trace_id=current_trace.trace_id,
                depth=depth,
                message=qual_name,
                created_at=start_time,
                span_type="span",
                parent_span_id=parent_span_id,
                function=qual_name,
                agent_name=instance_name,
            )
            current_trace.add_span(span)

            inputs = {}
            try:
                args_info = inspect.getargvalues(frame)
                for arg in args_info.args:
                    try:
                        inputs[arg] = args_info.locals.get(arg)
                    except Exception:
                        inputs[arg] = "<<Unserializable>>"
                current_trace.record_input(inputs)
            except Exception as e:
                current_trace.record_input({"error": str(e)})

        elif event == "return":
            if not span_stack:
                return

            current_id = self._tracer.get_current_span()

            span_data = None
            for i, entry in enumerate(reversed(span_stack)):
                if entry["span_id"] == current_id:
                    span_data = span_stack.pop(-(i + 1))
                    self._span_stack.set(span_stack)
                    break

            if not span_data:
                return

            start_time = span_data["start_time"]
            duration = time.time() - start_time

            current_trace.span_id_to_span[span_data["span_id"]].duration = duration

            if arg is not None:
                # exception handling will take priority.
                current_trace.record_output(arg)

            if span_data["span_id"] in current_trace._span_depths:
                del current_trace._span_depths[span_data["span_id"]]

            if span_stack:
                self._tracer.set_current_span(span_stack[-1]["span_id"])
            else:
                self._tracer.set_current_span(span_data["parent_span_id"])

            if "_judgment_span_token" in frame.f_locals:
                self._tracer.reset_current_span(frame.f_locals["_judgment_span_token"])

        elif event == "exception":
            exc_type = arg[0]
            if issubclass(exc_type, (StopIteration, StopAsyncIteration, GeneratorExit)):
                return
            _capture_exception_for_trace(current_trace, arg)

        return continuation_func

    def __enter__(self):
        with self._lock:
            self._refcount += 1
            if self._refcount == 1:
                # Store the existing trace functions before setting ours
                self._original_sys_trace = sys.gettrace()
                self._original_threading_trace = threading.gettrace()

                self._skip_stack.set([])
                self._span_stack.set([])

                sys.settrace(self._cooperative_sys_trace)
                threading.settrace(self._cooperative_threading_trace)
        return self

    def __exit__(self, exc_type, exc_val, exc_tb):
        with self._lock:
            self._refcount -= 1
            if self._refcount == 0:
                # Restore the original trace functions instead of setting to None
                sys.settrace(self._original_sys_trace)
                threading.settrace(self._original_threading_trace)

                # Clean up the references
                self._original_sys_trace = None
                self._original_threading_trace = None


# Below commented out function isn't used anymore?

# def log(self, message: str, level: str = "info"):
#         """ Log a message with the span context """
#         current_trace = self._tracer.get_current_trace()
#         if current_trace:
#             current_trace.log(message, level)
#         else:
#             print(f"[{level}] {message}")
#         current_trace.record_output({"log": message})


class Tracer:
    _instance = None

    # Tracer.current_trace class variable is currently used in wrap()
    # TODO: Keep track of cross-context state for current trace and current span ID solely through class variables instead of instance variables?
    # Should be fine to do so as long as we keep Tracer as a singleton
    current_trace: Optional[TraceClient] = None
    # current_span_id: Optional[str] = None

    trace_across_async_contexts: bool = (
        False  # BY default, we don't trace across async contexts
    )

    def __new__(cls, *args, **kwargs):
        if cls._instance is None:
            cls._instance = super(Tracer, cls).__new__(cls)
        return cls._instance

    def __init__(
        self,
        api_key: str | None = os.getenv("JUDGMENT_API_KEY"),
        project_name: str | None = None,
        rules: Optional[List[Rule]] = None,  # Added rules parameter
        organization_id: str | None = os.getenv("JUDGMENT_ORG_ID"),
        enable_monitoring: bool = os.getenv("JUDGMENT_MONITORING", "true").lower()
        == "true",
        enable_evaluations: bool = os.getenv("JUDGMENT_EVALUATIONS", "true").lower()
        == "true",
        # S3 configuration
        use_s3: bool = False,
        s3_bucket_name: Optional[str] = None,
        s3_aws_access_key_id: Optional[str] = None,
        s3_aws_secret_access_key: Optional[str] = None,
        s3_region_name: Optional[str] = None,
        offline_mode: bool = False,
        deep_tracing: bool = True,  # Deep tracing is enabled by default
        trace_across_async_contexts: bool = False,  # BY default, we don't trace across async contexts
        # Background span service configuration
        enable_background_spans: bool = True,  # Enable background span service by default
        span_batch_size: int = 50,  # Number of spans to batch before sending
        span_flush_interval: float = 1.0,  # Time in seconds between automatic flushes
        span_num_workers: int = 10,  # Number of worker threads for span processing
    ):
        if not hasattr(self, "initialized"):
            if not api_key:
                raise ValueError("Tracer must be configured with a Judgment API key")

            result, response = validate_api_key(api_key)
            if not result:
                raise JudgmentAPIError(
                    f"Issue with passed in Judgment API key: {response}"
                )

            if not organization_id:
                raise ValueError("Tracer must be configured with an Organization ID")
            if use_s3 and not s3_bucket_name:
                raise ValueError("S3 bucket name must be provided when use_s3 is True")

            self.api_key: str = api_key
            self.project_name: str = project_name or str(uuid.uuid4())
            self.organization_id: str = organization_id
            self.rules: List[Rule] = rules or []  # Store rules at tracer level
            self.traces: List[Trace] = []
            self.initialized: bool = True
            self.enable_monitoring: bool = enable_monitoring
            self.enable_evaluations: bool = enable_evaluations
            self.class_identifiers: Dict[
                str, str
            ] = {}  # Dictionary to store class identifiers
            self.span_id_to_previous_span_id: Dict[str, str | None] = {}
            self.trace_id_to_previous_trace: Dict[str, TraceClient | None] = {}
            self.current_span_id: Optional[str] = None
            self.current_trace: Optional[TraceClient] = None
            self.trace_across_async_contexts: bool = trace_across_async_contexts
            Tracer.trace_across_async_contexts = trace_across_async_contexts

            # Initialize S3 storage if enabled
            self.use_s3 = use_s3
            if use_s3:
                from judgeval.common.s3_storage import S3Storage

                self.s3_storage = S3Storage(
                    bucket_name=s3_bucket_name,
                    aws_access_key_id=s3_aws_access_key_id,
                    aws_secret_access_key=s3_aws_secret_access_key,
                    region_name=s3_region_name,
                )
            self.offline_mode: bool = offline_mode
            self.deep_tracing: bool = deep_tracing  # NEW: Store deep tracing setting

            # Initialize background span service
            self.enable_background_spans: bool = enable_background_spans
            self.background_span_service: Optional[BackgroundSpanService] = None
            if enable_background_spans and not offline_mode:
                self.background_span_service = BackgroundSpanService(
                    judgment_api_key=api_key,
                    organization_id=organization_id,
                    batch_size=span_batch_size,
                    flush_interval=span_flush_interval,
                    num_workers=span_num_workers,
                )

        elif hasattr(self, "project_name") and self.project_name != project_name:
            warnings.warn(
                f"Attempting to initialize Tracer with project_name='{project_name}' but it was already initialized with "
                f"project_name='{self.project_name}'. Due to the singleton pattern, the original project_name will be used. "
                "To use a different project name, ensure the first Tracer initialization uses the desired project name.",
                RuntimeWarning,
            )

    def set_current_span(self, span_id: str) -> Optional[contextvars.Token[str | None]]:
        self.span_id_to_previous_span_id[span_id] = self.current_span_id
        self.current_span_id = span_id
        Tracer.current_span_id = span_id
        try:
            token = current_span_var.set(span_id)
        except Exception:
            token = None
        return token

    def get_current_span(self) -> Optional[str]:
        try:
            current_span_var_val = current_span_var.get()
        except Exception:
            current_span_var_val = None
        return (
            (self.current_span_id or current_span_var_val)
            if self.trace_across_async_contexts
            else current_span_var_val
        )

    def reset_current_span(
        self,
        token: Optional[contextvars.Token[str | None]] = None,
        span_id: Optional[str] = None,
    ):
        try:
            if token:
                current_span_var.reset(token)
        except Exception:
            pass
        if not span_id:
            span_id = self.current_span_id
        if span_id:
            self.current_span_id = self.span_id_to_previous_span_id.get(span_id)
            Tracer.current_span_id = self.current_span_id

    def set_current_trace(
        self, trace: TraceClient
    ) -> Optional[contextvars.Token[TraceClient | None]]:
        """
        Set the current trace context in contextvars
        """
        self.trace_id_to_previous_trace[trace.trace_id] = self.current_trace
        self.current_trace = trace
        Tracer.current_trace = trace
        try:
            token = current_trace_var.set(trace)
        except Exception:
            token = None
        return token

    def get_current_trace(self) -> Optional[TraceClient]:
        """
        Get the current trace context.

        Tries to get the trace client from the context variable first.
        If not found (e.g., context lost across threads/tasks),
        it falls back to the active trace client managed by the callback handler.
        """
        try:
            current_trace_var_val = current_trace_var.get()
        except Exception:
            current_trace_var_val = None
        return (
            (self.current_trace or current_trace_var_val)
            if self.trace_across_async_contexts
            else current_trace_var_val
        )

    def reset_current_trace(
        self,
        token: Optional[contextvars.Token[TraceClient | None]] = None,
        trace_id: Optional[str] = None,
    ):
        try:
            if token:
                current_trace_var.reset(token)
        except Exception:
            pass
        if not trace_id and self.current_trace:
            trace_id = self.current_trace.trace_id
        if trace_id:
            self.current_trace = self.trace_id_to_previous_trace.get(trace_id)
            Tracer.current_trace = self.current_trace

    @contextmanager
    def trace(
        self,
        name: str,
        project_name: str | None = None,
        overwrite: bool = False,
        rules: Optional[List[Rule]] = None,  # Added rules parameter
    ) -> Generator[TraceClient, None, None]:
        """Start a new trace context using a context manager"""
        trace_id = str(uuid.uuid4())
        project = project_name if project_name is not None else self.project_name

        # Get parent trace info from context
        parent_trace = self.get_current_trace()
        parent_trace_id = None
        parent_name = None

        if parent_trace:
            parent_trace_id = parent_trace.trace_id
            parent_name = parent_trace.name

        trace = TraceClient(
            self,
            trace_id,
            name,
            project_name=project,
            overwrite=overwrite,
            rules=self.rules,  # Pass combined rules to the trace client
            enable_monitoring=self.enable_monitoring,
            enable_evaluations=self.enable_evaluations,
            parent_trace_id=parent_trace_id,
            parent_name=parent_name,
        )

        # Set the current trace in context variables
        token = self.set_current_trace(trace)

        # Automatically create top-level span
        with trace.span(name or "unnamed_trace"):
            try:
                # Save the trace to the database to handle Evaluations' trace_id referential integrity
                yield trace
            finally:
                # Reset the context variable
                self.reset_current_trace(token)

    def log(self, msg: str, label: str = "log", score: int = 1):
        """Log a message with the current span context"""
        current_span_id = self.get_current_span()
        current_trace = self.get_current_trace()
        if current_span_id and current_trace:
            annotation = TraceAnnotation(
                span_id=current_span_id, text=msg, label=label, score=score
            )
            current_trace.add_annotation(annotation)

        rprint(f"[bold]{label}:[/bold] {msg}")

    def identify(
        self,
        identifier: str,
        track_state: bool = False,
        track_attributes: Optional[List[str]] = None,
        field_mappings: Optional[Dict[str, str]] = None,
    ):
        """
        Class decorator that associates a class with a custom identifier and enables state tracking.

        This decorator creates a mapping between the class name and the provided
        identifier, which can be useful for tagging, grouping, or referencing
        classes in a standardized way. It also enables automatic state capture
        for instances of the decorated class when used with tracing.

        Args:
            identifier: The identifier to associate with the decorated class.
                    This will be used as the instance name in traces.
            track_state: Whether to automatically capture the state (attributes)
                        of instances before and after function execution. Defaults to False.
            track_attributes: Optional list of specific attribute names to track.
                            If None, all non-private attributes (not starting with '_')
                            will be tracked when track_state=True.
            field_mappings: Optional dictionary mapping internal attribute names to
                        display names in the captured state. For example:
                        {"system_prompt": "instructions"} will capture the
                        'instructions' attribute as 'system_prompt' in the state.

        Example:
            @tracer.identify(identifier="user_model", track_state=True, track_attributes=["name", "age"], field_mappings={"system_prompt": "instructions"})
            class User:
                # Class implementation
        """

        def decorator(cls):
            class_name = cls.__name__
            self.class_identifiers[class_name] = {
                "identifier": identifier,
                "track_state": track_state,
                "track_attributes": track_attributes,
                "field_mappings": field_mappings or {},
            }
            return cls

        return decorator

    def _capture_instance_state(
        self, instance: Any, class_config: Dict[str, Any]
    ) -> Dict[str, Any]:
        """
        Capture the state of an instance based on class configuration.
        Args:
            instance: The instance to capture the state of.
            class_config: Configuration dictionary for state capture,
                          expected to contain 'track_attributes' and 'field_mappings'.
        """
        track_attributes = class_config.get("track_attributes")
        field_mappings = class_config.get("field_mappings")

        if track_attributes:
            state = {attr: getattr(instance, attr, None) for attr in track_attributes}
        else:
            state = {
                k: v for k, v in instance.__dict__.items() if not k.startswith("_")
            }

        if field_mappings:
            state["field_mappings"] = field_mappings

        return state

    def _get_instance_state_if_tracked(self, args):
        """
        Extract instance state if the instance should be tracked.

        Returns the captured state dict if tracking is enabled, None otherwise.
        """
        if args and hasattr(args[0], "__class__"):
            instance = args[0]
            class_name = instance.__class__.__name__
            if (
                class_name in self.class_identifiers
                and isinstance(self.class_identifiers[class_name], dict)
                and self.class_identifiers[class_name].get("track_state", False)
            ):
                return self._capture_instance_state(
                    instance, self.class_identifiers[class_name]
                )

    def _conditionally_capture_and_record_state(
        self, trace_client_instance: TraceClient, args: tuple, is_before: bool
    ):
        """Captures instance state if tracked and records it via the trace_client."""
        state = self._get_instance_state_if_tracked(args)
        if state:
            if is_before:
                trace_client_instance.record_state_before(state)
            else:
                trace_client_instance.record_state_after(state)

    def observe(
        self,
        func=None,
        *,
        name=None,
        span_type: SpanType = "span",
        project_name: str | None = None,
        overwrite: bool = False,
        deep_tracing: bool | None = None,
    ):
        """
        Decorator to trace function execution with detailed entry/exit information.

        Args:
            func: The function to decorate
            name: Optional custom name for the span (defaults to function name)
            span_type: Type of span (default "span")
            project_name: Optional project name override
            overwrite: Whether to overwrite existing traces
            deep_tracing: Whether to enable deep tracing for this function and all nested calls.
                          If None, uses the tracer's default setting.
        """
        # If monitoring is disabled, return the function as is
        if not self.enable_monitoring:
            return func if func else lambda f: f

        if func is None:
            return lambda f: self.observe(
                f,
                name=name,
                span_type=span_type,
                project_name=project_name,
                overwrite=overwrite,
                deep_tracing=deep_tracing,
            )

        # Use provided name or fall back to function name
        original_span_name = name or func.__name__

        # Store custom attributes on the function object
        func._judgment_span_name = original_span_name
        func._judgment_span_type = span_type

        # Use the provided deep_tracing value or fall back to the tracer's default
        use_deep_tracing = (
            deep_tracing if deep_tracing is not None else self.deep_tracing
        )

        if asyncio.iscoroutinefunction(func):

            @functools.wraps(func)
            async def async_wrapper(*args, **kwargs):
                nonlocal original_span_name
                class_name = None
                span_name = original_span_name
                agent_name = None

                if args and hasattr(args[0], "__class__"):
                    class_name = args[0].__class__.__name__
                    agent_name = get_instance_prefixed_name(
                        args[0], class_name, self.class_identifiers
                    )

                # Get current trace from context
                current_trace = self.get_current_trace()

                # If there's no current trace, create a root trace
                if not current_trace:
                    trace_id = str(uuid.uuid4())
                    project = (
                        project_name if project_name is not None else self.project_name
                    )

                    # Create a new trace client to serve as the root
                    current_trace = TraceClient(
                        self,
                        trace_id,
                        span_name,  # MODIFIED: Use span_name directly
                        project_name=project,
                        overwrite=overwrite,
                        rules=self.rules,
                        enable_monitoring=self.enable_monitoring,
                        enable_evaluations=self.enable_evaluations,
                    )

                    # Save empty trace and set trace context
                    # current_trace.save(empty_save=True, overwrite=overwrite)
                    trace_token = self.set_current_trace(current_trace)

                    try:
                        # Use span for the function execution within the root trace
                        # This sets the current_span_var
                        with current_trace.span(
                            span_name, span_type=span_type
                        ) as span:  # MODIFIED: Use span_name directly
                            # Record inputs
                            inputs = combine_args_kwargs(func, args, kwargs)
                            span.record_input(inputs)
                            if agent_name:
                                span.record_agent_name(agent_name)

                            # Capture state before execution
                            self._conditionally_capture_and_record_state(
                                span, args, is_before=True
                            )

                            if use_deep_tracing:
                                with _DeepTracer(self):
                                    result = await func(*args, **kwargs)
                            else:
                                try:
                                    result = await func(*args, **kwargs)
                                except Exception as e:
                                    _capture_exception_for_trace(
                                        current_trace, sys.exc_info()
                                    )
                                    raise e

                            # Capture state after execution
                            self._conditionally_capture_and_record_state(
                                span, args, is_before=False
                            )

                            # Record output
                            span.record_output(result)
                        return result
                    finally:
                        # Flush background spans before saving the trace

                        complete_trace_data = {
                            "trace_id": current_trace.trace_id,
                            "name": current_trace.name,
                            "created_at": datetime.utcfromtimestamp(
                                current_trace.start_time
                            ).isoformat(),
                            "duration": current_trace.get_duration(),
                            "trace_spans": [
                                span.model_dump() for span in current_trace.trace_spans
                            ],
                            "overwrite": overwrite,
                            "offline_mode": self.offline_mode,
                            "parent_trace_id": current_trace.parent_trace_id,
                            "parent_name": current_trace.parent_name,
                        }
                        # Save the completed trace
                        trace_id, server_response = (
                            current_trace.save_with_rate_limiting(
                                overwrite=overwrite, final_save=True
                            )
                        )

                        # Store the complete trace data instead of just server response

                        self.traces.append(complete_trace_data)

                        # if self.background_span_service:
                        #     self.background_span_service.flush()

                        # Reset trace context (span context resets automatically)
                        self.reset_current_trace(trace_token)
                else:
                    with current_trace.span(span_name, span_type=span_type) as span:
                        inputs = combine_args_kwargs(func, args, kwargs)
                        span.record_input(inputs)
                        if agent_name:
                            span.record_agent_name(agent_name)

                        # Capture state before execution
                        self._conditionally_capture_and_record_state(
                            span, args, is_before=True
                        )

                        if use_deep_tracing:
                            with _DeepTracer(self):
                                result = await func(*args, **kwargs)
                        else:
                            try:
                                result = await func(*args, **kwargs)
                            except Exception as e:
                                _capture_exception_for_trace(
                                    current_trace, sys.exc_info()
                                )
                                raise e

                        # Capture state after execution
                        self._conditionally_capture_and_record_state(
                            span, args, is_before=False
                        )

                        span.record_output(result)
                    return result

            return async_wrapper
        else:
            # Non-async function implementation with deep tracing
            @functools.wraps(func)
            def wrapper(*args, **kwargs):
                nonlocal original_span_name
                class_name = None
                span_name = original_span_name
                agent_name = None
                if args and hasattr(args[0], "__class__"):
                    class_name = args[0].__class__.__name__
                    agent_name = get_instance_prefixed_name(
                        args[0], class_name, self.class_identifiers
                    )
                # Get current trace from context
                current_trace = self.get_current_trace()

                # If there's no current trace, create a root trace
                if not current_trace:
                    trace_id = str(uuid.uuid4())
                    project = (
                        project_name if project_name is not None else self.project_name
                    )

                    # Create a new trace client to serve as the root
                    current_trace = TraceClient(
                        self,
                        trace_id,
                        span_name,  # MODIFIED: Use span_name directly
                        project_name=project,
                        overwrite=overwrite,
                        rules=self.rules,
                        enable_monitoring=self.enable_monitoring,
                        enable_evaluations=self.enable_evaluations,
                    )

                    # Save empty trace and set trace context
                    # current_trace.save(empty_save=True, overwrite=overwrite)
                    trace_token = self.set_current_trace(current_trace)

                    try:
                        # Use span for the function execution within the root trace
                        # This sets the current_span_var
                        with current_trace.span(
                            span_name, span_type=span_type
                        ) as span:  # MODIFIED: Use span_name directly
                            # Record inputs
                            inputs = combine_args_kwargs(func, args, kwargs)
                            span.record_input(inputs)
                            if agent_name:
                                span.record_agent_name(agent_name)
                            # Capture state before execution
                            self._conditionally_capture_and_record_state(
                                span, args, is_before=True
                            )

                            if use_deep_tracing:
                                with _DeepTracer(self):
                                    result = func(*args, **kwargs)
                            else:
                                try:
                                    result = func(*args, **kwargs)
                                except Exception as e:
                                    _capture_exception_for_trace(
                                        current_trace, sys.exc_info()
                                    )
                                    raise e

                            # Capture state after execution
                            self._conditionally_capture_and_record_state(
                                span, args, is_before=False
                            )

                            # Record output
                            span.record_output(result)
                        return result
                    finally:
                        # Flush background spans before saving the trace

                        # Save the completed trace
                        trace_id, server_response = (
                            current_trace.save_with_rate_limiting(
                                overwrite=overwrite, final_save=True
                            )
                        )

                        # Store the complete trace data instead of just server response
                        complete_trace_data = {
                            "trace_id": current_trace.trace_id,
                            "name": current_trace.name,
                            "created_at": datetime.utcfromtimestamp(
                                current_trace.start_time
                            ).isoformat(),
                            "duration": current_trace.get_duration(),
                            "trace_spans": [
                                span.model_dump() for span in current_trace.trace_spans
                            ],
                            "overwrite": overwrite,
                            "offline_mode": self.offline_mode,
                            "parent_trace_id": current_trace.parent_trace_id,
                            "parent_name": current_trace.parent_name,
                        }
                        self.traces.append(complete_trace_data)
                        # Reset trace context (span context resets automatically)
                        self.reset_current_trace(trace_token)
                else:
                    with current_trace.span(span_name, span_type=span_type) as span:
                        inputs = combine_args_kwargs(func, args, kwargs)
                        span.record_input(inputs)
                        if agent_name:
                            span.record_agent_name(agent_name)

                        # Capture state before execution
                        self._conditionally_capture_and_record_state(
                            span, args, is_before=True
                        )

                        if use_deep_tracing:
                            with _DeepTracer(self):
                                result = func(*args, **kwargs)
                        else:
                            try:
                                result = func(*args, **kwargs)
                            except Exception as e:
                                _capture_exception_for_trace(
                                    current_trace, sys.exc_info()
                                )
                                raise e

                        # Capture state after execution
                        self._conditionally_capture_and_record_state(
                            span, args, is_before=False
                        )

                        span.record_output(result)
                    return result

            return wrapper

    def async_evaluate(self, *args, **kwargs):
        if not self.enable_evaluations:
            return

        # --- Get trace_id passed explicitly (if any) ---
        passed_trace_id = kwargs.pop(
            "trace_id", None
        )  # Get and remove trace_id from kwargs

        current_trace = self.get_current_trace()

        if current_trace:
            # Pass the explicitly provided trace_id if it exists, otherwise let async_evaluate handle it
            # (Note: TraceClient.async_evaluate doesn't currently use an explicit trace_id, but this is for future proofing/consistency)
            if passed_trace_id:
                kwargs["trace_id"] = (
                    passed_trace_id  # Re-add if needed by TraceClient.async_evaluate
                )
            current_trace.async_evaluate(*args, **kwargs)
        else:
            warnings.warn(
                "No trace found (context var or fallback), skipping evaluation"
            )  # Modified warning

    def get_background_span_service(self) -> Optional[BackgroundSpanService]:
        """Get the background span service instance."""
        return self.background_span_service

    def flush_background_spans(self):
        """Flush all pending spans in the background service."""
        if self.background_span_service:
            self.background_span_service.flush()

    def shutdown_background_service(self):
        """Shutdown the background span service."""
        if self.background_span_service:
            self.background_span_service.shutdown()
            self.background_span_service = None


def wrap(
    client: Any, trace_across_async_contexts: bool = Tracer.trace_across_async_contexts
) -> Any:
    """
    Wraps an API client to add tracing capabilities.
    Supports OpenAI, Together, Anthropic, and Google GenAI clients.
    Patches both '.create' and Anthropic's '.stream' methods using a wrapper class.
    """
    span_name, original_create, original_responses_create, original_stream = (
        _get_client_config(client)
    )

    def _get_current_trace():
        if trace_across_async_contexts:
            return Tracer.current_trace
        else:
            return current_trace_var.get()

    def _record_input_and_check_streaming(span, kwargs, is_responses=False):
        """Record input and check for streaming"""
        is_streaming = kwargs.get("stream", False)

        # Record input based on whether this is a responses endpoint
        if is_responses:
            span.record_input(kwargs)
        else:
            input_data = _format_input_data(client, **kwargs)
            span.record_input(input_data)

        # Warn about token counting limitations with streaming
        if isinstance(client, (AsyncOpenAI, OpenAI)) and is_streaming:
            if not kwargs.get("stream_options", {}).get("include_usage"):
                warnings.warn(
                    "OpenAI streaming calls don't include token counts by default. "
                    "To enable token counting with streams, set stream_options={'include_usage': True} "
                    "in your API call arguments.",
                    UserWarning,
                )

        return is_streaming

    def _format_and_record_output(span, response, is_streaming, is_async, is_responses):
        """Format and record the output in the span"""
        if is_streaming:
            output_entry = span.record_output("<pending stream>")
            wrapper_func = _async_stream_wrapper if is_async else _sync_stream_wrapper
            return wrapper_func(response, client, output_entry)
        else:
            format_func = (
                _format_response_output_data if is_responses else _format_output_data
            )
            output, usage = format_func(client, response)
            span.record_output(output)
            span.record_usage(usage)

            # Queue the completed LLM span now that it has all data (input, output, usage)
            current_trace = _get_current_trace()
            if current_trace and current_trace.background_span_service:
                # Get the current span from the trace client
                current_span_id = current_trace.get_current_span()
                if current_span_id and current_span_id in current_trace.span_id_to_span:
                    completed_span = current_trace.span_id_to_span[current_span_id]
                    current_trace.background_span_service.queue_span(
                        completed_span, span_state="completed"
                    )

            return response

    # --- Traced Async Functions ---
    async def traced_create_async(*args, **kwargs):
        current_trace = _get_current_trace()
        if not current_trace:
            return await original_create(*args, **kwargs)

        with current_trace.span(span_name, span_type="llm") as span:
            is_streaming = _record_input_and_check_streaming(span, kwargs)

            try:
                response_or_iterator = await original_create(*args, **kwargs)
                return _format_and_record_output(
                    span, response_or_iterator, is_streaming, True, False
                )
            except Exception as e:
                _capture_exception_for_trace(span, sys.exc_info())
                raise e

    # Async responses for OpenAI clients
    async def traced_response_create_async(*args, **kwargs):
        current_trace = _get_current_trace()
        if not current_trace:
            return await original_responses_create(*args, **kwargs)

        with current_trace.span(span_name, span_type="llm") as span:
            is_streaming = _record_input_and_check_streaming(
                span, kwargs, is_responses=True
            )

            try:
                response_or_iterator = await original_responses_create(*args, **kwargs)
                return _format_and_record_output(
                    span, response_or_iterator, is_streaming, True, True
                )
            except Exception as e:
                _capture_exception_for_trace(span, sys.exc_info())
                raise e

    # Function replacing .stream() for async clients
    def traced_stream_async(*args, **kwargs):
        current_trace = _get_current_trace()
        if not current_trace or not original_stream:
            return original_stream(*args, **kwargs)

        original_manager = original_stream(*args, **kwargs)
        return _TracedAsyncStreamManagerWrapper(
            original_manager=original_manager,
            client=client,
            span_name=span_name,
            trace_client=current_trace,
            stream_wrapper_func=_async_stream_wrapper,
            input_kwargs=kwargs,
        )

    # --- Traced Sync Functions ---
    def traced_create_sync(*args, **kwargs):
        current_trace = _get_current_trace()
        if not current_trace:
            return original_create(*args, **kwargs)

        with current_trace.span(span_name, span_type="llm") as span:
            is_streaming = _record_input_and_check_streaming(span, kwargs)

            try:
                response_or_iterator = original_create(*args, **kwargs)
                return _format_and_record_output(
                    span, response_or_iterator, is_streaming, False, False
                )
            except Exception as e:
                _capture_exception_for_trace(span, sys.exc_info())
                raise e

    def traced_response_create_sync(*args, **kwargs):
        current_trace = _get_current_trace()
        if not current_trace:
            return original_responses_create(*args, **kwargs)

        with current_trace.span(span_name, span_type="llm") as span:
            is_streaming = _record_input_and_check_streaming(
                span, kwargs, is_responses=True
            )

            try:
                response_or_iterator = original_responses_create(*args, **kwargs)
                return _format_and_record_output(
                    span, response_or_iterator, is_streaming, False, True
                )
            except Exception as e:
                _capture_exception_for_trace(span, sys.exc_info())
                raise e

    # Function replacing sync .stream()
    def traced_stream_sync(*args, **kwargs):
        current_trace = _get_current_trace()
        if not current_trace or not original_stream:
            return original_stream(*args, **kwargs)

        original_manager = original_stream(*args, **kwargs)
        return _TracedSyncStreamManagerWrapper(
            original_manager=original_manager,
            client=client,
            span_name=span_name,
            trace_client=current_trace,
            stream_wrapper_func=_sync_stream_wrapper,
            input_kwargs=kwargs,
        )

    # --- Assign Traced Methods to Client Instance ---
    if isinstance(client, (AsyncOpenAI, AsyncTogether)):
        client.chat.completions.create = traced_create_async
        if hasattr(client, "responses") and hasattr(client.responses, "create"):
            client.responses.create = traced_response_create_async
    elif isinstance(client, AsyncAnthropic):
        client.messages.create = traced_create_async
        if original_stream:
            client.messages.stream = traced_stream_async
    elif isinstance(client, genai.client.AsyncClient):
        client.models.generate_content = traced_create_async
    elif isinstance(client, (OpenAI, Together)):
        client.chat.completions.create = traced_create_sync
        if hasattr(client, "responses") and hasattr(client.responses, "create"):
            client.responses.create = traced_response_create_sync
    elif isinstance(client, Anthropic):
        client.messages.create = traced_create_sync
        if original_stream:
            client.messages.stream = traced_stream_sync
    elif isinstance(client, genai.Client):
        client.models.generate_content = traced_create_sync

    return client


# Helper functions for client-specific operations


def _get_client_config(
    client: ApiClient,
) -> tuple[str, Callable, Optional[Callable], Optional[Callable]]:
    """Returns configuration tuple for the given API client.

    Args:
        client: An instance of OpenAI, Together, or Anthropic client

    Returns:
        tuple: (span_name, create_method, responses_method, stream_method)
            - span_name: String identifier for tracing
            - create_method: Reference to the client's creation method
            - responses_method: Reference to the client's responses method (if applicable)
            - stream_method: Reference to the client's stream method (if applicable)

    Raises:
        ValueError: If client type is not supported
    """
    if isinstance(client, (OpenAI, AsyncOpenAI)):
        return (
            "OPENAI_API_CALL",
            client.chat.completions.create,
            client.responses.create,
            None,
        )
    elif isinstance(client, (Together, AsyncTogether)):
        return "TOGETHER_API_CALL", client.chat.completions.create, None, None
    elif isinstance(client, (Anthropic, AsyncAnthropic)):
        return (
            "ANTHROPIC_API_CALL",
            client.messages.create,
            None,
            client.messages.stream,
        )
    elif isinstance(client, (genai.Client, genai.client.AsyncClient)):
        return "GOOGLE_API_CALL", client.models.generate_content, None, None
    raise ValueError(f"Unsupported client type: {type(client)}")


def _format_input_data(client: ApiClient, **kwargs) -> dict:
    """Format input parameters based on client type.

    Extracts relevant parameters from kwargs based on the client type
    to ensure consistent tracing across different APIs.
    """
    if isinstance(client, (OpenAI, Together, AsyncOpenAI, AsyncTogether)):
        return {
            "model": kwargs.get("model"),
            "messages": kwargs.get("messages"),
        }
    elif isinstance(client, (genai.Client, genai.client.AsyncClient)):
        return {"model": kwargs.get("model"), "contents": kwargs.get("contents")}
    # Anthropic requires additional max_tokens parameter
    return {
        "model": kwargs.get("model"),
        "messages": kwargs.get("messages"),
        "max_tokens": kwargs.get("max_tokens"),
    }


def _format_response_output_data(client: ApiClient, response: Any) -> tuple:
    """Format API response data based on client type.

    Normalizes different response formats into a consistent structure
    for tracing purposes.
    """
    message_content = None
    prompt_tokens = 0
    completion_tokens = 0
    model_name = None
    if isinstance(client, (OpenAI, Together, AsyncOpenAI, AsyncTogether)):
        model_name = response.model
        prompt_tokens = response.usage.input_tokens
        completion_tokens = response.usage.output_tokens
        message_content = response.output
    else:
        warnings.warn(f"Unsupported client type: {type(client)}")
        return None, None

    prompt_cost, completion_cost = cost_per_token(
        model=model_name,
        prompt_tokens=prompt_tokens,
        completion_tokens=completion_tokens,
    )
    total_cost_usd = (
        (prompt_cost + completion_cost) if prompt_cost and completion_cost else None
    )
    usage = TraceUsage(
        prompt_tokens=prompt_tokens,
        completion_tokens=completion_tokens,
        total_tokens=prompt_tokens + completion_tokens,
        prompt_tokens_cost_usd=prompt_cost,
        completion_tokens_cost_usd=completion_cost,
        total_cost_usd=total_cost_usd,
        model_name=model_name,
    )
    return message_content, usage


def _format_output_data(
    client: ApiClient, response: Any
) -> tuple[Optional[str], Optional[TraceUsage]]:
    """Format API response data based on client type.

    Normalizes different response formats into a consistent structure
    for tracing purposes.

    Returns:
        dict containing:
            - content: The generated text
            - usage: Token usage statistics
    """
    prompt_tokens = 0
    completion_tokens = 0
    model_name = None
    message_content = None

    if isinstance(client, (OpenAI, Together, AsyncOpenAI, AsyncTogether)):
        model_name = response.model
        prompt_tokens = response.usage.prompt_tokens
        completion_tokens = response.usage.completion_tokens
        message_content = response.choices[0].message.content
    elif isinstance(client, (genai.Client, genai.client.AsyncClient)):
        model_name = response.model_version
        prompt_tokens = response.usage_metadata.prompt_token_count
        completion_tokens = response.usage_metadata.candidates_token_count
        message_content = response.candidates[0].content.parts[0].text
    elif isinstance(client, (Anthropic, AsyncAnthropic)):
        model_name = response.model
        prompt_tokens = response.usage.input_tokens
        completion_tokens = response.usage.output_tokens
        message_content = response.content[0].text
    else:
        warnings.warn(f"Unsupported client type: {type(client)}")
        return None, None

    prompt_cost, completion_cost = cost_per_token(
        model=model_name,
        prompt_tokens=prompt_tokens,
        completion_tokens=completion_tokens,
    )
    total_cost_usd = (
        (prompt_cost + completion_cost) if prompt_cost and completion_cost else None
    )
    usage = TraceUsage(
        prompt_tokens=prompt_tokens,
        completion_tokens=completion_tokens,
        total_tokens=prompt_tokens + completion_tokens,
        prompt_tokens_cost_usd=prompt_cost,
        completion_tokens_cost_usd=completion_cost,
        total_cost_usd=total_cost_usd,
        model_name=model_name,
    )
    return message_content, usage


def combine_args_kwargs(func, args, kwargs):
    """
    Combine positional arguments and keyword arguments into a single dictionary.

    Args:
        func: The function being called
        args: Tuple of positional arguments
        kwargs: Dictionary of keyword arguments

    Returns:
        A dictionary combining both args and kwargs
    """
    try:
        import inspect

        sig = inspect.signature(func)
        param_names = list(sig.parameters.keys())

        args_dict = {}
        for i, arg in enumerate(args):
            if i < len(param_names):
                args_dict[param_names[i]] = arg
            else:
                args_dict[f"arg{i}"] = arg

        return {**args_dict, **kwargs}
    except Exception:
        # Fallback if signature inspection fails
        return {**{f"arg{i}": arg for i, arg in enumerate(args)}, **kwargs}


# NOTE: This builds once, can be tweaked if we are missing / capturing other unncessary modules
# @link https://docs.python.org/3.13/library/sysconfig.html
_TRACE_FILEPATH_BLOCKLIST = tuple(
    os.path.realpath(p) + os.sep
    for p in {
        sysconfig.get_paths()["stdlib"],
        sysconfig.get_paths().get("platstdlib", ""),
        *site.getsitepackages(),
        site.getusersitepackages(),
        *(
            [os.path.join(os.path.dirname(__file__), "../../judgeval/")]
            if os.environ.get("JUDGMENT_DEV")
            else []
        ),
    }
    if p
)


# Add the new TraceThreadPoolExecutor class
class TraceThreadPoolExecutor(concurrent.futures.ThreadPoolExecutor):
    """
    A ThreadPoolExecutor subclass that automatically propagates contextvars
    from the submitting thread to the worker thread using copy_context().run().

    This ensures that context variables like `current_trace_var` and
    `current_span_var` are available within functions executed by the pool,
    allowing the Tracer to maintain correct parent-child relationships across
    thread boundaries.
    """

    def submit(self, fn, /, *args, **kwargs):
        """
        Submit a callable to be executed with the captured context.
        """
        # Capture context from the submitting thread
        ctx = contextvars.copy_context()

        # We use functools.partial to bind the arguments to the function *now*,
        # as ctx.run doesn't directly accept *args, **kwargs in the same way
        # submit does. It expects ctx.run(callable, arg1, arg2...).
        func_with_bound_args = functools.partial(fn, *args, **kwargs)

        # Submit the ctx.run callable to the original executor.
        # ctx.run will execute the (now argument-bound) function within the
        # captured context in the worker thread.
        return super().submit(ctx.run, func_with_bound_args)

    # Note: The `map` method would also need to be overridden for full context
    # propagation if users rely on it, but `submit` is the most common use case.


# Helper functions for stream processing
# ---------------------------------------


def _extract_content_from_chunk(client: ApiClient, chunk: Any) -> Optional[str]:
    """Extracts the text content from a stream chunk based on the client type."""
    try:
        if isinstance(client, (OpenAI, Together, AsyncOpenAI, AsyncTogether)):
            return chunk.choices[0].delta.content
        elif isinstance(client, (Anthropic, AsyncAnthropic)):
            # Anthropic streams various event types, we only care for content blocks
            if chunk.type == "content_block_delta":
                return chunk.delta.text
        elif isinstance(client, (genai.Client, genai.client.AsyncClient)):
            # Google streams Candidate objects
            if (
                chunk.candidates
                and chunk.candidates[0].content
                and chunk.candidates[0].content.parts
            ):
                return chunk.candidates[0].content.parts[0].text
    except (AttributeError, IndexError, KeyError):
        # Handle cases where chunk structure is unexpected or doesn't contain content
        pass  # Return None
    return None


def _extract_usage_from_final_chunk(
    client: ApiClient, chunk: Any
) -> Optional[Dict[str, int]]:
    """Extracts usage data if present in the *final* chunk (client-specific)."""
    try:
        # OpenAI/Together include usage in the *last* chunk's `usage` attribute if available
        # This typically requires specific API versions or settings. Often usage is *not* streamed.
        if isinstance(client, (OpenAI, Together, AsyncOpenAI, AsyncTogether)):
            # Check if usage is directly on the chunk (some models might do this)
            if hasattr(chunk, "usage") and chunk.usage:
                prompt_tokens = chunk.usage.prompt_tokens
                completion_tokens = chunk.usage.completion_tokens
            # Check if usage is nested within choices (less common for final chunk, but check)
            elif (
                chunk.choices
                and hasattr(chunk.choices[0], "usage")
                and chunk.choices[0].usage
            ):
                prompt_tokens = chunk.choices[0].usage.prompt_tokens
                completion_tokens = chunk.choices[0].usage.completion_tokens

            prompt_cost, completion_cost = cost_per_token(
                model=chunk.model,
                prompt_tokens=prompt_tokens,
                completion_tokens=completion_tokens,
            )
            total_cost_usd = (
                (prompt_cost + completion_cost)
                if prompt_cost and completion_cost
                else None
            )
            return TraceUsage(
                prompt_tokens=chunk.usage.prompt_tokens,
                completion_tokens=chunk.usage.completion_tokens,
                total_tokens=chunk.usage.total_tokens,
                prompt_tokens_cost_usd=prompt_cost,
                completion_tokens_cost_usd=completion_cost,
                total_cost_usd=total_cost_usd,
                model_name=chunk.model,
            )
        # Anthropic includes usage in the 'message_stop' event type
        elif isinstance(client, (Anthropic, AsyncAnthropic)):
            if chunk.type == "message_stop":
                # Anthropic final usage is often attached to the *message* object, not the chunk directly
                # The API might provide a way to get the final message object, but typically not in the stream itself.
                # Let's assume for now usage might appear in the final *chunk* metadata if supported.
                # This is a placeholder - Anthropic usage typically needs a separate call or context.
                pass
        elif isinstance(client, (genai.Client, genai.client.AsyncClient)):
            # Google provides usage metadata on the full response object, not typically streamed per chunk.
            # It might be in the *last* chunk's usage_metadata if the stream implementation supports it.
            if hasattr(chunk, "usage_metadata") and chunk.usage_metadata:
                return {
                    "prompt_tokens": chunk.usage_metadata.prompt_token_count,
                    "completion_tokens": chunk.usage_metadata.candidates_token_count,
                    "total_tokens": chunk.usage_metadata.total_token_count,
                }

    except (AttributeError, IndexError, KeyError, TypeError):
        # Handle cases where usage data is missing or malformed
        pass  # Return None
    return None


# --- Sync Stream Wrapper ---
def _sync_stream_wrapper(
    original_stream: Iterator, client: ApiClient, span: TraceSpan
) -> Generator[Any, None, None]:
    """Wraps a synchronous stream iterator to capture content and update the trace."""
    content_parts = []  # Use a list instead of string concatenation
    final_usage = None
    last_chunk = None
    try:
        for chunk in original_stream:
            content_part = _extract_content_from_chunk(client, chunk)
            if content_part:
                content_parts.append(
                    content_part
                )  # Append to list instead of concatenating
            last_chunk = chunk  # Keep track of the last chunk for potential usage data
            yield chunk  # Pass the chunk to the caller
    finally:
        # Attempt to extract usage from the last chunk received
        if last_chunk:
            final_usage = _extract_usage_from_final_chunk(client, last_chunk)

        # Update the trace entry with the accumulated content and usage
        span.output = "".join(content_parts)
        span.usage = final_usage

        # Queue the completed LLM span now that streaming is done and all data is available
        # Note: We need to get the TraceClient that owns this span to access the background service
        # We can find this through the tracer singleton since spans are associated with traces
        from judgeval.common.tracer import Tracer

        tracer_instance = Tracer._instance
        if tracer_instance and tracer_instance.background_span_service:
            tracer_instance.background_span_service.queue_span(
                span, span_state="completed"
            )

        # Note: We might need to adjust _serialize_output if this dict causes issues,
        # but Pydantic's model_dump should handle dicts.


# --- Async Stream Wrapper ---
async def _async_stream_wrapper(
    original_stream: AsyncIterator, client: ApiClient, span: TraceSpan
) -> AsyncGenerator[Any, None]:
    # [Existing logic - unchanged]
    content_parts = []  # Use a list instead of string concatenation
    final_usage_data = None
    last_content_chunk = None
    anthropic_input_tokens = 0
    anthropic_output_tokens = 0

    try:
        model_name = ""
        async for chunk in original_stream:
            # Check for OpenAI's final usage chunk
            if (
                isinstance(client, (AsyncOpenAI, OpenAI))
                and hasattr(chunk, "usage")
                and chunk.usage is not None
            ):
                final_usage_data = {
                    "prompt_tokens": chunk.usage.prompt_tokens,
                    "completion_tokens": chunk.usage.completion_tokens,
                    "total_tokens": chunk.usage.total_tokens,
                }
                model_name = chunk.model
                yield chunk
                continue

            if isinstance(client, (AsyncAnthropic, Anthropic)) and hasattr(
                chunk, "type"
            ):
                if chunk.type == "message_start":
                    if (
                        hasattr(chunk, "message")
                        and hasattr(chunk.message, "usage")
                        and hasattr(chunk.message.usage, "input_tokens")
                    ):
                        anthropic_input_tokens = chunk.message.usage.input_tokens
                        model_name = chunk.message.model
                elif chunk.type == "message_delta":
                    if hasattr(chunk, "usage") and hasattr(
                        chunk.usage, "output_tokens"
                    ):
                        anthropic_output_tokens = chunk.usage.output_tokens

            content_part = _extract_content_from_chunk(client, chunk)
            if content_part:
                content_parts.append(
                    content_part
                )  # Append to list instead of concatenating
                last_content_chunk = chunk

            yield chunk
    finally:
        anthropic_final_usage = None
        if isinstance(client, (AsyncAnthropic, Anthropic)) and (
            anthropic_input_tokens > 0 or anthropic_output_tokens > 0
        ):
            anthropic_final_usage = {
                "prompt_tokens": anthropic_input_tokens,
                "completion_tokens": anthropic_output_tokens,
                "total_tokens": anthropic_input_tokens + anthropic_output_tokens,
            }

        usage_info = None
        if final_usage_data:
            usage_info = final_usage_data
        elif anthropic_final_usage:
            usage_info = anthropic_final_usage
        elif last_content_chunk:
            usage_info = _extract_usage_from_final_chunk(client, last_content_chunk)

        if usage_info and not isinstance(usage_info, TraceUsage):
            prompt_cost, completion_cost = cost_per_token(
                model=model_name,
                prompt_tokens=usage_info["prompt_tokens"],
                completion_tokens=usage_info["completion_tokens"],
            )
            usage_info = TraceUsage(
                prompt_tokens=usage_info["prompt_tokens"],
                completion_tokens=usage_info["completion_tokens"],
                total_tokens=usage_info["total_tokens"],
                prompt_tokens_cost_usd=prompt_cost,
                completion_tokens_cost_usd=completion_cost,
                total_cost_usd=prompt_cost + completion_cost,
                model_name=model_name,
            )
        if span and hasattr(span, "output"):
            span.output = "".join(content_parts)
            span.usage = usage_info
            start_ts = getattr(span, "created_at", time.time())
            span.duration = time.time() - start_ts

            # Queue the completed LLM span now that async streaming is done and all data is available
            from judgeval.common.tracer import Tracer

            tracer_instance = Tracer._instance
            if tracer_instance and tracer_instance.background_span_service:
                tracer_instance.background_span_service.queue_span(
                    span, span_state="completed"
                )
        # else: # Handle error case if necessary, but remove debug print


def cost_per_token(*args, **kwargs):
    try:
        return _original_cost_per_token(*args, **kwargs)
    except Exception as e:
        warnings.warn(f"Error calculating cost per token: {e}")
        return None, None


class _BaseStreamManagerWrapper:
    def __init__(
        self,
        original_manager,
        client,
        span_name,
        trace_client,
        stream_wrapper_func,
        input_kwargs,
    ):
        self._original_manager = original_manager
        self._client = client
        self._span_name = span_name
        self._trace_client = trace_client
        self._stream_wrapper_func = stream_wrapper_func
        self._input_kwargs = input_kwargs
        self._parent_span_id_at_entry = None

    def _create_span(self):
        start_time = time.time()
        span_id = str(uuid.uuid4())
        current_depth = 0
        if (
            self._parent_span_id_at_entry
            and self._parent_span_id_at_entry in self._trace_client._span_depths
        ):
            current_depth = (
                self._trace_client._span_depths[self._parent_span_id_at_entry] + 1
            )
        self._trace_client._span_depths[span_id] = current_depth
        span = TraceSpan(
            function=self._span_name,
            span_id=span_id,
            trace_id=self._trace_client.trace_id,
            depth=current_depth,
            message=self._span_name,
            created_at=start_time,
            span_type="llm",
            parent_span_id=self._parent_span_id_at_entry,
        )
        self._trace_client.add_span(span)
        return span_id, span

    def _finalize_span(self, span_id):
        span = self._trace_client.span_id_to_span.get(span_id)
        if span:
            span.duration = time.time() - span.created_at
        if span_id in self._trace_client._span_depths:
            del self._trace_client._span_depths[span_id]


class _TracedAsyncStreamManagerWrapper(
    _BaseStreamManagerWrapper, AbstractAsyncContextManager
):
    async def __aenter__(self):
        self._parent_span_id_at_entry = self._trace_client.get_current_span()
        if not self._trace_client:
            return await self._original_manager.__aenter__()

        span_id, span = self._create_span()
        self._span_context_token = self._trace_client.set_current_span(span_id)
        span.inputs = _format_input_data(self._client, **self._input_kwargs)

        # Call the original __aenter__ and expect it to be an async generator
        raw_iterator = await self._original_manager.__aenter__()
        span.output = "<pending stream>"
        return self._stream_wrapper_func(raw_iterator, self._client, span)

    async def __aexit__(self, exc_type, exc_val, exc_tb):
        if hasattr(self, "_span_context_token"):
            span_id = self._trace_client.get_current_span()
            self._finalize_span(span_id)
            self._trace_client.reset_current_span(self._span_context_token)
            delattr(self, "_span_context_token")
        return await self._original_manager.__aexit__(exc_type, exc_val, exc_tb)


class _TracedSyncStreamManagerWrapper(
    _BaseStreamManagerWrapper, AbstractContextManager
):
    def __enter__(self):
        self._parent_span_id_at_entry = self._trace_client.get_current_span()
        if not self._trace_client:
            return self._original_manager.__enter__()

        span_id, span = self._create_span()
        self._span_context_token = self._trace_client.set_current_span(span_id)
        span.inputs = _format_input_data(self._client, **self._input_kwargs)

        raw_iterator = self._original_manager.__enter__()
        span.output = "<pending stream>"
        return self._stream_wrapper_func(raw_iterator, self._client, span)

    def __exit__(self, exc_type, exc_val, exc_tb):
        if hasattr(self, "_span_context_token"):
            span_id = self._trace_client.get_current_span()
            self._finalize_span(span_id)
            self._trace_client.reset_current_span(self._span_context_token)
            delattr(self, "_span_context_token")
        return self._original_manager.__exit__(exc_type, exc_val, exc_tb)


# --- Helper function for instance-prefixed qual_name ---
def get_instance_prefixed_name(instance, class_name, class_identifiers):
    """
    Returns the agent name (prefix) if the class and attribute are found in class_identifiers.
    Otherwise, returns None.
    """
    if class_name in class_identifiers:
        class_config = class_identifiers[class_name]
        attr = class_config["identifier"]

        if hasattr(instance, attr):
            instance_name = getattr(instance, attr)
            return instance_name
        else:
            raise Exception(
                f"Attribute {attr} does not exist for {class_name}. Check your identify() decorator."
            )
    return None<|MERGE_RESOLUTION|>--- conflicted
+++ resolved
@@ -17,19 +17,13 @@
 import contextvars
 import sys
 import json
-<<<<<<< HEAD
 from contextlib import (
     contextmanager,
     AbstractAsyncContextManager,
     AbstractContextManager,
 )  # Import context manager bases
 from dataclasses import dataclass
-from datetime import datetime
-=======
-from contextlib import contextmanager, asynccontextmanager, AbstractAsyncContextManager, AbstractContextManager # Import context manager bases
-from dataclasses import dataclass, field
 from datetime import datetime, timezone
->>>>>>> 5a4361f9
 from http import HTTPStatus
 from typing import (
     Any,
@@ -877,7 +871,9 @@
             "trace_id": self.trace_id,
             "name": self.name,
             "project_name": self.project_name,
-            "created_at": datetime.fromtimestamp(self.start_time, timezone.utc).isoformat(),
+            "created_at": datetime.fromtimestamp(
+                self.start_time, timezone.utc
+            ).isoformat(),
             "duration": total_duration,
             "trace_spans": [span.model_dump() for span in self.trace_spans],
             "evaluation_runs": [run.model_dump() for run in self.evaluation_runs],
@@ -1082,28 +1078,10 @@
         """Main worker loop that processes spans in batches."""
         batch = []
         last_flush_time = time.time()
-<<<<<<< HEAD
         pending_task_count = (
             0  # Track how many tasks we've taken from queue but not marked done
         )
 
-        while not self._shutdown_event.is_set():
-            # print(f"Worker loop queue size: {self._span_queue.qsize()}")
-            try:
-                # Try to get a span with timeout
-                try:
-                    span_data = self._span_queue.get(timeout=1.0)
-                    batch.append(span_data)
-                    pending_task_count += (
-                        1  # Increment instead of calling task_done() immediately
-                    )
-                except queue.Empty:
-                    # No new spans, continue to check for flush conditions
-                    pass
-
-=======
-        pending_task_count = 0  # Track how many tasks we've taken from queue but not marked done
-        
         while not self._shutdown_event.is_set() or self._span_queue.qsize() > 0:
             try:
                 # First, do a blocking get to wait for at least one item
@@ -1115,7 +1093,7 @@
                     except queue.Empty:
                         # No new spans, continue to check for flush conditions
                         pass
-                
+
                 # Then, do non-blocking gets to drain any additional available items
                 # up to our batch size limit
                 while len(batch) < self.batch_size:
@@ -1126,8 +1104,7 @@
                     except queue.Empty:
                         # No more items immediately available
                         break
-                
->>>>>>> 5a4361f9
+
                 current_time = time.time()
                 should_flush = len(batch) >= self.batch_size or (
                     batch and (current_time - last_flush_time) >= self.flush_interval
