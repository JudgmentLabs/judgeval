"""
base e2e tests for all default judgeval scorers
"""

from typing import List

from judgeval.judgment_client import JudgmentClient
from pydantic import BaseModel
from judgeval.scorers import (
    AnswerCorrectnessScorer,
    AnswerRelevancyScorer,
    ContextualPrecisionScorer,
    ContextualRecallScorer,
    ContextualRelevancyScorer,
    FaithfulnessScorer,
    HallucinationScorer,
    SummarizationScorer,
    ComparisonScorer,
    Text2SQLScorer,
    InstructionAdherenceScorer,
    ExecutionOrderScorer,
    JSONCorrectnessScorer,
    ClassifierScorer,
    PromptScorer,
)

from judgeval.data import Example
from judgeval.data.example import ExampleParams


def test_ac_scorer(client: JudgmentClient):
    example = Example(
        input="What's the capital of France?",
        actual_output="The capital of France is Paris.",
        expected_output="France's capital is Paris. It used to be called the city of lights until 1968.",
    )

    scorer = AnswerCorrectnessScorer(threshold=0.5)
    PROJECT_NAME = "test-project"
    EVAL_RUN_NAME = "test-run-ac"

    res = client.run_evaluation(
        examples=[example],
        scorers=[scorer],
        model="Qwen/Qwen2.5-72B-Instruct-Turbo",
        log_results=True,
        project_name=PROJECT_NAME,
        eval_run_name=EVAL_RUN_NAME,
        override=True,
    )
    print_debug_on_failure(res[0])


def test_ar_scorer(client: JudgmentClient):
    example_1 = Example(  # should pass
        input="What's the capital of France?",
        actual_output="The capital of France is Paris.",
    )

    example_2 = Example(  # should fail
        input="What's the capital of France?",
        actual_output="There's alot to do in Marseille. Lots of bars, restaurants, and museums.",
    )

    scorer = AnswerRelevancyScorer(threshold=0.5)

    PROJECT_NAME = "test-project"
    EVAL_RUN_NAME = "test-run-ar"

    res = client.run_evaluation(
        examples=[example_1, example_2],
        scorers=[scorer],
        model="Qwen/Qwen2.5-72B-Instruct-Turbo",
        log_results=True,
        project_name=PROJECT_NAME,
        eval_run_name=EVAL_RUN_NAME,
        override=True,
    )

    print_debug_on_failure(res[0])
    print_debug_on_failure(res[1])

    assert res[0].success
    assert not res[1].success


def test_comparison_scorer(client: JudgmentClient):
    example_1 = Example(
        input="Generate a poem about a field",
        expected_output="A sunlit meadow, alive with whispers of wind, where daisies dance and hope begins again. Each petal holds a promise—bright, unbruised— a symphony of light that cannot be refused.",
        actual_output="A field, kinda windy, with some flowers, stuff growing, and maybe a nice vibe. Petals do things, I guess? Like, they're there… and light exists, but whatever, it's fine.",
    )

    example_2 = Example(
        input="Generate a poem about a field",
        expected_output="A field, kinda windy, with some flowers, stuff growing, and maybe a nice vibe. Petals do things, I guess? Like, they're there… and light exists, but whatever, it's fine.",
        actual_output="A field, kinda windy, with some flowers, stuff growing, and maybe a nice vibe. Petals do things, I guess? Like, they're there… and light exists, but whatever, it's fine.",
    )

    scorer = ComparisonScorer(
        threshold=1,
        criteria="Tone and Style",
        description="The tone and style of the poem should be consistent and cohesive.",
    )

    PROJECT_NAME = "test-project"
    EVAL_RUN_NAME = "test-run-comparison"

    res = client.run_evaluation(
        examples=[example_1, example_2],
        scorers=[scorer],
        model="Qwen/Qwen2.5-72B-Instruct-Turbo",
        log_results=True,
        project_name=PROJECT_NAME,
        eval_run_name=EVAL_RUN_NAME,
        override=True,
    )

    print_debug_on_failure(res[1])
    assert not res[0].success
    assert res[1].success


def test_cp_scorer(client: JudgmentClient):
    example_1 = Example(  # should pass
        input="What's the capital of France?",
        actual_output="The capital of France is Paris.",
        expected_output="France's capital is Paris. It used to be called the city of lights until 1968.",
        retrieval_context=[
            "Paris is a city in central France. It is the capital of France.",
            "Paris is well known for its museums, architecture, and cuisine.",
            "Flights to Paris are available from San Francisco starting at $1000.",
        ],
    )

    example_2 = Example(
        input="What's the capital of France?",
        actual_output="There's alot to do in Marseille. Lots of bars, restaurants, and museums.",
        expected_output="France's capital is Paris. It used to be called the city of lights until 1968.",
        retrieval_context=[
            "Marseille is a city in southern France. It is the second largest city in France.",
            "Marseille is known for its beaches, historic port, and vibrant nightlife.",
            "Flights to Marseille are available from San Francisco starting at $500.",
        ],
    )

    scorer = ContextualPrecisionScorer(threshold=0.5)

    PROJECT_NAME = "test-project"
    EVAL_RUN_NAME = "test-run-cp"

    res = client.run_evaluation(
        examples=[example_1, example_2],
        scorers=[scorer],
        model="Qwen/Qwen2.5-72B-Instruct-Turbo",
        log_results=True,
        project_name=PROJECT_NAME,
        eval_run_name=EVAL_RUN_NAME,
        override=True,
    )

    print_debug_on_failure(res[0])
    print_debug_on_failure(res[1])

    assert res[0].success  # example_1 should pass
    assert not res[1].success  # example_2 should fail


def test_cr_scorer(client: JudgmentClient):
    example_1 = Example(  # should pass
        input="What's the capital of France?",
        actual_output="The capital of France is Paris.",
        expected_output="France's capital is Paris. It used to be called the city of lights until 1968.",
        retrieval_context=[
            "Paris is a city in central France. It is the capital of France.",
            "Paris is well known for its museums, architecture, and cuisine.",
            "Flights to Paris are available from San Francisco starting at $1000.",
        ],
    )

    scorer = ContextualRecallScorer(threshold=0.5)

    PROJECT_NAME = "test-project"
    EVAL_RUN_NAME = "test-run-cr"

    res = client.run_evaluation(
        examples=[example_1],
        scorers=[scorer],
        model="Qwen/Qwen2.5-72B-Instruct-Turbo",
        log_results=True,
        project_name=PROJECT_NAME,
        eval_run_name=EVAL_RUN_NAME,
        override=True,
    )

    print_debug_on_failure(res[0])

    assert res[0].success  # example_1 should pass


def test_crelevancy_scorer(client: JudgmentClient):
    example_1 = Example(  # should pass
        input="What's the capital of France?",
        actual_output="The capital of France is Paris.",
        expected_output="France's capital is Paris. It used to be called the city of lights until 1968.",
        retrieval_context=[
            "Paris is a city in central France. It is the capital of France.",
            "Paris is well known for its museums, architecture, and cuisine.",
            "Flights to Paris are available from San Francisco starting at $1000.",
        ],
    )

    scorer = ContextualRelevancyScorer(threshold=0.5)

    PROJECT_NAME = "test-project"
    EVAL_RUN_NAME = "test-run-crelevancy"

    res = client.run_evaluation(
        examples=[example_1],
        scorers=[scorer],
        model="Qwen/Qwen2.5-72B-Instruct-Turbo",
        log_results=True,
        project_name=PROJECT_NAME,
        eval_run_name=EVAL_RUN_NAME,
        override=True,
    )

    print(res)

    print_debug_on_failure(res[0])

    assert res[0].success  # example_1 should pass


def test_faithfulness_scorer(client: JudgmentClient):
    faithful_example = Example(  # should pass
        input="What's the capital of France?",
        actual_output="The capital of France is Paris.",
        expected_output="France's capital is Paris. It used to be called the city of lights until 1968.",
        retrieval_context=[
            "Paris is a city in central France. It is the capital of France.",
            "Paris is well known for its museums, architecture, and cuisine.",
            "Flights to Paris are available from San Francisco starting at $1000.",
        ],
    )

    contradictory_example = Example(  # should fail
        input="What's the capital of France?",
        actual_output="The capital of France is Lyon. It's located in southern France near the Mediterranean coast.",
        expected_output="France's capital is Paris. It used to be called the city of lights until 1968.",
        retrieval_context=[
            "Paris is a city in central France. It is the capital of France.",
            "Paris is well known for its museums, architecture, and cuisine.",
            "Flights to Paris are available from San Francisco starting at $1000.",
        ],
    )

    scorer = FaithfulnessScorer(threshold=1.0)

    PROJECT_NAME = "test-project"
    EVAL_RUN_NAME = "test-run-faithfulness"

    res = client.run_evaluation(
        examples=[faithful_example, contradictory_example],
        scorers=[scorer],
        model="Qwen/Qwen2.5-72B-Instruct-Turbo",
        log_results=True,
        project_name=PROJECT_NAME,
        eval_run_name=EVAL_RUN_NAME,
        override=True,
    )

    print_debug_on_failure(res[0])
    print_debug_on_failure(res[1])

    assert res[0].success  # faithful_example should pass
    assert not res[1].success, res[1]  # contradictory_example should fail


def test_hallucination_scorer(client: JudgmentClient):
    example_1 = Example(  # should pass
        input="What's the capital of France?",
        actual_output="The capital of France is Paris.",
        expected_output="France's capital is Paris. It used to be called the city of lights until 1968.",
        context=[
            "Paris is a city in central France. It is the capital of France.",
            "Paris is well known for its museums, architecture, and cuisine.",
            "Flights to Paris are available from San Francisco starting at $1000.",
        ],
        retrieval_context=[
            "Paris is a city in central France. It is the capital of France.",
            "Paris is well known for its museums, architecture, and cuisine.",
            "Flights to Paris are available from San Francisco starting at $1000.",
        ],
    )

    scorer = HallucinationScorer(threshold=0.5)

    PROJECT_NAME = "test-project"
    EVAL_RUN_NAME = "test-run-hallucination"

    res = client.run_evaluation(
        examples=[example_1],
        scorers=[scorer],
        model="Qwen/Qwen2.5-72B-Instruct-Turbo",
        log_results=True,
        project_name=PROJECT_NAME,
        eval_run_name=EVAL_RUN_NAME,
        override=True,
    )

    print_debug_on_failure(res[0])

    # Add more detailed assertion error message
    assert res[0].success, (
        f"Hallucination test failed: score={res[0].scorers_data[0].score}, threshold={res[0].scorers_data[0].threshold}, reason={res[0].scorers_data[0].reason}"
    )


def test_instruction_adherence_scorer(client: JudgmentClient):
    example_1 = Example(
        input="write me a poem about cars and then turn it into a joke, but also what is 5 +5?",
        actual_output="Cars on the road, they zoom and they fly, Under the sun or a stormy sky. Engines roar, tires spin, A symphony of motion, let the race begin. Now for the joke: Why did the car break up with the bicycle. Because it was tired of being two-tired! And 5 + 5 is 10.",
    )

    scorer = InstructionAdherenceScorer(threshold=0.5)

    PROJECT_NAME = "test-project"
    EVAL_RUN_NAME = "test-run-instruction-adherence"

    res = client.run_evaluation(
        examples=[example_1],
        scorers=[scorer],
        model="Qwen/Qwen2.5-72B-Instruct-Turbo",
        log_results=True,
        project_name=PROJECT_NAME,
        eval_run_name=EVAL_RUN_NAME,
        override=True,
    )

    print_debug_on_failure(res[0])

    assert res[0].success


def test_summarization_scorer(client: JudgmentClient):
    example_1 = Example(  # should pass
        input="Paris is the capital city of France and one of the most populous cities in Europe. The city is known for its iconic landmarks like the Eiffel Tower, Louvre Museum, and Notre-Dame Cathedral. Paris is also a global center for art, fashion, gastronomy and culture. The city's romantic atmosphere, historic architecture, and world-class museums attract millions of visitors each year.",
        actual_output="Paris is France's capital and a major European city famous for landmarks like the Eiffel Tower. It's a global hub for art, fashion and culture that draws many tourists.",
    )

    scorer = SummarizationScorer(threshold=0.5)

    PROJECT_NAME = "test-project"
    EVAL_RUN_NAME = "test-run-summarization"

    res = client.run_evaluation(
        examples=[example_1],
        scorers=[scorer],
        model="Qwen/Qwen2.5-72B-Instruct-Turbo",
        log_results=True,
        project_name=PROJECT_NAME,
        eval_run_name=EVAL_RUN_NAME,
        override=True,
    )

    print_debug_on_failure(res[0])

    # Add detailed assertion error message
    assert res[0].success, (
        f"Summarization test failed: score={res[0].scorers_data[0].score}, threshold={res[0].scorers_data[0].threshold}, reason={res[0].scorers_data[0].reason}"
    )


def test_text2sql_scorer(client: JudgmentClient):
    table_schema = """CREATE TABLE Artists (
    artist_id VARCHAR(50) PRIMARY KEY,
    name VARCHAR(255) NOT NULL,
    genre VARCHAR(100),
    followers INT,
    popularity INT,
    created_at TIMESTAMP DEFAULT CURRENT_TIMESTAMP
);

CREATE TABLE Albums (
    album_id VARCHAR(50) PRIMARY KEY,
    title VARCHAR(255) NOT NULL,
    artist_id VARCHAR(50) NOT NULL,
    release_date DATE,
    total_tracks INT,
    album_type VARCHAR(50) CHECK (album_type IN ('album', 'single', 'compilation')),
    created_at TIMESTAMP DEFAULT CURRENT_TIMESTAMP,
    FOREIGN KEY (artist_id) REFERENCES Artists(artist_id) ON DELETE CASCADE
);

CREATE TABLE Tracks (
    track_id VARCHAR(50) PRIMARY KEY,
    title VARCHAR(255) NOT NULL,
    album_id VARCHAR(50) NOT NULL,
    artist_id VARCHAR(50) NOT NULL,
    duration_ms INT NOT NULL,
    explicit BOOLEAN DEFAULT FALSE,
    popularity INT DEFAULT 0,
    preview_url VARCHAR(255),
    created_at TIMESTAMP DEFAULT CURRENT_TIMESTAMP,
    FOREIGN KEY (album_id) REFERENCES Albums(album_id) ON DELETE CASCADE,
    FOREIGN KEY (artist_id) REFERENCES Artists(artist_id) ON DELETE CASCADE
);

CREATE TABLE Users (
    user_id VARCHAR(50) PRIMARY KEY,
    username VARCHAR(100) NOT NULL UNIQUE,
    email VARCHAR(255) NOT NULL UNIQUE,
    created_at TIMESTAMP DEFAULT CURRENT_TIMESTAMP
);

CREATE TABLE Playlists (
    playlist_id VARCHAR(50) PRIMARY KEY,
    user_id VARCHAR(50) NOT NULL,
    name VARCHAR(255) NOT NULL,
    description TEXT,
    created_at TIMESTAMP DEFAULT CURRENT_TIMESTAMP,
    FOREIGN KEY (user_id) REFERENCES Users(user_id) ON DELETE CASCADE
);

CREATE TABLE PlaylistTracks (
    playlist_id VARCHAR(50),
    track_id VARCHAR(50),
    added_at TIMESTAMP DEFAULT CURRENT_TIMESTAMP,
    PRIMARY KEY (playlist_id, track_id),
    FOREIGN KEY (playlist_id) REFERENCES Playlists(playlist_id) ON DELETE CASCADE,
    FOREIGN KEY (track_id) REFERENCES Tracks(track_id) ON DELETE CASCADE
);

CREATE TABLE UserListeningHistory (
    history_id SERIAL PRIMARY KEY,
    user_id VARCHAR(50) NOT NULL,
    track_id VARCHAR(50) NOT NULL,
    listened_at TIMESTAMP DEFAULT CURRENT_TIMESTAMP,
    FOREIGN KEY (user_id) REFERENCES Users(user_id) ON DELETE CASCADE,
    FOREIGN KEY (track_id) REFERENCES Tracks(track_id) ON DELETE CASCADE
);
"""

    all_tracks_one_artist_correct = Example(
        input="Find all tracks by the artist 'Drake', sorted by popularity.",
        actual_output="""SELECT t.track_id, t.title, t.popularity, a.name AS artist_name
FROM Tracks t
JOIN Artists a ON t.artist_id = a.artist_id
WHERE a.name = 'Drake'
ORDER BY t.popularity DESC;
""",
        retrieval_context=[table_schema],
    )

    most_listened_to_one_user_correct = Example(
        input="Find the most listened to track by user 'user123'.",
        actual_output="""SELECT t.track_id, t.title, COUNT(uh.history_id) AS play_count
FROM UserListeningHistory uh
JOIN Tracks t ON uh.track_id = t.track_id
WHERE uh.user_id = 'user123'
GROUP BY t.track_id, t.title
ORDER BY play_count DESC
LIMIT 1;
""",
        retrieval_context=[table_schema],
    )

    highest_num_playlists_correct = Example(
        input="Find the 5 users with the highest number of playlists.",
        actual_output="""SELECT u.user_id, u.username, COUNT(p.playlist_id) AS total_playlists
FROM Users u
JOIN Playlists p ON u.user_id = p.user_id
GROUP BY u.user_id, u.username
ORDER BY total_playlists DESC
LIMIT 5;
""",
        retrieval_context=[table_schema],
    )

    most_popular_tracks_all_users_correct = Example(
        input="Find the 10 most popular tracks across all users.",
        actual_output="""SELECT t.track_id, t.title, COUNT(uh.history_id) AS total_listens
FROM Tracks t
JOIN UserListeningHistory uh ON t.track_id = uh.track_id
GROUP BY t.track_id, t.title
ORDER BY total_listens DESC
LIMIT 10;
""",
        retrieval_context=[table_schema],
    )

    most_popular_tracks_all_users_incorrect = Example(
        input="Find the 10 most popular tracks across all users.",
        actual_output="""SELECT t.track_user, t.title, COUNT(uh.history_id) AS total_listens
FROM Tracks t
JOIN UserHistory uh ON t.track_user = uh.track_user
GROUP BY t.track_user, t.title
ORDER BY total_listens DESC
LIMIT 10;
""",
        retrieval_context=[table_schema],
    )

    res = client.run_evaluation(
        examples=[
            all_tracks_one_artist_correct,
            most_listened_to_one_user_correct,
            highest_num_playlists_correct,
            most_popular_tracks_all_users_correct,
            most_popular_tracks_all_users_incorrect,
        ],
        scorers=[Text2SQLScorer],
        model="gpt-4.1",
        project_name="text2sql",
        eval_run_name="text2sql_test",
        override=True,
    )

    assert print_debug_on_failure(res[0])
    assert print_debug_on_failure(res[1])
    assert print_debug_on_failure(res[2])
    assert print_debug_on_failure(res[3])
    assert not print_debug_on_failure(res[4])


def test_execution_order_scorer(client: JudgmentClient):
    PROJECT_NAME = "test-project"
    EVAL_RUN_NAME = "test-run-execution-order"

    example = Example(
        input="What is the weather in New York and the stock price of AAPL?",
        actual_output=[
            "weather_forecast",
            "stock_price",
            "translate_text",
            "news_headlines",
        ],
        expected_output=[
            "weather_forecast",
            "stock_price",
            "news_headlines",
            "translate_text",
        ],
    )

    res = client.run_evaluation(
        examples=[example],
        scorers=[ExecutionOrderScorer(threshold=1, should_consider_ordering=True)],
        model="gpt-4.1-mini",
        project_name=PROJECT_NAME,
        eval_run_name=EVAL_RUN_NAME,
        override=True,
    )

    assert not res[0].success


def test_json_scorer(client: JudgmentClient):
    """Test JSON scorer functionality."""
    example1 = Example(
        input="What if these shoes don't fit?",
        actual_output='{"tool": "authentication"}',
        retrieval_context=[
            "All customers are eligible for a 30 day full refund at no extra cost."
        ],
    )

    example2 = Example(
        input="How do I reset my password?",
        actual_output="You can reset your password by clicking on 'Forgot Password' at the login screen.",
        expected_output="You can reset your password by clicking on 'Forgot Password' at the login screen.",
        name="Password Reset",
        context=["User Account"],
        retrieval_context=["Password reset instructions"],
        additional_metadata={"difficulty": "medium"},
    )

    class SampleSchema(BaseModel):
        tool: str

    scorer = JSONCorrectnessScorer(threshold=0.5, json_schema=SampleSchema)
    PROJECT_NAME = "test_project"
    EVAL_RUN_NAME = "test_json_scorer"

    res = client.run_evaluation(
        examples=[example1, example2],
        scorers=[scorer],
        model="Qwen/Qwen2.5-72B-Instruct-Turbo",
        metadata={"batch": "test"},
        project_name=PROJECT_NAME,
        eval_run_name=EVAL_RUN_NAME,
        log_results=True,
        override=True,
    )
    assert res, "JSON scorer evaluation failed"


def test_classifier_scorer(client: JudgmentClient, random_name: str):
    """Test classifier scorer functionality."""
    random_slug = random_name

    # Creating a classifier scorer from SDK
    classifier_scorer = ClassifierScorer(
        name="Test Classifier Scorer",
        slug=random_slug,
        threshold=0.5,
        conversation=[],
        options={},
    )

    # Update the conversation with the helpfulness evaluation template
    classifier_scorer.update_conversation(
        [
            {
                "role": "system",
                "content": "You are a judge that evaluates whether the response is helpful to the user's question. Consider if the response is relevant, accurate, and provides useful information.",
            },
            {
                "role": "user",
                "content": "Question: {{input}}\nResponse: {{actual_output}}\n\nIs this response helpful?",
            },
        ]
    )

    # Update the options with helpfulness classification choices
    classifier_scorer.update_options(
        {
            "yes": 1.0,  # Helpful response
            "no": 0.0,  # Unhelpful response
        }
    )

    # Create test examples
    helpful_example = Example(
        input="What's the capital of France?",
        actual_output="The capital of France is Paris. It's one of the most populous cities in Europe and is known for landmarks like the Eiffel Tower and the Louvre Museum.",
    )

    unhelpful_example = Example(
        input="What's the capital of France?",
        actual_output="I don't know much about geography, but I think it might be somewhere in Europe.",
    )

    # Run evaluation
    res = client.run_evaluation(
        examples=[helpful_example, unhelpful_example],
        scorers=[classifier_scorer],
        model="Qwen/Qwen2.5-72B-Instruct-Turbo",
        log_results=True,
        project_name="test-project",
        eval_run_name="test-run-helpfulness",
        override=True,
    )

    # Verify results
    assert res[0].success, "Helpful example should pass classification"
    assert not res[1].success, "Unhelpful example should fail classification"

    # Print debug info if any test fails
    print_debug_on_failure(res[0])
    print_debug_on_failure(res[1])


def test_local_prompt_scorer(client: JudgmentClient):
    """Test custom prompt scorer functionality."""

    class SentimentScorer(PromptScorer):
        def _build_measure_prompt(self, example: Example) -> List[dict]:
            return [
                {
                    "role": "system",
                    "content": "You are a judge that evaluates whether the response has a positive or negative sentiment. Rate the sentiment on a scale of 1-5, where 1 is very negative and 5 is very positive.",
                },
                {
                    "role": "user",
                    "content": f"Response: {example.actual_output}\n\nYour judgment: ",
                },
            ]

        def _build_schema(self) -> dict:
            return {"score": int, "reason": str}

        def _process_response(self, response: dict):
            score = response["score"]
            reason = response["reason"]
            # Convert 1-5 scale to 0-1 scale
            normalized_score = (score - 1) / 4
            self.score = normalized_score
            return normalized_score, reason
<<<<<<< HEAD
        
        def success_check(self, **kwargs) -> bool:
=======

        def _success_check(self, **kwargs) -> bool:
>>>>>>> af664ffa
            return self.score >= self.threshold

    # Create test examples
    positive_example = Example(
        input="How was your day?",
        actual_output="I had a wonderful day! The weather was perfect and I got to spend time with friends.",
    )

    negative_example = Example(
        input="How was your day?",
        actual_output="It was terrible. Everything went wrong and I'm feeling really down.",
    )

    # Create and configure the scorer
    sentiment_scorer = SentimentScorer(
        name="Sentiment Scorer",
        threshold=0.5,  # Expect positive sentiment (3 or higher on 1-5 scale)
        include_reason=True,
        strict_mode=False,
        verbose_mode=True,
        required_params=[ExampleParams.INPUT, ExampleParams.ACTUAL_OUTPUT],
    )

    # Run evaluation
    res = client.run_evaluation(
        examples=[positive_example, negative_example],
        scorers=[sentiment_scorer],
        model="Qwen/Qwen2.5-72B-Instruct-Turbo",
        log_results=True,
        project_name="test-project",
        eval_run_name="test-run-sentiment",
        override=True,
    )

    # Verify results
    assert res[0].success, "Positive example should pass sentiment check"
    assert not res[1].success, "Negative example should fail sentiment check"

    # Print debug info if any test fails
    print_debug_on_failure(res[0])
    print_debug_on_failure(res[1])


def print_debug_on_failure(result) -> bool:
    """
    Helper function to print debug info only on test failure

    Returns:
        bool: True if the test passed, False if it failed
    """
    if not result.success:
        print("\n=== Test Failure Details ===")
        print(f"Input: {result.data_object.input}")
        print(f"Output: {result.data_object.actual_output}")
        print(f"Success: {result.success}")
        if hasattr(result.data_object, "retrieval_context"):
            print(f"Retrieval Context: {result.data_object.retrieval_context}")
        print("\nScorer Details:")
        for scorer_data in result.scorers_data:
            print(f"- Name: {scorer_data.name}")
            print(f"- Score: {scorer_data.score}")
            print(f"- Threshold: {scorer_data.threshold}")
            print(f"- Success: {scorer_data.success}")
            print(f"- Reason: {scorer_data.reason}")
            print(f"- Error: {scorer_data.error}")
            if scorer_data.verbose_logs:
                print(f"- Verbose Logs: {scorer_data.verbose_logs}")

        return False
    return True<|MERGE_RESOLUTION|>--- conflicted
+++ resolved
@@ -688,13 +688,8 @@
             normalized_score = (score - 1) / 4
             self.score = normalized_score
             return normalized_score, reason
-<<<<<<< HEAD
-        
+
         def success_check(self, **kwargs) -> bool:
-=======
-
-        def _success_check(self, **kwargs) -> bool:
->>>>>>> af664ffa
             return self.score >= self.threshold
 
     # Create test examples
