--- conflicted
+++ resolved
@@ -293,7 +293,6 @@
 @pytest.mark.asyncio
 @judgment.observe(span_type="test")
 async def test_evaluation_mixed(test_input):
-<<<<<<< HEAD
     PROJECT_NAME = "TestingPoemBot"
     print(f"Using test input: {test_input}")
     upper = await make_upper(test_input)
@@ -322,7 +321,6 @@
     
     trace.print()
     return result
-=======
     await run_trace_test(test_input, make_poem, "TestingPoemBot")
 
 @pytest.mark.asyncio
@@ -465,7 +463,6 @@
             "token_counts": token_counts_resp
         }
     }
->>>>>>> 2432a1da
 
 @pytest.mark.asyncio
 async def run_selected_tests(test_names: list[str]):
