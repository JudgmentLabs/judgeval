<div align="center">

<a href="https://judgmentlabs.ai/">
  <picture>
    <source media="(prefers-color-scheme: dark)" srcset="assets/logo_darkmode.svg">
    <img src="assets/logo_lightmode.svg" alt="Judgment Logo" width="400" />
  </picture>
</a>

<br>

## Agent Behavior Monitoring (ABM)

Track and judge any agent behavior in online and offline setups. Set up Sentry-style alerts and analyze agent behaviors / topic patterns at scale! 

[![Docs](https://img.shields.io/badge/Documentation-blue)](https://docs.judgmentlabs.ai/documentation)
[![Judgment Cloud](https://img.shields.io/badge/Judgment%20Cloud-brightgreen)](https://app.judgmentlabs.ai/register)
[![Self-Host](https://img.shields.io/badge/Self--Host-orange)](https://docs.judgmentlabs.ai/documentation/self-hosting/get-started)


[![X](https://img.shields.io/badge/-X/Twitter-000?logo=x&logoColor=white)](https://x.com/JudgmentLabs)
[![LinkedIn](https://custom-icon-badges.demolab.com/badge/LinkedIn%20-0A66C2?logo=linkedin-white&logoColor=fff)](https://www.linkedin.com/company/judgmentlabs)

</div>


</table>

## Judgeval Overview

Judgeval is an open-source framework for agent behavior monitoring. Judgeval offers a toolkit to track and judge agent behavior in online and offline setups, enabling you to convert interaction data from production/test environments into improved agents. To get started, try running one of the notebooks below or dive deeper in our [docs](https://docs.judgmentlabs.ai/documentation).

Our mission is to unlock the power of production data for agent development, enabling teams to improve their apps by catching real-time failures and optimizing over their users' preferences.

## 📚 Cookbooks

| Try Out | Notebook | Description |
|:---------|:-----|:------------|
| Custom Scorers | [Get Started For Free] | Build custom evaluators for your agents |
| Online ABM | [Get Started For Free] | Monitor agent behavior in production |
| Offline Testing | [Get Started For Free] | Compare how different prompts, models, or agent configs affect performance across ANY metric |

You can access our [repo of cookbooks](https://github.com/JudgmentLabs/judgeval-cookbook).

You can find a list of [video tutorials for Judgeval use cases](https://www.youtube.com/@judgmentlabs).

## Why Judgeval?

<<<<<<< HEAD
• **Custom Evaluators**: No restriction to only monitoring with prefab scorers. Judgeval provides simple abstractions for custom Python scorers, supporting any LLM-as-a-judge rubrics/models and code-based scorers that integrate to our live agent-tracking infrastructure. [Learn more](https://docs.judgmentlabs.ai/documentation/evaluation/scorers/custom-scorers)
=======
⚙️ **Custom Evaluators**: No restriction to only monitoring with prefab scorers. Judgeval provides simple abstractions for custom python evaluators and their applications, supporting any LLM-as-a-judge rubrics/models and code-based scorers that integrate to our live agent-tracking infrastructure. [Learn more](https://docs.judgmentlabs.ai/documentation/evaluation/scorers/custom-scorers)
>>>>>>> 1f94d604

🚨 **Production Monitoring**: Run any custom scorer in a hosted, virtualized secure container to flag agent behaviors online in production. Get Slack alerts for failures and add custom hooks to address regressions before they impact users. [Learn more](https://docs.judgmentlabs.ai/documentation/performance/online-evals)

<<<<<<< HEAD
• **Behavior/Topic Grouping**: Group agent runs by behavior type or topic for deeper analysis. Drill down into subsets of users, agents, or use cases to reveal patterns of agent behavior.
<!-- Add link to Bucketing docs once we have it -->
=======
📊 **Behavior/Topic Grouping**: Group agent runs by behavior type or topic for deeper analysis. Drill down into subsets of users, agents, or use cases to reveal patterns of agent behavior.
>>>>>>> 1f94d604
<!-- 
TODO: Once we have trainer code docs, plug in here
-->

<<<<<<< HEAD
• **Experiment with evals**: Try out different prompts, models, or agent configs, then test for improvement with any agent behavior evaluator. Visualize and compare results over time! [Learn more](https://docs.judgmentlabs.ai/documentation/evaluation/introduction)
<!-- 
Use this once we have AI PM features:
=======
🧪 **Experiment with evals**: Try out different prompts, models, or agent configs, then test for improvement with any agent behavior evaluator. Visualize and compare results over time! [Learn more](https://docs.judgmentlabs.ai/documentation/evaluation/introduction)
>>>>>>> 1f94d604

• **Run experiments on your agents**: A/B test different prompts, models, or agent configs across customer segments. Measure which changes improve agent performance and decrease bad agent behaviors. [Learn more]

-->

## 🛠️ Quickstart

Get started with Judgeval by installing our SDK using pip:

```bash
pip install judgeval
```

Ensure you have your `JUDGMENT_API_KEY` and `JUDGMENT_ORG_ID` environment variables set to connect to the [Judgment Platform](https://app.judgmentlabs.ai/).

```bash
export JUDGMENT_API_KEY=...
export JUDGMENT_ORG_ID=...
```

**If you don't have keys, [create an account for free](https://app.judgmentlabs.ai/register) on the platform!**

### Start monitoring with Judgeval

```python
from judgeval.tracer import Tracer, wrap
from judgeval.data import Example
from judgeval.scorers import AnswerRelevancyScorer
from openai import OpenAI


judgment = Tracer(project_name="default_project")
client = wrap(OpenAI())  # tracks all LLM calls

@judgment.observe(span_type="tool")
def format_question(question: str) -> str:
    # dummy tool
    return f"Question : {question}"

@judgment.observe(span_type="function")
def run_agent(prompt: str) -> str:
    task = format_question(prompt)
    response = client.chat.completions.create(
        model="gpt-5-mini",
        messages=[{"role": "user", "content": task}]
    )

    judgment.async_evaluate(  # trigger online monitoring
        scorer=AnswerRelevancyScorer(threshold=0.5),  # swap with any scorer
        example=Example(input=task, actual_output=response),  # customize to your data
        model="gpt-5",
    )
    return response.choices[0].message.content

run_agent("What is the capital of the United States?")
```

Running this code will deliver monitoring results to your [free platform account](https://app.judgmentlabs.ai/register) and should look like this:

![Judgment Platform Trajectory View](assets/quickstart_trajectory_ss.png)


### Customizable Scorers Over Agent Behavior

Judgeval's strongest suit is the full customization over the types of scorers you can run online monitoring with. No restrictions to only single-prompt LLM judges or prefab scorers - if you can express your scorer
in python code, judgeval can monitor it! Under the hood, judgeval hosts your scorer in a virtualized secure container, enabling online monitoring for any scorer.


First, create a behavior scorer in a file called `helpfulness_scorer.py`:

```python
from judgeval.data import Example
from judgeval.scorers.example_scorer import ExampleScorer

# Define custom example class
class QuestionAnswer(Example):
    question: str
    answer: str

# Define a server-hosted custom scorer
class HelpfulnessScorer(ExampleScorer):
    name: str = "Helpfulness Scorer"
    server_hosted: bool = True  # Enable server hosting
    async def a_score_example(self, example: QuestionAnswer):
        # Custom scoring logic for agent behavior
        # Can be an arbitrary combination of code and LLM calls
        if len(example.answer) > 10 and "?" not in example.answer:
            self.reason = "Answer is detailed and provides helpful information"
            return 1.0
        else:
            self.reason = "Answer is too brief or unclear"
            return 0.0
```

Then deploy your scorer to Judgment's infrastructure:

```bash
echo "pydantic" > requirements.txt
uv run judgeval upload_scorer helpfulness_scorer.py requirements.txt
```

Now you can instrument your agent with monitoring and online evaluation:

```python
from judgeval.tracer import Tracer, wrap
from helpfulness_scorer import HelpfulnessScorer, QuestionAnswer
from openai import OpenAI

judgment = Tracer(project_name="default_project")
client = wrap(OpenAI())  # tracks all LLM calls

@judgment.observe(span_type="tool")
def format_task(question: str) -> str:  # replace with your prompt engineering
    return f"Please answer the following question: {question}"

@judgment.observe(span_type="tool")
def answer_question(prompt: str) -> str:  # replace with your LLM system calls
    response = client.chat.completions.create(
        model="gpt-5-mini",
        messages=[{"role": "user", "content": prompt}]
    )
    return response.choices[0].message.content

@judgment.observe(span_type="function")
def run_agent(question: str) -> str:
    task = format_task(question)
    answer = answer_question(task)

    # Add online evaluation with server-hosted scorer
    judgment.async_evaluate(
        scorer=HelpfulnessScorer(),
        example=QuestionAnswer(question=question, answer=answer),
        sampling_rate=0.9  # Evaluate 90% of agent runs
    )

    return answer

if __name__ == "__main__":
    result = run_agent("What is the capital of the United States?")
    print(result)
```

Congratulations! Your online eval result should look like this:

![Custom Scorer Online ABM](assets/custom_scorer_online_abm.png)

You can now run any online scorer in a secure Firecracker microVMs with no latency impact on your applications.

---

Judgeval is created and maintained by [Judgment Labs](https://judgmentlabs.ai/).<|MERGE_RESOLUTION|>--- conflicted
+++ resolved
@@ -46,33 +46,22 @@
 
 ## Why Judgeval?
 
-<<<<<<< HEAD
-• **Custom Evaluators**: No restriction to only monitoring with prefab scorers. Judgeval provides simple abstractions for custom Python scorers, supporting any LLM-as-a-judge rubrics/models and code-based scorers that integrate to our live agent-tracking infrastructure. [Learn more](https://docs.judgmentlabs.ai/documentation/evaluation/scorers/custom-scorers)
-=======
-⚙️ **Custom Evaluators**: No restriction to only monitoring with prefab scorers. Judgeval provides simple abstractions for custom python evaluators and their applications, supporting any LLM-as-a-judge rubrics/models and code-based scorers that integrate to our live agent-tracking infrastructure. [Learn more](https://docs.judgmentlabs.ai/documentation/evaluation/scorers/custom-scorers)
->>>>>>> 1f94d604
-
-🚨 **Production Monitoring**: Run any custom scorer in a hosted, virtualized secure container to flag agent behaviors online in production. Get Slack alerts for failures and add custom hooks to address regressions before they impact users. [Learn more](https://docs.judgmentlabs.ai/documentation/performance/online-evals)
-
-<<<<<<< HEAD
-• **Behavior/Topic Grouping**: Group agent runs by behavior type or topic for deeper analysis. Drill down into subsets of users, agents, or use cases to reveal patterns of agent behavior.
+**Custom Evaluators**: No restriction to only monitoring with prefab scorers. Judgeval provides simple abstractions for custom Python scorers, supporting any LLM-as-a-judge rubrics/models and code-based scorers that integrate to our live agent-tracking infrastructure. [Learn more](https://docs.judgmentlabs.ai/documentation/evaluation/scorers/custom-scorers)
+
+**Production Monitoring**: Run any custom scorer in a hosted, virtualized secure container to flag agent behaviors online in production. Get Slack alerts for failures and add custom hooks to address regressions before they impact users. [Learn more](https://docs.judgmentlabs.ai/documentation/performance/online-evals)
+
+**Behavior/Topic Grouping**: Group agent runs by behavior type or topic for deeper analysis. Drill down into subsets of users, agents, or use cases to reveal patterns of agent behavior.
 <!-- Add link to Bucketing docs once we have it -->
-=======
-📊 **Behavior/Topic Grouping**: Group agent runs by behavior type or topic for deeper analysis. Drill down into subsets of users, agents, or use cases to reveal patterns of agent behavior.
->>>>>>> 1f94d604
 <!-- 
 TODO: Once we have trainer code docs, plug in here
 -->
 
-<<<<<<< HEAD
-• **Experiment with evals**: Try out different prompts, models, or agent configs, then test for improvement with any agent behavior evaluator. Visualize and compare results over time! [Learn more](https://docs.judgmentlabs.ai/documentation/evaluation/introduction)
+**Run experiments on your agents**: A/B test different prompts, models, or agent configs across customer segments. Measure which changes improve agent performance and decrease bad agent behaviors.
+
 <!-- 
 Use this once we have AI PM features:
-=======
-🧪 **Experiment with evals**: Try out different prompts, models, or agent configs, then test for improvement with any agent behavior evaluator. Visualize and compare results over time! [Learn more](https://docs.judgmentlabs.ai/documentation/evaluation/introduction)
->>>>>>> 1f94d604
-
-• **Run experiments on your agents**: A/B test different prompts, models, or agent configs across customer segments. Measure which changes improve agent performance and decrease bad agent behaviors. [Learn more]
+
+**Run experiments on your agents**: A/B test different prompts, models, or agent configs across customer segments. Measure which changes improve agent performance and decrease bad agent behaviors. [Learn more]
 
 -->
 
@@ -81,7 +70,7 @@
 Get started with Judgeval by installing our SDK using pip:
 
 ```bash
-pip install judgeval
+uv add judgeval
 ```
 
 Ensure you have your `JUDGMENT_API_KEY` and `JUDGMENT_ORG_ID` environment variables set to connect to the [Judgment Platform](https://app.judgmentlabs.ai/).
