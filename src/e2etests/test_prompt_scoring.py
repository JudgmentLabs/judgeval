--- conflicted
+++ resolved
@@ -15,64 +15,6 @@
 qwen = TogetherJudge()
 
 
-<<<<<<< HEAD
-class SentimentScorer(PromptScorer):
-    """
-    Detects negative sentiment (angry, sad, upset, etc.) in a response
-    """
-
-    def __init__(
-        self,
-        name="Sentiment Scorer",
-        threshold=0.5,
-        include_reason=True,
-        async_mode=True,
-        strict_mode=False,
-        verbose_mode=False,
-    ):
-        super().__init__(
-            name=name,
-            threshold=threshold,
-            include_reason=include_reason,
-            async_mode=async_mode,
-            strict_mode=strict_mode,
-            verbose_mode=verbose_mode,
-        )
-        self.score = 0.0
-
-    def _build_measure_prompt(self, example: Example):
-        SYSTEM_ROLE = (
-            "You are a great judge of emotional intelligence. You understand the feelings "
-            "and intentions of others. You will be tasked with judging whether the following "
-            "response is negative (sad, angry, upset) or not. After deciding whether the "
-            "response is negative or not, you will be asked to provide a brief, 1 sentence-long reason for your decision."
-            "You should score the response based on a 1 to 5 scale, where 1 is not negative and "
-            "5 is very negative."
-        )
-        conversation = [
-            {"role": "system", "content": SYSTEM_ROLE},
-            {
-                "role": "user",
-                "content": f"Response: {example.actual_output}\n\nYour judgment: ",
-            },
-        ]
-        return conversation
-
-    def _build_schema(self):
-        return {"score": int, "reason": str}
-
-    def _process_response(self, response):
-        return response["score"], response["reason"]
-
-    def success_check(self):
-        POSITIVITY_THRESHOLD = (
-            3  # we want all model responses to be somewhat positive in tone
-        )
-        return self.score <= POSITIVITY_THRESHOLD
-
-
-=======
->>>>>>> efd2b5bb
 def generate_random_slug(length=6):
     """Generate a random string of fixed length"""
     return "".join(random.choices(string.ascii_lowercase, k=length))
