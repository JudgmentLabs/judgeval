--- conflicted
+++ resolved
@@ -78,7 +78,6 @@
         elif self.operator == Operator.NEQ:
             return value != self.threshold
         else:
-<<<<<<< HEAD
             raise ValueError(f"Unsupported operator: {self.operator}")
 
 class NotificationConfig(BaseModel):
@@ -99,9 +98,6 @@
     message_template: Optional[str] = None
     email_addresses: Optional[List[str]] = None
     send_at: Optional[int] = None  # Unix timestamp for scheduled notifications
-=======
-            raise ValueError(f"Unknown operator: {self.operator}")
->>>>>>> 94267b9b
 
 class Rule(BaseModel):
     """
@@ -132,6 +128,66 @@
     conditions: List[Condition]
     combine_type: str = Field(..., pattern="^(all|any)$")  # all = AND, any = OR
     notification: Optional[NotificationConfig] = None  # Configuration for notifications
+    
+
+    def model_dump(self, **kwargs):
+        """
+        Custom serialization that properly handles condition serialization.
+        """
+        data = super().model_dump(**kwargs)
+        
+        # Special handling for conditions with complex metric objects
+        if "conditions" in data:
+            for i, condition in enumerate(data["conditions"]):
+                if "metric" in condition:
+                    # Get the actual metric object
+                    metric_obj = self.conditions[i].metric
+                    
+                    # Create standardized metric representation needed by server API
+                    metric_data = {
+                        "score_type": "",
+                        "threshold": 0.0
+                    }
+                    
+                    # First try to use object's own serialization methods
+                    if hasattr(metric_obj, "to_dict"):
+                        orig_data = metric_obj.to_dict()
+                        # Copy any existing fields
+                        for key, value in orig_data.items():
+                            metric_data[key] = value
+                    elif hasattr(metric_obj, "model_dump"):
+                        orig_data = metric_obj.model_dump()
+                        # Copy any existing fields
+                        for key, value in orig_data.items():
+                            metric_data[key] = value
+                    
+                    # If we already have data from original serialization methods but missing required fields
+                    if 'name' in metric_data and 'score_type' not in metric_data:
+                        metric_data['score_type'] = metric_data['name']
+                        
+                    # Ensure required fields have values by checking various sources
+                    if not metric_data['score_type']:
+                        # Try to get score_type from different possible attributes
+                        if hasattr(metric_obj, 'score_type'):
+                            metric_data['score_type'] = metric_obj.score_type
+                        elif hasattr(metric_obj, 'name'):
+                            metric_data['score_type'] = metric_obj.name
+                        else:
+                            # Last resort: use string representation
+                            metric_data['score_type'] = str(metric_obj)
+                    
+                    # Make sure threshold is set
+                    if not metric_data.get('threshold') and metric_data.get('threshold') != 0.0:
+                        if hasattr(metric_obj, 'threshold'):
+                            metric_data['threshold'] = metric_obj.threshold
+                        else:
+                            # Use condition threshold if metric doesn't have one
+                            metric_data['threshold'] = self.conditions[i].threshold
+                    
+                    # Update the condition with our properly serialized metric
+                    condition["metric"] = metric_data
+        
+        return data
 
     def model_dump(self, **kwargs):
         """
