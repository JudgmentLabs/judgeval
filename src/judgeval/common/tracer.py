"""
Tracing system for judgeval that allows for function tracing using decorators.
"""
# Standard library imports
import asyncio
import functools
import inspect
import json
import os
import site
import sysconfig
import threading
import time
import traceback
import uuid
import warnings
import contextvars
import sys
from contextlib import contextmanager, asynccontextmanager, AbstractAsyncContextManager, AbstractContextManager # Import context manager bases
from dataclasses import dataclass, field
from datetime import datetime
from http import HTTPStatus
from typing import (
    Any,
    Callable,
    Dict,
    Generator,
    List,
    Literal,
    Optional,
    Tuple,
    Type,
    TypeVar,
    Union,
    AsyncGenerator,
    TypeAlias,
)
from rich import print as rprint
import types # <--- Add this import

# Third-party imports
import requests
from litellm import cost_per_token as _original_cost_per_token
from pydantic import BaseModel
from rich import print as rprint
from openai import OpenAI, AsyncOpenAI
from together import Together, AsyncTogether
from anthropic import Anthropic, AsyncAnthropic
from google import genai

# Local application/library-specific imports
from judgeval.constants import (
    JUDGMENT_TRACES_ADD_ANNOTATION_API_URL,
    JUDGMENT_TRACES_SAVE_API_URL,
    JUDGMENT_TRACES_FETCH_API_URL,
    RABBITMQ_HOST,
    RABBITMQ_PORT,
    RABBITMQ_QUEUE,
    JUDGMENT_TRACES_DELETE_API_URL,
    JUDGMENT_PROJECT_DELETE_API_URL,
)
from judgeval.data import Example, Trace, TraceSpan, TraceUsage
from judgeval.scorers import APIJudgmentScorer, JudgevalScorer
from judgeval.rules import Rule
from judgeval.evaluation_run import EvaluationRun
from judgeval.data.result import ScoringResult
from judgeval.common.utils import validate_api_key
from judgeval.common.exceptions import JudgmentAPIError

# Standard library imports needed for the new class
import concurrent.futures
from collections.abc import Iterator, AsyncIterator # Add Iterator and AsyncIterator

# Define context variables for tracking the current trace and the current span within a trace
current_trace_var = contextvars.ContextVar[Optional['TraceClient']]('current_trace', default=None)
current_span_var = contextvars.ContextVar('current_span', default=None) # ContextVar for the active span name

# Define type aliases for better code readability and maintainability
ApiClient: TypeAlias = Union[OpenAI, Together, Anthropic, AsyncOpenAI, AsyncAnthropic, AsyncTogether, genai.Client, genai.client.AsyncClient]  # Supported API clients
SpanType = Literal['span', 'tool', 'llm', 'evaluation', 'chain']

# --- Evaluation Config Dataclass (Moved from langgraph.py) ---
@dataclass
class EvaluationConfig:
    """Configuration for triggering an evaluation from the handler."""
    scorers: List[Union[APIJudgmentScorer, JudgevalScorer]]
    example: Example
    model: Optional[str] = None
    log_results: Optional[bool] = True
# --- End Evaluation Config Dataclass ---

# Temporary as a POC to have log use the existing annotations feature until log endpoints are ready
@dataclass
class TraceAnnotation:
    """Represents a single annotation for a trace span."""
    span_id: str
    text: str
    label: str
    score: int

    def to_dict(self) -> dict:
        """Convert the annotation to a dictionary format for storage/transmission."""
        return {
            "span_id": self.span_id,
            "annotation": {
                "text": self.text,
                "label": self.label,
                "score": self.score
            }
        }
    
class TraceManagerClient:
    """
    Client for handling trace endpoints with the Judgment API
    

    Operations include:
    - Fetching a trace by id
    - Saving a trace
    - Deleting a trace
    """
    def __init__(self, judgment_api_key: str, organization_id: str, tracer: Optional["Tracer"] = None):
        self.judgment_api_key = judgment_api_key
        self.organization_id = organization_id
        self.tracer = tracer

    def fetch_trace(self, trace_id: str):
        """
        Fetch a trace by its id
        """
        response = requests.post(
            JUDGMENT_TRACES_FETCH_API_URL,
            json={
                "trace_id": trace_id,
            },
            headers={
                "Content-Type": "application/json",
                "Authorization": f"Bearer {self.judgment_api_key}",
                "X-Organization-Id": self.organization_id
            },
            verify=True
        )

        if response.status_code != HTTPStatus.OK:
            raise ValueError(f"Failed to fetch traces: {response.text}")
        
        return response.json()

    def save_trace(self, trace_data: dict, offline_mode: bool = False):
        """
        Saves a trace to the Judgment Supabase and optionally to S3 if configured.

        Args:
            trace_data: The trace data to save
            NOTE we save empty traces in order to properly handle async operations; we need something in the DB to associate the async results with
        """
        # Save to Judgment API
        response = requests.post(
            JUDGMENT_TRACES_SAVE_API_URL,
            json=trace_data,
            headers={
                "Content-Type": "application/json",
                "Authorization": f"Bearer {self.judgment_api_key}",
                "X-Organization-Id": self.organization_id
            },
            verify=True
        )
        
        if response.status_code == HTTPStatus.BAD_REQUEST:
            raise ValueError(f"Failed to save trace data: Check your Trace name for conflicts, set overwrite=True to overwrite existing traces: {response.text}")
        elif response.status_code != HTTPStatus.OK:
            raise ValueError(f"Failed to save trace data: {response.text}")
        
        # If S3 storage is enabled, save to S3 as well
        if self.tracer and self.tracer.use_s3:
            try:
                s3_key = self.tracer.s3_storage.save_trace(
                    trace_data=trace_data,
                    trace_id=trace_data["trace_id"],
                    project_name=trace_data["project_name"]
                )
                print(f"Trace also saved to S3 at key: {s3_key}")
            except Exception as e:
                warnings.warn(f"Failed to save trace to S3: {str(e)}")
        
        if not offline_mode and "ui_results_url" in response.json():
            pretty_str = f"\n🔍 You can view your trace data here: [rgb(106,0,255)][link={response.json()['ui_results_url']}]View Trace[/link]\n"
            rprint(pretty_str)

    ## TODO: Should have a log endpoint, endpoint should also support batched payloads
    def save_annotation(self, annotation: TraceAnnotation):
        json_data = {
            "span_id": annotation.span_id,
            "annotation": {
                "text": annotation.text,
                "label": annotation.label,
                "score": annotation.score
            }
        }       

        response = requests.post(
            JUDGMENT_TRACES_ADD_ANNOTATION_API_URL,
            json=json_data,
            headers={
                'Content-Type': 'application/json',
                'Authorization': f'Bearer {self.judgment_api_key}',
                'X-Organization-Id': self.organization_id
            },
            verify=True
        )
        
        if response.status_code != HTTPStatus.OK:
            raise ValueError(f"Failed to save annotation: {response.text}")
        
        return response.json()

    def delete_trace(self, trace_id: str):
        """
        Delete a trace from the database.
        """
        response = requests.delete(
            JUDGMENT_TRACES_DELETE_API_URL,
            json={
                "trace_ids": [trace_id],
            },
            headers={
                "Content-Type": "application/json",
                "Authorization": f"Bearer {self.judgment_api_key}",
                "X-Organization-Id": self.organization_id
            }
        )

        if response.status_code != HTTPStatus.OK:
            raise ValueError(f"Failed to delete trace: {response.text}")
        
        return response.json()
    
    def delete_traces(self, trace_ids: List[str]):
        """
        Delete a batch of traces from the database.
        """
        response = requests.delete(
            JUDGMENT_TRACES_DELETE_API_URL,
            json={
                "trace_ids": trace_ids,
            },
            headers={
                "Content-Type": "application/json",
                "Authorization": f"Bearer {self.judgment_api_key}",
                "X-Organization-Id": self.organization_id
            }
        )

        if response.status_code != HTTPStatus.OK:
            raise ValueError(f"Failed to delete trace: {response.text}")
        
        return response.json()
    
    def delete_project(self, project_name: str):
        """
        Deletes a project from the server. Which also deletes all evaluations and traces associated with the project.
        """
        response = requests.delete(
            JUDGMENT_PROJECT_DELETE_API_URL,
            json={
                "project_name": project_name,
            },
            headers={
                "Content-Type": "application/json",
                "Authorization": f"Bearer {self.judgment_api_key}",
                "X-Organization-Id": self.organization_id
            }
        )

        if response.status_code != HTTPStatus.OK:
            raise ValueError(f"Failed to delete traces: {response.text}")
            
        return response.json()


class TraceClient:
    """Client for managing a single trace context"""
    
    def __init__(
        self,
        tracer: Optional["Tracer"],
        trace_id: Optional[str] = None,
        name: str = "default",
        project_name: str = "default_project",
        overwrite: bool = False,
        rules: Optional[List[Rule]] = None,
        enable_monitoring: bool = True,
        enable_evaluations: bool = True,
        parent_trace_id: Optional[str] = None,
        parent_name: Optional[str] = None
    ):
        self.name = name
        self.trace_id = trace_id or str(uuid.uuid4())
        self.project_name = project_name
        self.overwrite = overwrite
        self.tracer = tracer
        self.rules = rules or []
        self.enable_monitoring = enable_monitoring
        self.enable_evaluations = enable_evaluations
        self.parent_trace_id = parent_trace_id
        self.parent_name = parent_name
        self.trace_spans: List[TraceSpan] = []
        self.span_id_to_span: Dict[str, TraceSpan] = {}
        self.evaluation_runs: List[EvaluationRun] = []
        self.annotations: List[TraceAnnotation] = []
        self.start_time = time.time()
        self.trace_manager_client = TraceManagerClient(tracer.api_key, tracer.organization_id, tracer)
        self.visited_nodes = []
        self.executed_tools = []
        self.executed_node_tools = []
        self._span_depths: Dict[str, int] = {} # NEW: To track depth of active spans

    def get_current_span(self):
        """Get the current span from the context var"""
        return current_span_var.get()
    
    def set_current_span(self, span: Any):
        """Set the current span from the context var"""
        return current_span_var.set(span)
    
    def reset_current_span(self, token: Any):
        """Reset the current span from the context var"""
        return current_span_var.reset(token)
        
    @contextmanager
    def span(self, name: str, span_type: SpanType = "span"):
        """Context manager for creating a trace span, managing the current span via contextvars"""
        start_time = time.time()
        
        # Generate a unique ID for *this specific span invocation*
        span_id = str(uuid.uuid4())
        
        parent_span_id = current_span_var.get() # Get ID of the parent span from context var
        token = current_span_var.set(span_id) # Set *this* span's ID as the current one
        
        current_depth = 0
        if parent_span_id and parent_span_id in self._span_depths:
            current_depth = self._span_depths[parent_span_id] + 1
        
        self._span_depths[span_id] = current_depth # Store depth by span_id
            
        span = TraceSpan(
            span_id=span_id,
            trace_id=self.trace_id,
            depth=current_depth,
            message=name,
            created_at=start_time,
            span_type=span_type,
            parent_span_id=parent_span_id,
            function=name,
        )
        self.add_span(span)
        
        try:
            yield self
        finally:
            duration = time.time() - start_time
            span.duration = duration
            # Clean up depth tracking for this span_id
            if span_id in self._span_depths:
                del self._span_depths[span_id]
            # Reset context var
            current_span_var.reset(token)

    def async_evaluate(
        self,
        scorers: List[Union[APIJudgmentScorer, JudgevalScorer]],
        example: Optional[Example] = None,
        input: Optional[str] = None,
        actual_output: Optional[Union[str, List[str]]] = None,
        expected_output: Optional[Union[str, List[str]]] = None,
        context: Optional[List[str]] = None,
        retrieval_context: Optional[List[str]] = None,
        tools_called: Optional[List[str]] = None,
        expected_tools: Optional[List[str]] = None,
        additional_metadata: Optional[Dict[str, Any]] = None,
        model: Optional[str] = None,
        span_id: Optional[str] = None, # <<< ADDED optional span_id parameter
        log_results: Optional[bool] = True
    ):
        if not self.enable_evaluations:
            return
        
        start_time = time.time()  # Record start time

        try:
            # Load appropriate implementations for all scorers
            if not scorers:
                warnings.warn("No valid scorers available for evaluation")
                return
            
            # Prevent using JudgevalScorer with rules - only APIJudgmentScorer allowed with rules
            if self.rules and any(isinstance(scorer, JudgevalScorer) for scorer in scorers):
                raise ValueError("Cannot use Judgeval scorers, you can only use API scorers when using rules. Please either remove rules or use only APIJudgmentScorer types.")
            
        except Exception as e:
            warnings.warn(f"Failed to load scorers: {str(e)}")
            return
        
        # If example is not provided, create one from the individual parameters
        if example is None:
            # Check if any of the individual parameters are provided
            if any(param is not None for param in [input, actual_output, expected_output, context, 
                                                retrieval_context, tools_called, expected_tools, 
                                                additional_metadata]):
                example = Example(
                    input=input,
                    actual_output=actual_output,
                    expected_output=expected_output,
                    context=context,
                    retrieval_context=retrieval_context,
                    tools_called=tools_called,
                    expected_tools=expected_tools,
                    additional_metadata=additional_metadata,
                )
            else:
                raise ValueError("Either 'example' or at least one of the individual parameters (input, actual_output, etc.) must be provided")
        
        # Check examples before creating evaluation run
        
        # check_examples([example], scorers)
        
        # --- Modification: Capture span_id immediately ---
        # span_id_at_eval_call = current_span_var.get()
        # print(f"[TraceClient.async_evaluate] Captured span ID at eval call: {span_id_at_eval_call}")
        # Prioritize explicitly passed span_id, fallback to context var
        current_span_ctx_var = current_span_var.get()
        span_id_to_use = span_id if span_id is not None else current_span_ctx_var if current_span_ctx_var is not None else self.tracer.get_current_span()
        # print(f"[TraceClient.async_evaluate] Using span_id: {span_id_to_use}")
        # --- End Modification ---

        # Combine the trace-level rules with any evaluation-specific rules)
        eval_run = EvaluationRun(
            organization_id=self.tracer.organization_id,
            log_results=log_results,
            project_name=self.project_name,
            eval_name=f"{self.name.capitalize()}-"
                f"{span_id_to_use}-" # Keep original eval name format using context var if available
                f"[{','.join(scorer.score_type.capitalize() for scorer in scorers)}]",
            examples=[example],
            scorers=scorers,
            model=model,
            metadata={},
            judgment_api_key=self.tracer.api_key,
            override=self.overwrite,
            trace_span_id=span_id_to_use, # Pass the determined ID
            rules=self.rules # Use the combined rules
        )
        
        self.add_eval_run(eval_run, start_time)  # Pass start_time to record_evaluation
            
    def add_eval_run(self, eval_run: EvaluationRun, start_time: float):
<<<<<<< HEAD
=======
        # --- Modification: Use span_id from eval_run --- 
        current_span_id = eval_run.trace_span_id # Get ID from the eval_run object
        # print(f"[TraceClient.add_eval_run] Using span_id from eval_run: {current_span_id}")
        # --- End Modification ---

        if current_span_id:
            span = self.span_id_to_span[current_span_id]
            span.evaluation_runs.append(eval_run)
            span.has_evaluation = True  # Set the has_evaluation flag
>>>>>>> b8f97f1d
        self.evaluation_runs.append(eval_run)

    def add_annotation(self, annotation: TraceAnnotation):
       """Add an annotation to this trace context"""
       self.annotations.append(annotation)
       return self
    
    def record_input(self, inputs: dict):
        current_span_id = current_span_var.get()
        if current_span_id:
            span = self.span_id_to_span[current_span_id]
            span.inputs = inputs

    async def _update_coroutine(self, span: TraceSpan, coroutine: Any, field: str):
        """Helper method to update the output of a trace entry once the coroutine completes"""
        try:
            result = await coroutine
            setattr(span, field, result)
            return result
        except Exception as e:
            setattr(span, field, f"Error: {str(e)}")
            raise

    def record_output(self, output: Any):
        current_span_id = current_span_var.get()
        if current_span_id:
            span = self.span_id_to_span[current_span_id]
            span.output = "<pending>" if inspect.iscoroutine(output) else output
            
            if inspect.iscoroutine(output):
                asyncio.create_task(self._update_coroutine(span, output, "output"))

            return span # Return the created entry
        # Removed else block - original didn't have one
        return None # Return None if no span_id found
    
    def record_usage(self, usage: TraceUsage):
        current_span_id = current_span_var.get()
        if current_span_id:
            span = self.span_id_to_span[current_span_id]
            span.usage = usage
            
            return span # Return the created entry
        # Removed else block - original didn't have one
        return None # Return None if no span_id found

    def add_span(self, span: TraceSpan):
        """Add a trace span to this trace context"""
        self.trace_spans.append(span)
        self.span_id_to_span[span.span_id] = span
        return self
        
    def print(self):
        """Print the complete trace with proper visual structure"""
        for span in self.trace_spans:
            span.print_span()
            
    def get_duration(self) -> float:
        """
        Get the total duration of this trace
        """
        return time.time() - self.start_time

    def save(self, overwrite: bool = False) -> Tuple[str, dict]:
        """
        Save the current trace to the database.
        Returns a tuple of (trace_id, trace_data) where trace_data is the trace data that was saved.
        """
        # Calculate total elapsed time
        total_duration = self.get_duration()
        # Create trace document - Always use standard keys for top-level counts
        trace_data = {
            "trace_id": self.trace_id,
            "name": self.name,
            "project_name": self.project_name,
            "created_at": datetime.utcfromtimestamp(self.start_time).isoformat(),
            "duration": total_duration,
            "entries": [span.model_dump() for span in self.trace_spans],
            "evaluation_runs": [run.model_dump() for run in self.evaluation_runs],
            "overwrite": overwrite,
            "offline_mode": self.tracer.offline_mode,
            "parent_trace_id": self.parent_trace_id,
            "parent_name": self.parent_name
        }        
        # --- Log trace data before saving ---
        self.trace_manager_client.save_trace(trace_data, offline_mode=self.tracer.offline_mode)

        # upload annotations
        # TODO: batch to the log endpoint
        for annotation in self.annotations:
            self.trace_manager_client.save_annotation(annotation)

        return self.trace_id, trace_data

    def delete(self):
        return self.trace_manager_client.delete_trace(self.trace_id)
    

class _DeepTracer:
    _instance: Optional["_DeepTracer"] = None
    _lock: threading.Lock = threading.Lock()
    _refcount: int = 0
    _span_stack: contextvars.ContextVar[List[Dict[str, Any]]] = contextvars.ContextVar("_deep_profiler_span_stack", default=[])
    _skip_stack: contextvars.ContextVar[List[str]] = contextvars.ContextVar("_deep_profiler_skip_stack", default=[])

    def _get_qual_name(self, frame) -> str:
        func_name = frame.f_code.co_name
        module_name = frame.f_globals.get("__name__", "unknown_module")
        
        try:
            func = frame.f_globals.get(func_name)
            if func is None:
                return f"{module_name}.{func_name}"
            if hasattr(func, "__qualname__"):
                 return f"{module_name}.{func.__qualname__}"
        except Exception:
            return f"{module_name}.{func_name}"
    
    def __new__(cls):
        with cls._lock:
            if cls._instance is None:
                cls._instance = super().__new__(cls)
        return cls._instance
    
    def _should_trace(self, frame):
        # Skip stack is maintained by the tracer as an optimization to skip earlier
        # frames in the call stack that we've already determined should be skipped
        skip_stack = self._skip_stack.get()
        if len(skip_stack) > 0:
            return False
        
        func_name = frame.f_code.co_name
        module_name = frame.f_globals.get("__name__", None)

        func = frame.f_globals.get(func_name)
        if func and (hasattr(func, '_judgment_span_name') or hasattr(func, '_judgment_span_type')):
            return False

        if (
            not module_name
            or func_name.startswith("<") # ex: <listcomp>
            or func_name.startswith("__") and func_name != "__call__" # dunders
            or not self._is_user_code(frame.f_code.co_filename)
        ):
            return False
                    
        return True
    
    @functools.cache
    def _is_user_code(self, filename: str):
        return bool(filename) and not filename.startswith("<") and not os.path.realpath(filename).startswith(_TRACE_FILEPATH_BLOCKLIST)
    
    def _trace(self, frame: types.FrameType, event: str, arg: Any):
        # Store the original trace function
        original_trace = frame.f_trace
        
        # Disable line and opcode tracing for our tracer
        frame.f_trace_lines = False
        frame.f_trace_opcodes = False

        if not self._should_trace(frame):
            return original_trace
        
        if event not in ("call", "return", "exception"):
            return original_trace
        
        current_trace = current_trace_var.get()
        if not current_trace:
            return original_trace
        
        parent_span_id = current_span_var.get()
        if not parent_span_id:
            return original_trace

        qual_name = self._get_qual_name(frame)
        instance_name = None
        if 'self' in frame.f_locals:
            instance = frame.f_locals['self']
            class_name = instance.__class__.__name__
            class_identifiers = getattr(Tracer._instance, 'class_identifiers', {})
            qual_name = get_instance_prefixed_name(instance, class_name, class_identifiers, qual_name)
        skip_stack = self._skip_stack.get()
        
        if event == "call":
            # If we have entries in the skip stack and the current qual_name matches the top entry,
            # push it again to track nesting depth and skip
            # As an optimization, we only care about duplicate qual_names.
            if skip_stack:
                if qual_name == skip_stack[-1]:
                    skip_stack.append(qual_name)
                    self._skip_stack.set(skip_stack)
                return original_trace
            
            should_trace = self._should_trace(frame)
            
            if not should_trace:
                if not skip_stack:
                    self._skip_stack.set([qual_name])
                return original_trace
        elif event == "return":
            # If we have entries in skip stack and current qual_name matches the top entry,
            # pop it to track exiting from the skipped section
            if skip_stack and qual_name == skip_stack[-1]:
                skip_stack.pop()
                self._skip_stack.set(skip_stack)
                return original_trace
            
            if skip_stack:
                return original_trace
            
        span_stack = self._span_stack.get()
        if event == "call":
            if not self._should_trace(frame):
                return original_trace
                
            span_id = str(uuid.uuid4())
            
            parent_depth = current_trace._span_depths.get(parent_span_id, 0)
            depth = parent_depth + 1
            
            current_trace._span_depths[span_id] = depth
            
            start_time = time.time()
            
            span_stack.append({
                "span_id": span_id,
                "parent_span_id": parent_span_id,
                "function": qual_name,
                "start_time": start_time
            })
            self._span_stack.set(span_stack)
            
            token = current_span_var.set(span_id)
            frame.f_locals["_judgment_span_token"] = token
            
            span = TraceSpan(
                span_id=span_id,
                trace_id=current_trace.trace_id,
                depth=depth,
                message=qual_name,
                created_at=start_time,
                span_type="span",
                parent_span_id=parent_span_id,
                function=qual_name
            )
            current_trace.add_span(span)
            
            inputs = {}
            try:
                args_info = inspect.getargvalues(frame)
                for arg in args_info.args:
                    try:
                        inputs[arg] = args_info.locals.get(arg)
                    except:
                        inputs[arg] = "<<Unserializable>>"
                current_trace.record_input(inputs)
            except Exception as e:
                current_trace.record_input({
                    "error": str(e)
                })
                
        elif event == "return":
            if not span_stack:
                return original_trace
                
            current_id = current_span_var.get()
            
            span_data = None
            for i, entry in enumerate(reversed(span_stack)):
                if entry["span_id"] == current_id:
                    span_data = span_stack.pop(-(i+1))
                    self._span_stack.set(span_stack)
                    break
            
            if not span_data:
                return original_trace
                
            start_time = span_data["start_time"]
            duration = time.time() - start_time
            
            current_trace.span_id_to_span[span_data["span_id"]].duration = duration

            if arg is not None:
                # exception handling will take priority. 
                current_trace.record_output(arg)
            
            if span_data["span_id"] in current_trace._span_depths:
                del current_trace._span_depths[span_data["span_id"]]
                
            if span_stack:
                current_span_var.set(span_stack[-1]["span_id"])
            else:
                current_span_var.set(span_data["parent_span_id"])
            
            if "_judgment_span_token" in frame.f_locals:
                current_span_var.reset(frame.f_locals["_judgment_span_token"])

        elif event == "exception":
            exc_type, exc_value, exc_traceback = arg
            formatted_exception = {
                "type": exc_type.__name__,
                "message": str(exc_value),
                "traceback": traceback.format_tb(exc_traceback)
            }
            current_trace = current_trace_var.get()
            current_trace.record_output({
                "error": formatted_exception
            })
        
        return original_trace
    
    def __enter__(self):
        with self._lock:
            self._refcount += 1
            if self._refcount == 1:
                self._skip_stack.set([])
                self._span_stack.set([])
                # Store the original trace functions
                self._original_sys_trace = sys.gettrace()
                self._original_threading_trace = threading.gettrace()
                # Set our trace function, chaining with the original
                sys.settrace(self._trace)
                threading.settrace(self._trace)
        return self
    
    def __exit__(self, exc_type, exc_val, exc_tb):
        with self._lock:
            self._refcount -= 1
            if self._refcount == 0:
                # Restore the original trace functions
                sys.settrace(self._original_sys_trace)
                threading.settrace(self._original_threading_trace)


def log(self, message: str, level: str = "info"):
        """ Log a message with the span context """
        current_trace = current_trace_var.get()
        if current_trace:
            current_trace.log(message, level)
        else:
            print(f"[{level}] {message}")
        current_trace.record_output({"log": message})
    
class Tracer:
    _instance = None

    def __new__(cls, *args, **kwargs):
        if cls._instance is None:
            cls._instance = super(Tracer, cls).__new__(cls)
        return cls._instance

    def __init__(
        self, 
        api_key: str = os.getenv("JUDGMENT_API_KEY"), 
        project_name: str = "default_project",
        rules: Optional[List[Rule]] = None,  # Added rules parameter
        organization_id: str = os.getenv("JUDGMENT_ORG_ID"),
        enable_monitoring: bool = os.getenv("JUDGMENT_MONITORING", "true").lower() == "true",
        enable_evaluations: bool = os.getenv("JUDGMENT_EVALUATIONS", "true").lower() == "true",
        # S3 configuration
        use_s3: bool = False,
        s3_bucket_name: Optional[str] = None,
        s3_aws_access_key_id: Optional[str] = None,
        s3_aws_secret_access_key: Optional[str] = None,
        s3_region_name: Optional[str] = None,
        offline_mode: bool = False,
        deep_tracing: bool = True  # Deep tracing is enabled by default
        ):
        if not hasattr(self, 'initialized'):
            if not api_key:
                raise ValueError("Tracer must be configured with a Judgment API key")
            
            result, response = validate_api_key(api_key)
            if not result:
                raise JudgmentAPIError(f"Issue with passed in Judgment API key: {response}")
            
            if not organization_id:
                raise ValueError("Tracer must be configured with an Organization ID")
            if use_s3 and not s3_bucket_name:
                raise ValueError("S3 bucket name must be provided when use_s3 is True")
            
            self.api_key: str = api_key
            self.project_name: str = project_name
            self.organization_id: str = organization_id
            self._current_trace: Optional[str] = None
            self._active_trace_client: Optional[TraceClient] = None # Add active trace client attribute
            self.rules: List[Rule] = rules or []  # Store rules at tracer level
            self.traces: List[Trace] = []
            self.initialized: bool = True
            self.enable_monitoring: bool = enable_monitoring
            self.enable_evaluations: bool = enable_evaluations
            self.class_identifiers: Dict[str, str] = {}  # Dictionary to store class identifiers

            # Initialize S3 storage if enabled
            self.use_s3 = use_s3
            if use_s3:
                from judgeval.common.s3_storage import S3Storage
                self.s3_storage = S3Storage(
                    bucket_name=s3_bucket_name,
                    aws_access_key_id=s3_aws_access_key_id,
                    aws_secret_access_key=s3_aws_secret_access_key,
                    region_name=s3_region_name
                )
            self.offline_mode: bool = offline_mode
            self.deep_tracing: bool = deep_tracing  # NEW: Store deep tracing setting

        elif hasattr(self, 'project_name') and self.project_name != project_name:
            warnings.warn(
                f"Attempting to initialize Tracer with project_name='{project_name}' but it was already initialized with "
                f"project_name='{self.project_name}'. Due to the singleton pattern, the original project_name will be used. "
                "To use a different project name, ensure the first Tracer initialization uses the desired project name.",
                RuntimeWarning
            )

    def set_current_span(self, span_id: str):
        self.current_span_id = span_id
    
    def get_current_span(self) -> Optional[str]:
        return getattr(self, 'current_span_id', None)
    
    def set_current_trace(self, trace: TraceClient):
        """
        Set the current trace context in contextvars
        """
        current_trace_var.set(trace)
    
    def get_current_trace(self) -> Optional[TraceClient]:
        """
        Get the current trace context.

        Tries to get the trace client from the context variable first.
        If not found (e.g., context lost across threads/tasks),
        it falls back to the active trace client managed by the callback handler.
        """
        trace_from_context = current_trace_var.get()
        if trace_from_context:
            return trace_from_context
        
        # Fallback: Check the active client potentially set by a callback handler
        if hasattr(self, '_active_trace_client') and self._active_trace_client:
            # warnings.warn("Falling back to _active_trace_client in get_current_trace. ContextVar might be lost.", RuntimeWarning)
            return self._active_trace_client
            
        # If neither is available
        # warnings.warn("No current trace found in context variable or active client fallback.", RuntimeWarning)
        return None
        
    def get_active_trace_client(self) -> Optional[TraceClient]:
        """Returns the TraceClient instance currently marked as active by the handler."""
        return self._active_trace_client


    @contextmanager
    def trace(
        self, 
        name: str, 
        project_name: str = None, 
        overwrite: bool = False,
        rules: Optional[List[Rule]] = None  # Added rules parameter
    ) -> Generator[TraceClient, None, None]:
        """Start a new trace context using a context manager"""
        trace_id = str(uuid.uuid4())
        project = project_name if project_name is not None else self.project_name
        
        # Get parent trace info from context
        parent_trace = current_trace_var.get()
        parent_trace_id = None
        parent_name = None
        
        if parent_trace:
            parent_trace_id = parent_trace.trace_id
            parent_name = parent_trace.name

        trace = TraceClient(
            self, 
            trace_id, 
            name, 
            project_name=project, 
            overwrite=overwrite,
            rules=self.rules,  # Pass combined rules to the trace client
            enable_monitoring=self.enable_monitoring,
            enable_evaluations=self.enable_evaluations,
            parent_trace_id=parent_trace_id,
            parent_name=parent_name
        )
        
        # Set the current trace in context variables
        token = current_trace_var.set(trace)
        
        # Automatically create top-level span
        with trace.span(name or "unnamed_trace") as span:
            try:
                # Save the trace to the database to handle Evaluations' trace_id referential integrity
                yield trace
            finally:
                # Reset the context variable
                current_trace_var.reset(token)


    def log(self, msg: str, label: str = "log", score: int = 1):
        """Log a message with the current span context"""
        current_span_id = current_span_var.get()
        current_trace = current_trace_var.get()
        if current_span_id:
            annotation = TraceAnnotation(
                span_id=current_span_id,
                text=msg,
                label=label,
                score=score
            )

            current_trace.add_annotation(annotation)

        rprint(f"[bold]{label}:[/bold] {msg}")
    
    def identify(self, identifier: str):
        """
        Class decorator that associates a class with a custom identifier.
        
        This decorator creates a mapping between the class name and the provided
        identifier, which can be useful for tagging, grouping, or referencing
        classes in a standardized way.
        
        Args:
            identifier: The identifier to associate with the decorated class
            
        Returns:
            A decorator function that registers the class with the given identifier
            
        Example:
            @tracer.identify(identifier="user_model")
            class User:
                # Class implementation
        """
        def decorator(cls):
            class_name = cls.__name__
            self.class_identifiers[class_name] = identifier
            return cls

        return decorator

    
    def observe(self, func=None, *, name=None, span_type: SpanType = "span", project_name: str = None, overwrite: bool = False, deep_tracing: bool = None):
        """
        Decorator to trace function execution with detailed entry/exit information.
        
        Args:
            func: The function to decorate
            name: Optional custom name for the span (defaults to function name)
            span_type: Type of span (default "span")
            project_name: Optional project name override
            overwrite: Whether to overwrite existing traces
            deep_tracing: Whether to enable deep tracing for this function and all nested calls.
                          If None, uses the tracer's default setting.
        """
        # If monitoring is disabled, return the function as is
        if not self.enable_monitoring:
            return func if func else lambda f: f
        
        if func is None:
            return lambda f: self.observe(f, name=name, span_type=span_type, project_name=project_name, 
                                         overwrite=overwrite, deep_tracing=deep_tracing)
        
        # Use provided name or fall back to function name
        original_span_name = name or func.__name__
        
        # Store custom attributes on the function object
        func._judgment_span_name = original_span_name
        func._judgment_span_type = span_type
        
        # Use the provided deep_tracing value or fall back to the tracer's default
        use_deep_tracing = deep_tracing if deep_tracing is not None else self.deep_tracing
        
        if asyncio.iscoroutinefunction(func):
            @functools.wraps(func)
            async def async_wrapper(*args, **kwargs):
                nonlocal original_span_name
                class_name = None
                instance_name = None
                span_name = original_span_name

                if args and hasattr(args[0], '__class__'):
                    class_name = args[0].__class__.__name__
                    span_name = get_instance_prefixed_name(args[0], class_name, self.class_identifiers, span_name)

                # Get current trace from context
                current_trace = current_trace_var.get()
                
                # If there's no current trace, create a root trace
                if not current_trace:
                    trace_id = str(uuid.uuid4())
                    project = project_name if project_name is not None else self.project_name
                    
                    # Create a new trace client to serve as the root
                    current_trace = TraceClient(
                        self,
                        trace_id,
                        span_name, # MODIFIED: Use span_name directly
                        project_name=project,
                        overwrite=overwrite,
                        rules=self.rules,
                        enable_monitoring=self.enable_monitoring,
                        enable_evaluations=self.enable_evaluations
                    )
                    
                    # Save empty trace and set trace context
                    # current_trace.save(empty_save=True, overwrite=overwrite)
                    trace_token = current_trace_var.set(current_trace)
                    
                    try:
                        # Use span for the function execution within the root trace
                        # This sets the current_span_var
                        with current_trace.span(span_name, span_type=span_type) as span: # MODIFIED: Use span_name directly
                            # Record inputs
                            inputs = combine_args_kwargs(func, args, kwargs)
                            span.record_input(inputs)
                            
                            if use_deep_tracing:
                                with _DeepTracer():
                                    result = await func(*args, **kwargs)
                            else:
                                result = await func(*args, **kwargs)
                                                        
                            # Record output
                            span.record_output(result)
                        return result
                    finally:
                        # Save the completed trace
                        trace_id, trace = current_trace.save(overwrite=overwrite)
                        self.traces.append(trace)

                        # Reset trace context (span context resets automatically)
                        current_trace_var.reset(trace_token)
                else:
                    with current_trace.span(span_name, span_type=span_type) as span:
                        inputs = combine_args_kwargs(func, args, kwargs)
                        span.record_input(inputs)
                        
                        if use_deep_tracing:
                            with _DeepTracer():
                                result = await func(*args, **kwargs)
                        else:
                            result = await func(*args, **kwargs)
                            
                        span.record_output(result)
                    return result
        
            return async_wrapper
        else:
            # Non-async function implementation with deep tracing
            @functools.wraps(func)
            def wrapper(*args, **kwargs):
                nonlocal original_span_name
                class_name = None
                instance_name = None
                span_name = original_span_name
                if args and hasattr(args[0], '__class__'):
                    class_name = args[0].__class__.__name__
                    span_name = get_instance_prefixed_name(args[0], class_name, self.class_identifiers, span_name)               
                # Get current trace from context
                current_trace = current_trace_var.get()

                # If there's no current trace, create a root trace
                if not current_trace:
                    trace_id = str(uuid.uuid4())
                    project = project_name if project_name is not None else self.project_name
                    
                    # Create a new trace client to serve as the root
                    current_trace = TraceClient(
                        self,
                        trace_id,
                        span_name, # MODIFIED: Use span_name directly
                        project_name=project,
                        overwrite=overwrite,
                        rules=self.rules,
                        enable_monitoring=self.enable_monitoring,
                        enable_evaluations=self.enable_evaluations
                    )
                    
                    # Save empty trace and set trace context
                    # current_trace.save(empty_save=True, overwrite=overwrite)
                    trace_token = current_trace_var.set(current_trace)
                    
                    try:
                        # Use span for the function execution within the root trace
                        # This sets the current_span_var
                        with current_trace.span(span_name, span_type=span_type) as span: # MODIFIED: Use span_name directly
                            # Record inputs
                            inputs = combine_args_kwargs(func, args, kwargs)
                            span.record_input(inputs)
                            
                            if use_deep_tracing:
                                with _DeepTracer():
                                    result = func(*args, **kwargs)
                            else:
                                result = func(*args, **kwargs)
                            
                            # Record output
                            span.record_output(result)
                        return result
                    finally:
                        # Save the completed trace
                        trace_id, trace = current_trace.save(overwrite=overwrite)
                        self.traces.append(trace)

                        # Reset trace context (span context resets automatically)
                        current_trace_var.reset(trace_token)
                else:
                    with current_trace.span(span_name, span_type=span_type) as span:
                        
                        inputs = combine_args_kwargs(func, args, kwargs)
                        span.record_input(inputs)
                        
                        if use_deep_tracing:
                            with _DeepTracer():
                                result = func(*args, **kwargs)
                        else:
                            result = func(*args, **kwargs)
                            
                        span.record_output(result)
                    return result
    
            return wrapper
        
    def async_evaluate(self, *args, **kwargs):
        if not self.enable_evaluations:
            return

        # --- Get trace_id passed explicitly (if any) ---
        passed_trace_id = kwargs.pop('trace_id', None) # Get and remove trace_id from kwargs

        # --- Get current trace from context FIRST ---
        current_trace = current_trace_var.get()

        # --- Fallback Logic: Use active client only if context var is empty ---
        if not current_trace:
            current_trace = self._active_trace_client # Use the fallback
        # --- End Fallback Logic ---

        if current_trace:
            # Pass the explicitly provided trace_id if it exists, otherwise let async_evaluate handle it
            # (Note: TraceClient.async_evaluate doesn't currently use an explicit trace_id, but this is for future proofing/consistency)
            if passed_trace_id:
                kwargs['trace_id'] = passed_trace_id # Re-add if needed by TraceClient.async_evaluate
            current_trace.async_evaluate(*args, **kwargs)
        else:
            warnings.warn("No trace found (context var or fallback), skipping evaluation") # Modified warning

def wrap(client: Any) -> Any:
    """
    Wraps an API client to add tracing capabilities.
    Supports OpenAI, Together, Anthropic, and Google GenAI clients.
    Patches both '.create' and Anthropic's '.stream' methods using a wrapper class.
    """
    span_name, original_create, original_responses_create, original_stream = _get_client_config(client)
    
    def _record_input_and_check_streaming(span, kwargs, is_responses=False):
        """Record input and check for streaming"""
        is_streaming = kwargs.get("stream", False)

            # Record input based on whether this is a responses endpoint
        if is_responses:
            span.record_input(kwargs)
        else:
            input_data = _format_input_data(client, **kwargs)
            span.record_input(input_data)
        
        # Warn about token counting limitations with streaming
        if isinstance(client, (AsyncOpenAI, OpenAI)) and is_streaming:
            if not kwargs.get("stream_options", {}).get("include_usage"):
                warnings.warn(
                    "OpenAI streaming calls don't include token counts by default. "
                    "To enable token counting with streams, set stream_options={'include_usage': True} "
                    "in your API call arguments.",
                    UserWarning
                )
            
        return is_streaming
    
    def _format_and_record_output(span, response, is_streaming, is_async, is_responses):
        """Format and record the output in the span"""
        if is_streaming:
            output_entry = span.record_output("<pending stream>")
            wrapper_func = _async_stream_wrapper if is_async else _sync_stream_wrapper
            return wrapper_func(response, client, output_entry)
        else:
            format_func = _format_response_output_data if is_responses else _format_output_data
            output, usage = format_func(client, response)
            span.record_output(output)
            span.record_usage(usage)
            return response
    
    def _handle_error(span, e, is_async):
        """Handle and record errors"""
        call_type = "async" if is_async else "sync"
        print(f"Error during wrapped {call_type} API call ({span_name}): {e}")
        span.record_output({"error": str(e)})
        raise
    
    # --- Traced Async Functions ---
    async def traced_create_async(*args, **kwargs):
        current_trace = current_trace_var.get()
        if not current_trace:
            return await original_create(*args, **kwargs)
        
        with current_trace.span(span_name, span_type="llm") as span:
            is_streaming = _record_input_and_check_streaming(span, kwargs)
            
            try:
                response_or_iterator = await original_create(*args, **kwargs)
                return _format_and_record_output(span, response_or_iterator, is_streaming, True, False)
            except Exception as e:
                return _handle_error(span, e, True)
    
    # Async responses for OpenAI clients
    async def traced_response_create_async(*args, **kwargs):
        current_trace = current_trace_var.get()
        if not current_trace:
            return await original_responses_create(*args, **kwargs)
        
        with current_trace.span(span_name, span_type="llm") as span:
            is_streaming = _record_input_and_check_streaming(span, kwargs, is_responses=True)
            
            try:
                response_or_iterator = await original_responses_create(*args, **kwargs)
                return _format_and_record_output(span, response_or_iterator, is_streaming, True, True)
            except Exception as e:
                return _handle_error(span, e, True)
    
    # Function replacing .stream() for async clients
    def traced_stream_async(*args, **kwargs):
        current_trace = current_trace_var.get()
        if not current_trace or not original_stream:
            return original_stream(*args, **kwargs)
        
        original_manager = original_stream(*args, **kwargs)
        return _TracedAsyncStreamManagerWrapper(
            original_manager=original_manager,
            client=client,
            span_name=span_name,
            trace_client=current_trace,
            stream_wrapper_func=_async_stream_wrapper,
            input_kwargs=kwargs
        )
    
    # --- Traced Sync Functions ---
    def traced_create_sync(*args, **kwargs):
        current_trace = current_trace_var.get()
        if not current_trace:
            return original_create(*args, **kwargs)
        
        with current_trace.span(span_name, span_type="llm") as span:
            is_streaming = _record_input_and_check_streaming(span, kwargs)
            
            try:
                response_or_iterator = original_create(*args, **kwargs)
                return _format_and_record_output(span, response_or_iterator, is_streaming, False, False)
            except Exception as e:
                return _handle_error(span, e, False)
    
    def traced_response_create_sync(*args, **kwargs):
        current_trace = current_trace_var.get()
        if not current_trace:
            return original_responses_create(*args, **kwargs)
        
        with current_trace.span(span_name, span_type="llm") as span:
            is_streaming = _record_input_and_check_streaming(span, kwargs, is_responses=True)
            
            try:
                response_or_iterator = original_responses_create(*args, **kwargs)
                return _format_and_record_output(span, response_or_iterator, is_streaming, False, True)
            except Exception as e:
                return _handle_error(span, e, False)
    
    # Function replacing sync .stream()
    def traced_stream_sync(*args, **kwargs):
        current_trace = current_trace_var.get()
        if not current_trace or not original_stream:
            return original_stream(*args, **kwargs)
        
        original_manager = original_stream(*args, **kwargs)
        return _TracedSyncStreamManagerWrapper(
            original_manager=original_manager,
            client=client,
            span_name=span_name,
            trace_client=current_trace,
            stream_wrapper_func=_sync_stream_wrapper,
            input_kwargs=kwargs
        )
    
    # --- Assign Traced Methods to Client Instance ---
    if isinstance(client, (AsyncOpenAI, AsyncTogether)):
        client.chat.completions.create = traced_create_async
        if hasattr(client, "responses") and hasattr(client.responses, "create"):
            client.responses.create = traced_response_create_async
    elif isinstance(client, AsyncAnthropic):
        client.messages.create = traced_create_async
        if original_stream:
            client.messages.stream = traced_stream_async
    elif isinstance(client, genai.client.AsyncClient):
        client.models.generate_content = traced_create_async
    elif isinstance(client, (OpenAI, Together)):
        client.chat.completions.create = traced_create_sync
        if hasattr(client, "responses") and hasattr(client.responses, "create"):
            client.responses.create = traced_response_create_sync
    elif isinstance(client, Anthropic):
        client.messages.create = traced_create_sync
        if original_stream:
            client.messages.stream = traced_stream_sync
    elif isinstance(client, genai.Client):
        client.models.generate_content = traced_create_sync
    
    return client

# Helper functions for client-specific operations

def _get_client_config(client: ApiClient) -> tuple[str, callable, Optional[callable]]:
    """Returns configuration tuple for the given API client.
    
    Args:
        client: An instance of OpenAI, Together, or Anthropic client
        
    Returns:
        tuple: (span_name, create_method, stream_method)
            - span_name: String identifier for tracing
            - create_method: Reference to the client's creation method
            - responses_method: Reference to the client's responses method (if applicable)
            - stream_method: Reference to the client's stream method (if applicable)
            
    Raises:
        ValueError: If client type is not supported
    """
    if isinstance(client, (OpenAI, AsyncOpenAI)):
        return "OPENAI_API_CALL", client.chat.completions.create, client.responses.create, None
    elif isinstance(client, (Together, AsyncTogether)):
        return "TOGETHER_API_CALL", client.chat.completions.create, None, None
    elif isinstance(client, (Anthropic, AsyncAnthropic)):
        return "ANTHROPIC_API_CALL", client.messages.create, None, client.messages.stream
    elif isinstance(client, (genai.Client, genai.client.AsyncClient)):
        return "GOOGLE_API_CALL", client.models.generate_content, None, None
    raise ValueError(f"Unsupported client type: {type(client)}")

def _format_input_data(client: ApiClient, **kwargs) -> dict:
    """Format input parameters based on client type.
    
    Extracts relevant parameters from kwargs based on the client type
    to ensure consistent tracing across different APIs.
    """
    if isinstance(client, (OpenAI, Together, AsyncOpenAI, AsyncTogether)):
        return {
            "model": kwargs.get("model"),
            "messages": kwargs.get("messages"),
        }
    elif isinstance(client, (genai.Client, genai.client.AsyncClient)):
        return {
            "model": kwargs.get("model"),
            "contents": kwargs.get("contents")
        }
    # Anthropic requires additional max_tokens parameter
    return {
        "model": kwargs.get("model"),
        "messages": kwargs.get("messages"),
        "max_tokens": kwargs.get("max_tokens")
    }

def _format_response_output_data(client: ApiClient, response: Any) -> dict:
    """Format API response data based on client type.
    
    Normalizes different response formats into a consistent structure
    for tracing purposes.
    """
    message_content = None
    prompt_tokens = 0   
    completion_tokens = 0
    model_name = None
    if isinstance(client, (OpenAI, Together, AsyncOpenAI, AsyncTogether)):
        model_name = response.model
        prompt_tokens = response.usage.input_tokens
        completion_tokens = response.usage.output_tokens
        message_content = response.output
    else:
        warnings.warn(f"Unsupported client type: {type(client)}")
        return {}
    
    prompt_cost, completion_cost = cost_per_token(  
        model=model_name,
        prompt_tokens=prompt_tokens,
        completion_tokens=completion_tokens,
    )
    total_cost_usd = (prompt_cost + completion_cost) if prompt_cost and completion_cost else None
    usage = TraceUsage(
        prompt_tokens=prompt_tokens,
        completion_tokens=completion_tokens,
        total_tokens=prompt_tokens + completion_tokens,
        prompt_tokens_cost_usd=prompt_cost,
        completion_tokens_cost_usd=completion_cost,
        total_cost_usd=total_cost_usd,
        model_name=model_name
    )
    return message_content, usage


def _format_output_data(client: ApiClient, response: Any) -> dict:
    """Format API response data based on client type.
    
    Normalizes different response formats into a consistent structure
    for tracing purposes.
    
    Returns:
        dict containing:
            - content: The generated text
            - usage: Token usage statistics
    """
    prompt_tokens = 0
    completion_tokens = 0
    model_name = None
    message_content = None

    if isinstance(client, (OpenAI, Together, AsyncOpenAI, AsyncTogether)):
        model_name = response.model
        prompt_tokens = response.usage.prompt_tokens
        completion_tokens = response.usage.completion_tokens
        message_content = response.choices[0].message.content
    elif isinstance(client, (genai.Client, genai.client.AsyncClient)):
        model_name = response.model_version
        prompt_tokens = response.usage_metadata.prompt_token_count
        completion_tokens = response.usage_metadata.candidates_token_count
        message_content = response.candidates[0].content.parts[0].text
    elif isinstance(client, (Anthropic, AsyncAnthropic)):
        model_name = response.model
        prompt_tokens = response.usage.input_tokens
        completion_tokens = response.usage.output_tokens
        message_content = response.content[0].text
    else:
        warnings.warn(f"Unsupported client type: {type(client)}")
        return None, None
    
    prompt_cost, completion_cost = cost_per_token(
        model=model_name,
        prompt_tokens=prompt_tokens,
        completion_tokens=completion_tokens,
    )
    total_cost_usd = (prompt_cost + completion_cost) if prompt_cost and completion_cost else None
    usage = TraceUsage(
        prompt_tokens=prompt_tokens,
        completion_tokens=completion_tokens,
        total_tokens=prompt_tokens + completion_tokens,
        prompt_tokens_cost_usd=prompt_cost,
        completion_tokens_cost_usd=completion_cost,
        total_cost_usd=total_cost_usd,
        model_name=model_name
    )
    return message_content, usage

def combine_args_kwargs(func, args, kwargs):
    """
    Combine positional arguments and keyword arguments into a single dictionary.
    
    Args:
        func: The function being called
        args: Tuple of positional arguments
        kwargs: Dictionary of keyword arguments
        
    Returns:
        A dictionary combining both args and kwargs
    """
    try:
        import inspect
        sig = inspect.signature(func)
        param_names = list(sig.parameters.keys())
        
        args_dict = {}
        for i, arg in enumerate(args):
            if i < len(param_names):
                args_dict[param_names[i]] = arg
            else:
                args_dict[f"arg{i}"] = arg
        
        return {**args_dict, **kwargs}
    except Exception as e:
        # Fallback if signature inspection fails
        return {**{f"arg{i}": arg for i, arg in enumerate(args)}, **kwargs}

# NOTE: This builds once, can be tweaked if we are missing / capturing other unncessary modules
# @link https://docs.python.org/3.13/library/sysconfig.html
_TRACE_FILEPATH_BLOCKLIST = tuple(
    os.path.realpath(p) + os.sep
    for p in {
        sysconfig.get_paths()['stdlib'],
        sysconfig.get_paths().get('platstdlib', ''),
        *site.getsitepackages(),
        site.getusersitepackages(),
        *(
            [os.path.join(os.path.dirname(__file__), '../../judgeval/')]
            if os.environ.get('JUDGMENT_DEV')
            else []
        ),
    } if p
)

# Add the new TraceThreadPoolExecutor class
class TraceThreadPoolExecutor(concurrent.futures.ThreadPoolExecutor):
    """
    A ThreadPoolExecutor subclass that automatically propagates contextvars
    from the submitting thread to the worker thread using copy_context().run().

    This ensures that context variables like `current_trace_var` and
    `current_span_var` are available within functions executed by the pool,
    allowing the Tracer to maintain correct parent-child relationships across
    thread boundaries.
    """
    def submit(self, fn, /, *args, **kwargs):
        """
        Submit a callable to be executed with the captured context.
        """
        # Capture context from the submitting thread
        ctx = contextvars.copy_context()

        # We use functools.partial to bind the arguments to the function *now*,
        # as ctx.run doesn't directly accept *args, **kwargs in the same way
        # submit does. It expects ctx.run(callable, arg1, arg2...).
        func_with_bound_args = functools.partial(fn, *args, **kwargs)

        # Submit the ctx.run callable to the original executor.
        # ctx.run will execute the (now argument-bound) function within the
        # captured context in the worker thread.
        return super().submit(ctx.run, func_with_bound_args)

    # Note: The `map` method would also need to be overridden for full context
    # propagation if users rely on it, but `submit` is the most common use case.

# Helper functions for stream processing
# ---------------------------------------

def _extract_content_from_chunk(client: ApiClient, chunk: Any) -> Optional[str]:
    """Extracts the text content from a stream chunk based on the client type."""
    try:
        if isinstance(client, (OpenAI, Together, AsyncOpenAI, AsyncTogether)):
            return chunk.choices[0].delta.content
        elif isinstance(client, (Anthropic, AsyncAnthropic)):
            # Anthropic streams various event types, we only care for content blocks
            if chunk.type == "content_block_delta":
                return chunk.delta.text
        elif isinstance(client, (genai.Client, genai.client.AsyncClient)):
            # Google streams Candidate objects
            if chunk.candidates and chunk.candidates[0].content and chunk.candidates[0].content.parts:
                return chunk.candidates[0].content.parts[0].text
    except (AttributeError, IndexError, KeyError):
        # Handle cases where chunk structure is unexpected or doesn't contain content
        pass # Return None
    return None

def _extract_usage_from_final_chunk(client: ApiClient, chunk: Any) -> Optional[Dict[str, int]]:
    """Extracts usage data if present in the *final* chunk (client-specific)."""
    try:
        # OpenAI/Together include usage in the *last* chunk's `usage` attribute if available
        # This typically requires specific API versions or settings. Often usage is *not* streamed.
        if isinstance(client, (OpenAI, Together, AsyncOpenAI, AsyncTogether)):
            # Check if usage is directly on the chunk (some models might do this)
            if hasattr(chunk, 'usage') and chunk.usage:
                prompt_tokens = chunk.usage.prompt_tokens
                completion_tokens = chunk.usage.completion_tokens
            # Check if usage is nested within choices (less common for final chunk, but check)
            elif chunk.choices and hasattr(chunk.choices[0], 'usage') and chunk.choices[0].usage:
                prompt_tokens = chunk.choices[0].usage.prompt_tokens
                completion_tokens = chunk.choices[0].usage.completion_tokens
                
            prompt_cost, completion_cost = cost_per_token(
                    model=chunk.model,
                    prompt_tokens=prompt_tokens,
                    completion_tokens=completion_tokens,
                )
            total_cost_usd = (prompt_cost + completion_cost) if prompt_cost and completion_cost else None
            return TraceUsage(
                prompt_tokens=chunk.usage.prompt_tokens,
                completion_tokens=chunk.usage.completion_tokens,
                total_tokens=chunk.usage.total_tokens,
                prompt_tokens_cost_usd=prompt_cost,
                completion_tokens_cost_usd=completion_cost,
                total_cost_usd=total_cost_usd,
                model_name=chunk.model
            )
             # Anthropic includes usage in the 'message_stop' event type
        elif isinstance(client, (Anthropic, AsyncAnthropic)):
            if chunk.type == "message_stop":
                # Anthropic final usage is often attached to the *message* object, not the chunk directly
                # The API might provide a way to get the final message object, but typically not in the stream itself.
                # Let's assume for now usage might appear in the final *chunk* metadata if supported.
                # This is a placeholder - Anthropic usage typically needs a separate call or context.
                pass
        elif isinstance(client, (genai.Client, genai.client.AsyncClient)):
             # Google provides usage metadata on the full response object, not typically streamed per chunk.
             # It might be in the *last* chunk's usage_metadata if the stream implementation supports it.
             if hasattr(chunk, 'usage_metadata') and chunk.usage_metadata:
                 return {
                     "prompt_tokens": chunk.usage_metadata.prompt_token_count,
                     "completion_tokens": chunk.usage_metadata.candidates_token_count,
                     "total_tokens": chunk.usage_metadata.total_token_count
                 }

    except (AttributeError, IndexError, KeyError, TypeError):
        # Handle cases where usage data is missing or malformed
         pass # Return None
    return None


# --- Sync Stream Wrapper ---
def _sync_stream_wrapper(
    original_stream: Iterator,
    client: ApiClient,
    span: TraceSpan
) -> Generator[Any, None, None]:
    """Wraps a synchronous stream iterator to capture content and update the trace."""
    content_parts = []  # Use a list instead of string concatenation
    final_usage = None
    last_chunk = None
    try:
        for chunk in original_stream:
            content_part = _extract_content_from_chunk(client, chunk)
            if content_part:
                content_parts.append(content_part)  # Append to list instead of concatenating
            last_chunk = chunk # Keep track of the last chunk for potential usage data
            yield chunk # Pass the chunk to the caller
    finally:
        # Attempt to extract usage from the last chunk received
        if last_chunk:
            final_usage = _extract_usage_from_final_chunk(client, last_chunk)

        # Update the trace entry with the accumulated content and usage
        span.output = "".join(content_parts)
        span.usage = final_usage
        # Note: We might need to adjust _serialize_output if this dict causes issues,
        # but Pydantic's model_dump should handle dicts.

# --- Async Stream Wrapper ---
async def _async_stream_wrapper(
    original_stream: AsyncIterator,
    client: ApiClient,
    span: TraceSpan
) -> AsyncGenerator[Any, None]:
    # [Existing logic - unchanged]
    content_parts = []  # Use a list instead of string concatenation
    final_usage_data = None
    last_content_chunk = None
    anthropic_input_tokens = 0
    anthropic_output_tokens = 0

    target_span_id = span.span_id

    try:
        model_name = ""
        async for chunk in original_stream:
            # Check for OpenAI's final usage chunk
            if isinstance(client, (AsyncOpenAI, OpenAI)) and hasattr(chunk, 'usage') and chunk.usage is not None:
                final_usage_data = {
                    "prompt_tokens": chunk.usage.prompt_tokens,
                    "completion_tokens": chunk.usage.completion_tokens,
                    "total_tokens": chunk.usage.total_tokens
                }
                model_name = chunk.model
                yield chunk
                continue

            if isinstance(client, (AsyncAnthropic, Anthropic)) and hasattr(chunk, 'type'):
                if chunk.type == "message_start":
                    if hasattr(chunk, 'message') and hasattr(chunk.message, 'usage') and hasattr(chunk.message.usage, 'input_tokens'):
                         anthropic_input_tokens = chunk.message.usage.input_tokens
                         model_name = chunk.message.model
                elif chunk.type == "message_delta":
                    if hasattr(chunk, 'usage') and hasattr(chunk.usage, 'output_tokens'):
                        anthropic_output_tokens = chunk.usage.output_tokens

            content_part = _extract_content_from_chunk(client, chunk)
            if content_part:
                content_parts.append(content_part)  # Append to list instead of concatenating
                last_content_chunk = chunk

            yield chunk
    finally:
        anthropic_final_usage = None
        if isinstance(client, (AsyncAnthropic, Anthropic)) and (anthropic_input_tokens > 0 or anthropic_output_tokens > 0):
             anthropic_final_usage = {
                 "prompt_tokens": anthropic_input_tokens,
                 "completion_tokens": anthropic_output_tokens,
                 "total_tokens": anthropic_input_tokens + anthropic_output_tokens
             }

        usage_info = None
        if final_usage_data:
             usage_info = final_usage_data
        elif anthropic_final_usage:
             usage_info = anthropic_final_usage
        elif last_content_chunk:
            usage_info = _extract_usage_from_final_chunk(client, last_content_chunk)

        if usage_info and not isinstance(usage_info, TraceUsage):
            prompt_cost, completion_cost = cost_per_token(  
                model=model_name,
                prompt_tokens=usage_info["prompt_tokens"],
                completion_tokens=usage_info["completion_tokens"],
            )
            usage_info = TraceUsage(
                prompt_tokens=usage_info["prompt_tokens"],
                completion_tokens=usage_info["completion_tokens"],
                total_tokens=usage_info["total_tokens"],
                prompt_tokens_cost_usd=prompt_cost,
                completion_tokens_cost_usd=completion_cost,
                total_cost_usd=prompt_cost + completion_cost,
                model_name=model_name
            )
        if span and hasattr(span, 'output'):
            span.output = ''.join(content_parts)
            span.usage = usage_info
            start_ts = getattr(span, 'created_at', time.time())
            span.duration = time.time() - start_ts
        # else: # Handle error case if necessary, but remove debug print

def cost_per_token(*args, **kwargs):
    try:
        return _original_cost_per_token(*args, **kwargs)
    except Exception as e:
        warnings.warn(f"Error calculating cost per token: {e}")
        return None, None

class _BaseStreamManagerWrapper:
    def __init__(self, original_manager, client, span_name, trace_client, stream_wrapper_func, input_kwargs):
        self._original_manager = original_manager
        self._client = client
        self._span_name = span_name
        self._trace_client = trace_client
        self._stream_wrapper_func = stream_wrapper_func
        self._input_kwargs = input_kwargs
        self._parent_span_id_at_entry = None

    def _create_span(self):
        start_time = time.time()
        span_id = str(uuid.uuid4())
        current_depth = 0
        if self._parent_span_id_at_entry and self._parent_span_id_at_entry in self._trace_client._span_depths:
            current_depth = self._trace_client._span_depths[self._parent_span_id_at_entry] + 1
        self._trace_client._span_depths[span_id] = current_depth
        span = TraceSpan(
            function=self._span_name,
            span_id=span_id,
            trace_id=self._trace_client.trace_id,
            depth=current_depth,
            message=self._span_name,
            created_at=start_time,
            span_type="llm",
            parent_span_id=self._parent_span_id_at_entry
        )
        self._trace_client.add_span(span)
        return span_id, span

    def _finalize_span(self, span_id):
        span = self._trace_client.span_id_to_span.get(span_id)
        if span:
            span.duration = time.time() - span.created_at
        if span_id in self._trace_client._span_depths:
            del self._trace_client._span_depths[span_id]

class _TracedAsyncStreamManagerWrapper(_BaseStreamManagerWrapper, AbstractAsyncContextManager):
    async def __aenter__(self):
        self._parent_span_id_at_entry = current_span_var.get()
        if not self._trace_client:
            return await self._original_manager.__aenter__()

        span_id, span = self._create_span()
        self._span_context_token = current_span_var.set(span_id)
        span.inputs = _format_input_data(self._client, **self._input_kwargs)

        # Call the original __aenter__ and expect it to be an async generator
        raw_iterator = await self._original_manager.__aenter__()
        span.output = "<pending stream>"
        return self._stream_wrapper_func(raw_iterator, self._client, span)

    async def __aexit__(self, exc_type, exc_val, exc_tb):
        if hasattr(self, '_span_context_token'):
            span_id = current_span_var.get()
            self._finalize_span(span_id)
            current_span_var.reset(self._span_context_token)
            delattr(self, '_span_context_token')
        return await self._original_manager.__aexit__(exc_type, exc_val, exc_tb)

class _TracedSyncStreamManagerWrapper(_BaseStreamManagerWrapper, AbstractContextManager):
    def __enter__(self):
        self._parent_span_id_at_entry = current_span_var.get()
        if not self._trace_client:
            return self._original_manager.__enter__()

        span_id, span = self._create_span()
        self._span_context_token = current_span_var.set(span_id)
        span.inputs = _format_input_data(self._client, **self._input_kwargs)

        raw_iterator = self._original_manager.__enter__()
        span.output = "<pending stream>"
        return self._stream_wrapper_func(raw_iterator, self._client, span)

    def __exit__(self, exc_type, exc_val, exc_tb):
        if hasattr(self, '_span_context_token'):
            span_id = current_span_var.get()
            self._finalize_span(span_id)
            current_span_var.reset(self._span_context_token)
            delattr(self, '_span_context_token')
        return self._original_manager.__exit__(exc_type, exc_val, exc_tb)

# --- Helper function for instance-prefixed qual_name ---
def get_instance_prefixed_name(instance, class_name, class_identifiers, name):
    """
    Returns the name prefixed with the instance name if the class and attribute are found in class_identifiers.
    Otherwise, returns the original name.
    """
    if class_name in class_identifiers:
        attr = class_identifiers[class_name]
        if hasattr(instance, attr):
            instance_name = getattr(instance, attr)
            return f"{instance_name}.{name}"
        else:
            raise Exception(f"Attribute {class_identifiers[class_name]} does not exist for {class_name}. Check your identify() decorator.")
    return name<|MERGE_RESOLUTION|>--- conflicted
+++ resolved
@@ -455,8 +455,6 @@
         self.add_eval_run(eval_run, start_time)  # Pass start_time to record_evaluation
             
     def add_eval_run(self, eval_run: EvaluationRun, start_time: float):
-<<<<<<< HEAD
-=======
         # --- Modification: Use span_id from eval_run --- 
         current_span_id = eval_run.trace_span_id # Get ID from the eval_run object
         # print(f"[TraceClient.add_eval_run] Using span_id from eval_run: {current_span_id}")
@@ -464,9 +462,7 @@
 
         if current_span_id:
             span = self.span_id_to_span[current_span_id]
-            span.evaluation_runs.append(eval_run)
             span.has_evaluation = True  # Set the has_evaluation flag
->>>>>>> b8f97f1d
         self.evaluation_runs.append(eval_run)
 
     def add_annotation(self, annotation: TraceAnnotation):
