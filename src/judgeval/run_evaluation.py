import asyncio
import concurrent.futures
from requests import exceptions
from judgeval.utils.requests import requests
import time
import json
import sys
import itertools
import threading
from typing import List, Dict, Any, Union, Optional, Callable
from rich import print as rprint

from judgeval.data import ScorerData, ScoringResult, Example, Trace
from judgeval.scorers import BaseScorer, APIScorerConfig
from judgeval.scorers.score import a_execute_scoring
from judgeval.constants import (
    ROOT_API,
    JUDGMENT_EVAL_API_URL,
    JUDGMENT_TRACE_EVAL_API_URL,
    JUDGMENT_EVAL_LOG_API_URL,
    MAX_CONCURRENT_EVALUATIONS,
    JUDGMENT_ADD_TO_RUN_EVAL_QUEUE_API_URL,
    JUDGMENT_GET_EVAL_STATUS_API_URL,
    JUDGMENT_EVAL_FETCH_API_URL,
)
from judgeval.common.exceptions import JudgmentAPIError
from judgeval.common.logger import debug, info, error, warning, example_logging_context
from judgeval.evaluation_run import EvaluationRun
from judgeval.data.trace_run import TraceRun
from judgeval.common.tracer import Tracer
from langchain_core.callbacks import BaseCallbackHandler


def safe_run_async(coro):
    """
    Safely run an async coroutine whether or not there's already an event loop running.

    Args:
        coro: The coroutine to run

    Returns:
        The result of the coroutine
    """
    try:
        # Try to get the running loop
        asyncio.get_running_loop()
        # If we get here, there's already a loop running
        # Run in a separate thread to avoid "asyncio.run() cannot be called from a running event loop"
        with concurrent.futures.ThreadPoolExecutor() as executor:
            future = executor.submit(asyncio.run, coro)
            return future.result()
    except RuntimeError:
        # No event loop is running, safe to use asyncio.run()
        return asyncio.run(coro)


def send_to_rabbitmq(evaluation_run: EvaluationRun) -> None:
    """
    Sends an evaluation run to the RabbitMQ evaluation queue.
    """
    payload = evaluation_run.model_dump(warnings=False)
    response = requests.post(
        JUDGMENT_ADD_TO_RUN_EVAL_QUEUE_API_URL,
        headers={
            "Content-Type": "application/json",
            "Authorization": f"Bearer {evaluation_run.judgment_api_key}",
            "X-Organization-Id": evaluation_run.organization_id,
        },
        json=payload,
        verify=True,
    )
    return response.json()


def execute_api_eval(evaluation_run: EvaluationRun) -> Dict:
    """
    Executes an evaluation of a list of `Example`s using one or more `JudgmentScorer`s via the Judgment API.

    Args:
        evaluation_run (EvaluationRun): The evaluation run object containing the examples, scorers, and metadata

    Returns:
        List[Dict]: The results of the evaluation. Each result is a dictionary containing the fields of a `ScoringResult`
                    object.
    """

    try:
<<<<<<< HEAD
        payload = evaluation_run.model_dump(warnings=False)
=======
        # submit API request to execute evals
        payload = evaluation_run.model_dump()
>>>>>>> 0ec78e5b
        response = requests.post(
            JUDGMENT_EVAL_API_URL,
            headers={
                "Content-Type": "application/json",
                "Authorization": f"Bearer {evaluation_run.judgment_api_key}",
                "X-Organization-Id": evaluation_run.organization_id,
            },
            json=payload,
            verify=True,
        )
        response_data = response.json()
    except Exception as e:
        error(f"Error: {e}")
        details = response.json().get("detail", "No details provided")
        raise JudgmentAPIError(
            "An error occurred while executing the Judgment API request: " + details
        )
    # Check if the response status code is not 2XX
    if not response.ok:
        error_message = response_data.get("detail", "An unknown error occurred.")
        error(f"Error: {error_message=}")
        raise JudgmentAPIError(error_message)
    return response_data


def execute_api_trace_eval(trace_run: TraceRun) -> Dict:
    """
    Executes an evaluation of a list of `Trace`s using one or more `JudgmentScorer`s via the Judgment API.
    """

    try:
        # submit API request to execute evals
        payload = trace_run.model_dump(warnings=False)
        response = requests.post(
            JUDGMENT_TRACE_EVAL_API_URL,
            headers={
                "Content-Type": "application/json",
                "Authorization": f"Bearer {trace_run.judgment_api_key}",
                "X-Organization-Id": trace_run.organization_id,
            },
            json=payload,
            verify=True,
        )
        response_data = response.json()
    except Exception as e:
        error(f"Error: {e}")
        details = response.json().get("detail", "No details provided")
        raise JudgmentAPIError(
            "An error occurred while executing the Judgment API request: " + details
        )
    # Check if the response status code is not 2XX
    # Add check for the duplicate eval run name
    if not response.ok:
        error_message = response_data.get("detail", "An unknown error occurred.")
        error(f"Error: {error_message=}")
        raise JudgmentAPIError(error_message)
    return response_data


def merge_results(
    api_results: List[ScoringResult], local_results: List[ScoringResult]
) -> List[ScoringResult]:
    """
    When executing scorers that come from both the Judgment API and local scorers, we're left with
    results for each type of scorer. This function merges the results from the API and local evaluations,
    grouped by example. In particular, we merge the `scorers_data` field of each `ScoringResult` object.

    Args:
        api_results (List[ScoringResult]): The `ScoringResult`s from the API evaluation
        local_results (List[ScoringResult]): The `ScoringResult`s from the local evaluation

    Returns:
        List[ScoringResult]: The merged `ScoringResult`s (updated `scorers_data` field)
    """
    # No merge required
    if not local_results and api_results:
        return [result.model_copy() for result in api_results]
    if not api_results and local_results:
        return [result.model_copy() for result in local_results]

    if len(api_results) != len(local_results):
        # Results should be of same length because each ScoringResult is a 1-1 mapping to an Example
        raise ValueError(
            f"The number of API and local results do not match: {len(api_results)} vs {len(local_results)}"
        )

    # Create a copy of api_results to avoid modifying the input
    merged_results = [result.model_copy() for result in api_results]

    # Each ScoringResult in api and local have all the same fields besides `scorers_data`
    for merged_result, local_result in zip(merged_results, local_results):
        if not (merged_result.data_object and local_result.data_object):
            raise ValueError("Data object is None in one of the results.")
        if merged_result.data_object.input != local_result.data_object.input:
            raise ValueError("The API and local results are not aligned.")
        if (
            merged_result.data_object.actual_output
            != local_result.data_object.actual_output
        ):
            raise ValueError("The API and local results are not aligned.")
        if (
            merged_result.data_object.expected_output
            != local_result.data_object.expected_output
        ):
            raise ValueError("The API and local results are not aligned.")
        if merged_result.data_object.context != local_result.data_object.context:
            raise ValueError("The API and local results are not aligned.")
        if (
            merged_result.data_object.retrieval_context
            != local_result.data_object.retrieval_context
        ):
            raise ValueError("The API and local results are not aligned.")
        if (
            merged_result.data_object.additional_metadata
            != local_result.data_object.additional_metadata
        ):
            raise ValueError("The API and local results are not aligned.")
        if (
            merged_result.data_object.tools_called
            != local_result.data_object.tools_called
        ):
            raise ValueError("The API and local results are not aligned.")
        if (
            merged_result.data_object.expected_tools
            != local_result.data_object.expected_tools
        ):
            raise ValueError("The API and local results are not aligned.")

        # Merge ScorerData from the API and local scorers together
        api_scorer_data = merged_result.scorers_data
        local_scorer_data = local_result.scorers_data
        if api_scorer_data is None and local_scorer_data is not None:
            merged_result.scorers_data = local_scorer_data
        elif api_scorer_data is not None and local_scorer_data is not None:
            merged_result.scorers_data = api_scorer_data + local_scorer_data

    return merged_results


def check_missing_scorer_data(results: List[ScoringResult]) -> List[ScoringResult]:
    """
    Checks if any `ScoringResult` objects are missing `scorers_data`.

    If any are missing, logs an error and returns the results.
    """
    for i, result in enumerate(results):
        if not result.scorers_data:
            error(
                f"Scorer data is missing for example {i}. "
                "This is usually caused when the example does not contain "
                "the fields required by the scorer. "
                "Check that your example contains the fields required by the scorers. "
                "TODO add docs link here for reference."
            )
    return results


def check_experiment_type(
    eval_name: str,
    project_name: str,
    judgment_api_key: str,
    organization_id: str,
    is_trace: bool,
) -> None:
    """
    Checks if the current experiment, if one exists, has the same type (examples of traces)
    """
    try:
        response = requests.post(
            f"{ROOT_API}/check_experiment_type/",
            headers={
                "Content-Type": "application/json",
                "Authorization": f"Bearer {judgment_api_key}",
                "X-Organization-Id": organization_id,
            },
            json={
                "eval_name": eval_name,
                "project_name": project_name,
                "judgment_api_key": judgment_api_key,
                "is_trace": is_trace,
            },
            verify=True,
        )

        if response.status_code == 422:
            error(f"{response.json()}")
            raise ValueError(f"{response.json()}")

        if not response.ok:
            response_data = response.json()
            error_message = response_data.get("detail", "An unknown error occurred.")
            error(f"Error checking eval run name: {error_message}")
            raise JudgmentAPIError(error_message)

    except exceptions.RequestException as e:
        error(f"Failed to check if experiment type exists: {str(e)}")
        raise JudgmentAPIError(f"Failed to check if experiment type exists: {str(e)}")


def check_eval_run_name_exists(
    eval_name: str, project_name: str, judgment_api_key: str, organization_id: str
) -> None:
    """
    Checks if an evaluation run name already exists for a given project.

    Args:
        eval_name (str): Name of the evaluation run
        project_name (str): Name of the project
        judgment_api_key (str): API key for authentication

    Raises:
        ValueError: If the evaluation run name already exists
        JudgmentAPIError: If there's an API error during the check
    """
    try:
        response = requests.post(
            f"{ROOT_API}/eval-run-name-exists/",
            headers={
                "Content-Type": "application/json",
                "Authorization": f"Bearer {judgment_api_key}",
                "X-Organization-Id": organization_id,
            },
            json={
                "eval_name": eval_name,
                "project_name": project_name,
                "judgment_api_key": judgment_api_key,
            },
            verify=True,
        )

        if response.status_code == 409:
            error(
                f"Eval run name '{eval_name}' already exists for this project. Please choose a different name, set the `override` flag to true, or set the `append` flag to true."
            )
            raise ValueError(
                f"Eval run name '{eval_name}' already exists for this project. Please choose a different name, set the `override` flag to true, or set the `append` flag to true."
            )

        if not response.ok:
            response_data = response.json()
            error_message = response_data.get("detail", "An unknown error occurred.")
            error(f"Error checking eval run name: {error_message}")
            raise JudgmentAPIError(error_message)

    except exceptions.RequestException as e:
        error(f"Failed to check if eval run name exists: {str(e)}")
        raise JudgmentAPIError(f"Failed to check if eval run name exists: {str(e)}")


def log_evaluation_results(
    scoring_results: List[ScoringResult], run: Union[EvaluationRun, TraceRun]
) -> str | None:
    """
    Logs evaluation results to the Judgment API database.

    Args:
        merged_results (List[ScoringResult]): The results to log
        evaluation_run (EvaluationRun): The evaluation run containing project info and API key

    Raises:
        JudgmentAPIError: If there's an API error during logging
        ValueError: If there's a validation error with the results
    """
    try:
        res = requests.post(
            JUDGMENT_EVAL_LOG_API_URL,
            headers={
                "Content-Type": "application/json",
                "Authorization": f"Bearer {run.judgment_api_key}",
                "X-Organization-Id": run.organization_id,
            },
            json={"results": scoring_results, "run": run.model_dump(warnings=False)},
            verify=True,
        )

        if not res.ok:
            response_data = res.json()
            error_message = response_data.get("detail", "An unknown error occurred.")
            error(f"Error {res.status_code}: {error_message}")
            raise JudgmentAPIError(error_message)

        if "ui_results_url" in res.json():
            url = res.json()["ui_results_url"]
            pretty_str = f"\n🔍 You can view your evaluation results here: [rgb(106,0,255)][link={url}]View Results[/link]\n"
            return pretty_str

        return None

    except exceptions.RequestException as e:
        error(f"Request failed while saving evaluation results to DB: {str(e)}")
        raise JudgmentAPIError(
            f"Request failed while saving evaluation results to DB: {str(e)}"
        )
    except Exception as e:
        error(f"Failed to save evaluation results to DB: {str(e)}")
        raise ValueError(f"Failed to save evaluation results to DB: {str(e)}")


def run_with_spinner(message: str, func, *args, **kwargs) -> Any:
    """Run a function with a spinner in the terminal."""
    spinner = itertools.cycle(["|", "/", "-", "\\"])

    def display_spinner():
        while not stop_spinner_event.is_set():
            sys.stdout.write(f"\r{message}{next(spinner)}")
            sys.stdout.flush()
            time.sleep(0.1)

    stop_spinner_event = threading.Event()
    spinner_thread = threading.Thread(target=display_spinner)
    spinner_thread.start()

    try:
        if asyncio.iscoroutinefunction(func):
            coro = func(*args, **kwargs)
            result = safe_run_async(coro)
        else:
            result = func(*args, **kwargs)
    except Exception as e:
        error(f"An error occurred: {str(e)}")
        stop_spinner_event.set()
        spinner_thread.join()
        raise e
    finally:
        stop_spinner_event.set()
        spinner_thread.join()

        sys.stdout.write("\r" + " " * (len(message) + 1) + "\r")
        sys.stdout.flush()

    return result


def check_examples(
    examples: List[Example], scorers: List[Union[APIScorerConfig, BaseScorer]]
) -> None:
    """
    Checks if the example contains the necessary parameters for the scorer.
    """
    prompt_user = False
    for scorer in scorers:
        for example in examples:
            missing_params = []
            for param in scorer.required_params:
                if getattr(example, param.value) is None:
                    missing_params.append(f"{param.value}")
            if missing_params:
                rprint(
                    f"[yellow]⚠️  WARNING:[/yellow] Example is missing required parameters for scorer [bold]{scorer.score_type.value}[/bold]"
                )
                rprint(f"Missing parameters: {', '.join(missing_params)}")
                rprint(f"Example: {json.dumps(example.model_dump(), indent=2)}")
                rprint("-" * 40)
                prompt_user = True

    if prompt_user:
        user_input = input("Do you want to continue? (y/n)")
        if user_input.lower() != "y":
            sys.exit(0)
        else:
            rprint("[green]Continuing...[/green]")


def run_trace_eval(
    trace_run: TraceRun,
    override: bool = False,
    function: Optional[Callable] = None,
    tracer: Optional[Union[Tracer, BaseCallbackHandler]] = None,
    examples: Optional[List[Example]] = None,
) -> List[ScoringResult]:
    # Call endpoint to check to see if eval run name exists (if we DON'T want to override and DO want to log results)
    if not override and not trace_run.append:
        check_eval_run_name_exists(
            trace_run.eval_name,
            trace_run.project_name,
            trace_run.judgment_api_key,
            trace_run.organization_id,
        )

    if trace_run.append:
        # Check that the current experiment, if one exists, has the same type (examples or traces)
        check_experiment_type(
            trace_run.eval_name,
            trace_run.project_name,
            trace_run.judgment_api_key,
            trace_run.organization_id,
            True,
        )
    if function and tracer and examples is not None:
        new_traces: List[Trace] = []

        # Handle case where tracer is actually a callback handler
        actual_tracer = tracer
        if hasattr(tracer, "tracer") and hasattr(tracer.tracer, "traces"):
            # This is a callback handler, get the underlying tracer
            actual_tracer = tracer.tracer

        actual_tracer.offline_mode = True
        actual_tracer.traces = []
        for example in examples:
            if example.input:
                if isinstance(example.input, str):
                    run_with_spinner(
                        "Running agent function: ", function, example.input
                    )
                elif isinstance(example.input, dict):
                    run_with_spinner(
                        "Running agent function: ", function, **example.input
                    )
                else:
                    raise ValueError(
                        f"Input must be string or dict, got {type(example.input)}"
                    )
            else:
                run_with_spinner("Running agent function: ", function)

        for i, trace in enumerate(actual_tracer.traces):
            # We set the root-level trace span with the expected tools of the Trace
            trace = Trace(**trace)
            trace.trace_spans[0].expected_tools = examples[i].expected_tools
            new_traces.append(trace)
        trace_run.traces = new_traces
        actual_tracer.traces = []

    # Execute evaluation using Judgment API
    info("Starting API evaluation")
    try:  # execute an EvaluationRun with just JudgmentScorers
        debug("Sending request to Judgment API")
        response_data: Dict = run_with_spinner(
            "Running Trace Evaluation: ", execute_api_trace_eval, trace_run
        )
        scoring_results = [
            ScoringResult(**result) for result in response_data["results"]
        ]
        info(f"Received {len(scoring_results)} results from API")
    except JudgmentAPIError as e:
        error(f"An error occurred while executing the Judgment API request: {str(e)}")
        raise JudgmentAPIError(
            f"An error occurred while executing the Judgment API request: {str(e)}"
        )
    except ValueError as e:
        raise ValueError(
            f"Please check your TraceRun object, one or more fields are invalid: {str(e)}"
        )

    # Convert the response data to `ScoringResult` objects
    debug("Processing API results")
    # TODO: allow for custom scorer on traces

    pretty_str = run_with_spinner(
        "Logging Results: ",
        log_evaluation_results,
        response_data["agent_results"],
        trace_run,
    )
    rprint(pretty_str)

    return scoring_results


async def get_evaluation_status(
    eval_name: str, project_name: str, judgment_api_key: str, organization_id: str
) -> Dict:
    """
    Gets the status of an async evaluation run.

    Args:
        eval_name (str): Name of the evaluation run
        project_name (str): Name of the project
        judgment_api_key (str): API key for authentication
        organization_id (str): Organization ID for the evaluation

    Returns:
        Dict: Status information including:
            - status: 'pending', 'running', 'completed', or 'failed'
            - results: List of ScoringResult objects if completed
            - error: Error message if failed
    """
    try:
        response = requests.get(
            JUDGMENT_GET_EVAL_STATUS_API_URL,
            headers={
                "Content-Type": "application/json",
                "Authorization": f"Bearer {judgment_api_key}",
                "X-Organization-Id": organization_id,
            },
            params={
                "eval_name": eval_name,
                "project_name": project_name,
            },
            verify=True,
        )

        if not response.ok:
            error_message = response.json().get("detail", "An unknown error occurred.")
            error(f"Error checking evaluation status: {error_message}")
            raise JudgmentAPIError(error_message)

        return response.json()
    except exceptions.RequestException as e:
        error(f"Failed to check evaluation status: {str(e)}")
        raise JudgmentAPIError(f"Failed to check evaluation status: {str(e)}")


async def _poll_evaluation_until_complete(
    eval_name: str,
    project_name: str,
    judgment_api_key: str,
    organization_id: str,
    poll_interval_seconds: int = 5,
    original_examples: Optional[List[Example]] = None,
) -> List[ScoringResult]:
    """
    Polls until the evaluation is complete and returns the results.

    Args:
        eval_name (str): Name of the evaluation run
        project_name (str): Name of the project
        judgment_api_key (str): API key for authentication
        organization_id (str): Organization ID for the evaluation
        poll_interval_seconds (int, optional): Time between status checks in seconds. Defaults to 5.
        original_examples (List[Example], optional): The original examples sent for evaluation.
                                                    If provided, will match results with original examples.

    Returns:
        List[ScoringResult]: The evaluation results
    """
    poll_count = 0
    # Create example_id to Example mapping if original examples are provided
    original_example_map = {}
    if original_examples:
        for example in original_examples:
            original_example_map[example.example_id] = example

    # Remove the expected scorer names extraction and checking
    # We'll instead verify all examples have consistent scorer data
    while True:
        poll_count += 1
        try:
            # Log polling attempt
            if poll_count % 4 == 0:  # Log every 4th poll to avoid excess logging
                info(
                    f"Polling for evaluation '{eval_name}' in project '{project_name}' (attempt {poll_count})"
                )

            # Check status
            response = await asyncio.to_thread(
                requests.get,
                JUDGMENT_GET_EVAL_STATUS_API_URL,
                headers={
                    "Content-Type": "application/json",
                    "Authorization": f"Bearer {judgment_api_key}",
                    "X-Organization-Id": organization_id,
                },
                params={"eval_name": eval_name, "project_name": project_name},
                verify=True,
            )

            if not response.ok:
                error_message = response.json().get(
                    "detail", "An unknown error occurred."
                )
                error(f"Error checking evaluation status: {error_message}")
                # Don't raise exception immediately, just log and continue polling
                await asyncio.sleep(poll_interval_seconds)
                continue

            status_data = response.json()
            status = status_data.get("status")

            # If complete, get results and return
            if status == "completed" or status == "complete":
                info(
                    f"Evaluation '{eval_name}' reported as completed, fetching and verifying results..."
                )
                results_response = await asyncio.to_thread(
                    requests.post,
                    JUDGMENT_EVAL_FETCH_API_URL,
                    headers={
                        "Content-Type": "application/json",
                        "Authorization": f"Bearer {judgment_api_key}",
                        "X-Organization-Id": organization_id,
                    },
                    json={"project_name": project_name, "eval_name": eval_name},
                    verify=True,
                )

                if not results_response.ok:
                    error_message = results_response.json().get(
                        "detail", "An unknown error occurred."
                    )
                    error(f"Error fetching evaluation results: {error_message}")
                    raise JudgmentAPIError(error_message)

                result_data = results_response.json()

                if "examples" in result_data:
                    examples_data = result_data.get("examples", [])

                    info(
                        f"Successfully fetched {len(examples_data)} results for evaluation '{eval_name}'"
                    )

                    # Check for result validity if original examples are provided
                    if original_example_map:
                        # Verify all returned examples have matching original examples
                        has_invalid_results = False
                        for example_data in examples_data:
                            example_id = example_data.get("example_id")

                            if example_id not in original_example_map:
                                warning(
                                    f"Server returned example with ID {example_id} not found in original examples. "
                                    + "This indicates stale or incorrect data. Continuing to poll..."
                                )
                                has_invalid_results = True
                                break

                        # If any invalid examples found, continue polling
                        if has_invalid_results:
                            info("Detected stale data. Waiting before polling again...")
                            await asyncio.sleep(poll_interval_seconds)
                            continue

                        # Check if we received the expected number of results
                        if original_examples and len(original_examples) != len(
                            examples_data
                        ):
                            warning(
                                f"Expected {len(original_examples)} results but got {len(examples_data)} results. "
                                + "This indicates incomplete data. Continuing to poll..."
                            )
                            await asyncio.sleep(poll_interval_seconds)
                            continue

                        # Collect all example IDs from scorer data
                        scorer_example_ids = set()
                        for example_data in examples_data:
                            scorer_data_list = example_data.get("scorer_data", [])
                            for scorer_data in scorer_data_list:
                                if "example_id" in scorer_data:
                                    scorer_example_ids.add(scorer_data["example_id"])

                        # Get the set of original example IDs
                        original_example_ids = set(original_example_map.keys())

                        # Check if the sets are equal
                        missing_in_scorer = original_example_ids - scorer_example_ids
                        extra_in_scorer = scorer_example_ids - original_example_ids

                        if missing_in_scorer or extra_in_scorer:
                            if missing_in_scorer:
                                warning(
                                    f"Examples missing in scorer data: {missing_in_scorer}"
                                )
                            if extra_in_scorer:
                                warning(
                                    f"Extra examples in scorer data: {extra_in_scorer}"
                                )
                            info(
                                "Detected mismatched example IDs in scorer data. Waiting before polling again..."
                            )
                            await asyncio.sleep(poll_interval_seconds)
                            continue

                    # Create ScoringResult objects from the raw data
                    scoring_results = []

                    for example_data in examples_data:
                        # Extract example_id from the server response
                        example_id = example_data.get("example_id")

                        # Create ScorerData objects
                        scorer_data_list = []
                        for raw_scorer_data in example_data.get("scorer_data", []):
                            scorer_data_list.append(ScorerData(**raw_scorer_data))

                        # Use the original Example object if we have it and the ID matches
                        if original_example_map:
                            example = original_example_map[example_id]
                            debug(f"Matched result with original example {example_id}")
                        else:
                            # Create Example from example data (excluding scorer_data) if no original examples provided
                            example_dict = {
                                k: v
                                for k, v in example_data.items()
                                if k != "scorer_data"
                            }
                            example = Example(**example_dict)

                        # Calculate success based on whether all scorer_data entries were successful
                        success = (
                            all(scorer_data.success for scorer_data in scorer_data_list)
                            if scorer_data_list
                            else False
                        )

                        # Create ScoringResult
                        scoring_result = ScoringResult(
                            success=success,  # Set based on all scorer data success values
                            scorers_data=scorer_data_list,
                            data_object=example,
                        )
                        scoring_results.append(scoring_result)

                    # If we got here, all validation checks passed
                    info(
                        f"Verified complete results for all {len(scoring_results)} examples with all expected scorer data"
                    )
                    return scoring_results
                else:
                    # No examples found
                    info(
                        f"No example results found for completed evaluation '{eval_name}'"
                    )
                    return []

            elif status == "failed":
                # Evaluation failed
                error_message = status_data.get("error", "Unknown error")
                error(f"Evaluation '{eval_name}' failed: {error_message}")
                raise JudgmentAPIError(f"Evaluation failed: {error_message}")

            elif status == "pending" or status == "running":
                # Only log occasionally for pending/running to avoid flooding logs
                if poll_count % 4 == 0:
                    info(f"Evaluation '{eval_name}' status: {status}")

            # Wait before checking again
            await asyncio.sleep(poll_interval_seconds)

        except Exception as e:
            if isinstance(e, JudgmentAPIError):
                raise

            # For other exceptions, log and continue polling
            error(f"Error checking evaluation status: {str(e)}")
            if poll_count > 20:  # Only raise exception after many failed attempts
                raise JudgmentAPIError(
                    f"Error checking evaluation status after {poll_count} attempts: {str(e)}"
                )

            # Continue polling after a delay
            await asyncio.sleep(poll_interval_seconds)


async def await_with_spinner(task, message: str = "Awaiting async task: "):
    """
    Display a spinner while awaiting an async task.

    Args:
        task: The asyncio task to await
        message (str): Message to display with the spinner

    Returns:
        Any: The result of the awaited task
    """
    spinner = itertools.cycle(["|", "/", "-", "\\"])

    # Create an event to signal when to stop the spinner
    stop_spinner_event = asyncio.Event()

    async def display_spinner():
        while not stop_spinner_event.is_set():
            sys.stdout.write(f"\r{message}{next(spinner)}")
            sys.stdout.flush()
            await asyncio.sleep(0.1)

    # Start the spinner in a separate task
    spinner_task = asyncio.create_task(display_spinner())

    try:
        # Await the actual task
        result = await task
    finally:
        # Signal the spinner to stop and wait for it to finish
        stop_spinner_event.set()
        await spinner_task

        # Clear the spinner line
        sys.stdout.write("\r" + " " * (len(message) + 1) + "\r")
        sys.stdout.flush()

    return result


class SpinnerWrappedTask:
    """
    A wrapper for an asyncio task that displays a spinner when awaited.
    """

    def __init__(self, task, message: str):
        self.task = task
        self.message = message

    def __await__(self):
        async def _spin_and_await():
            # self.task resolves to (scoring_results, pretty_str_to_print)
            task_result_tuple = await await_with_spinner(self.task, self.message)

            # Unpack the tuple
            scoring_results, pretty_str_to_print = task_result_tuple

            # Print the pretty string if it exists, after spinner is cleared
            if pretty_str_to_print:
                rprint(pretty_str_to_print)

            # Return only the scoring_results to the original awaiter
            return scoring_results

        return _spin_and_await().__await__()

    # Proxy all Task attributes and methods to the underlying task
    def __getattr__(self, name):
        return getattr(self.task, name)


def run_eval(
    evaluation_run: EvaluationRun,
    override: bool = False,
    async_execution: bool = False,
) -> Union[List[ScoringResult], asyncio.Task, SpinnerWrappedTask]:
    """
    Executes an evaluation of `Example`s using one or more `Scorer`s

    Args:
        evaluation_run (EvaluationRun): Stores example and evaluation together for running
        override (bool, optional): Whether to override existing evaluation run with same name. Defaults to False.
        async_execution (bool, optional): Whether to execute the evaluation asynchronously. Defaults to False.

    Returns:
        Union[List[ScoringResult], Union[asyncio.Task, SpinnerWrappedTask]]:
            - If async_execution is False, returns a list of ScoringResult objects
            - If async_execution is True, returns a Task that will resolve to a list of ScoringResult objects when awaited
    """

    # Call endpoint to check to see if eval run name exists (if we DON'T want to override and DO want to log results)
    if not override and not evaluation_run.append:
        check_eval_run_name_exists(
            evaluation_run.eval_name,
            evaluation_run.project_name,
            evaluation_run.judgment_api_key,
            evaluation_run.organization_id,
        )

    if evaluation_run.append:
        # Check that the current experiment, if one exists, has the same type (examples of traces)
        check_experiment_type(
            evaluation_run.eval_name,
            evaluation_run.project_name,
            evaluation_run.judgment_api_key,
            evaluation_run.organization_id,
            False,
        )

    # Set example IDs if not already set
    debug("Initializing examples with IDs and timestamps")
    for idx, example in enumerate(evaluation_run.examples):
        example.example_index = idx  # Set numeric index
        with example_logging_context(example.created_at, example.example_id):
            debug(
                f"Initialized example {example.example_id} (index: {example.example_index})"
            )
            debug(f"Input: {example.input}")
            debug(f"Actual output: {example.actual_output}")
            if example.expected_output:
                debug(f"Expected output: {example.expected_output}")
            if example.context:
                debug(f"Context: {example.context}")
            if example.retrieval_context:
                debug(f"Retrieval context: {example.retrieval_context}")
            if example.additional_metadata:
                debug(f"Additional metadata: {example.additional_metadata}")
            if example.tools_called:
                debug(f"Tools called: {example.tools_called}")
            if example.expected_tools:
                debug(f"Expected tools: {example.expected_tools}")

    debug(f"Starting evaluation run with {len(evaluation_run.examples)} examples")

    # Group APIScorerConfigs and BaseScorers, then evaluate them in parallel
    debug("Grouping scorers by type")
    judgment_scorers: List[APIScorerConfig] = []
    local_scorers: List[BaseScorer] = []
    for scorer in evaluation_run.scorers:
        if isinstance(scorer, APIScorerConfig):
            judgment_scorers.append(scorer)
            debug(f"Added judgment scorer: {type(scorer).__name__}")
        else:
            local_scorers.append(scorer)
            debug(f"Added local scorer: {type(scorer).__name__}")

    custom_example_check = [scorer.custom_example for scorer in local_scorers]
    if any(custom_example_check) and not all(custom_example_check):
        error("All scorers must be custom scorers if using custom examples")
        raise ValueError("All scorers must be custom scorers if using custom examples")

    debug(
        f"Found {len(judgment_scorers)} judgment scorers and {len(local_scorers)} local scorers"
    )

    api_results: List[ScoringResult] = []
    local_results: List[ScoringResult] = []

    if async_execution:
        if len(local_scorers) > 0:
            error("Local scorers are not supported in async execution")
            raise ValueError("Local scorers are not supported in async execution")

        check_examples(evaluation_run.examples, evaluation_run.scorers)
        info("Starting async evaluation")

        async def _async_evaluation_workflow():
            # Create a payload
            payload = evaluation_run.model_dump(warnings=False)

            # Send the evaluation to the queue
            response = await asyncio.to_thread(
                requests.post,
                JUDGMENT_ADD_TO_RUN_EVAL_QUEUE_API_URL,
                headers={
                    "Content-Type": "application/json",
                    "Authorization": f"Bearer {evaluation_run.judgment_api_key}",
                    "X-Organization-Id": evaluation_run.organization_id,
                },
                json=payload,
                verify=True,
            )

            if not response.ok:
                error_message = response.json().get(
                    "detail", "An unknown error occurred."
                )
                error(f"Error adding evaluation to queue: {error_message}")
                raise JudgmentAPIError(error_message)

            info(f"Successfully added evaluation '{evaluation_run.eval_name}' to queue")

            # Poll until the evaluation is complete
            results = await _poll_evaluation_until_complete(
                eval_name=evaluation_run.eval_name,
                project_name=evaluation_run.project_name,
                judgment_api_key=evaluation_run.judgment_api_key,
                organization_id=evaluation_run.organization_id,
                original_examples=evaluation_run.examples,  # Pass the original examples
            )

            pretty_str_to_print = None
            if results:  # Ensure results exist before logging
                send_results = [
                    scoring_result.model_dump(warnings=False)
                    for scoring_result in results
                ]
                try:
                    # Run the blocking log_evaluation_results in a separate thread
                    pretty_str_to_print = await asyncio.to_thread(
                        log_evaluation_results, send_results, evaluation_run
                    )
                except Exception as e:
                    error(f"Error logging results after async evaluation: {str(e)}")

            return results, pretty_str_to_print

        # Create a regular task
        task = asyncio.create_task(_async_evaluation_workflow())

        # Wrap it in our custom awaitable that will show a spinner only when awaited
        return SpinnerWrappedTask(
            task, f"Processing evaluation '{evaluation_run.eval_name}': "
        )
    else:
        check_examples(evaluation_run.examples, evaluation_run.scorers)
        if judgment_scorers:
            # Execute evaluation using Judgment API
            info("Starting API evaluation")
            debug(f"Creating API evaluation run with {len(judgment_scorers)} scorers")
            try:  # execute an EvaluationRun with just JudgmentScorers
                api_evaluation_run: EvaluationRun = EvaluationRun(
                    eval_name=evaluation_run.eval_name,
                    project_name=evaluation_run.project_name,
                    examples=evaluation_run.examples,
                    scorers=judgment_scorers,
                    model=evaluation_run.model,
                    judgment_api_key=evaluation_run.judgment_api_key,
                    organization_id=evaluation_run.organization_id,
                )
                debug("Sending request to Judgment API")
                response_data: Dict = run_with_spinner(
                    "Running Evaluation: ", execute_api_eval, api_evaluation_run
                )
                info(f"Received {len(response_data['results'])} results from API")
            except JudgmentAPIError as e:
                error(
                    f"An error occurred while executing the Judgment API request: {str(e)}"
                )
                raise JudgmentAPIError(
                    f"An error occurred while executing the Judgment API request: {str(e)}"
                )
            except ValueError as e:
                raise ValueError(
                    f"Please check your EvaluationRun object, one or more fields are invalid: {str(e)}"
                )

            # Convert the response data to `ScoringResult` objects
            debug("Processing API results")
            api_results = [
                ScoringResult(**result) for result in response_data["results"]
            ]
        # Run local evals
        if local_scorers:  # List[BaseScorer]
            # We should be removing local scorers soon
            info("Starting local evaluation")
            for example in evaluation_run.examples:
                with example_logging_context(example.created_at, example.example_id):
                    debug(f"Processing example {example.example_id}: {example.input}")

            results: List[ScoringResult] = safe_run_async(
                a_execute_scoring(
                    evaluation_run.examples,
                    local_scorers,
                    model=evaluation_run.model,
                    skip_on_missing_params=True,
                    show_indicator=True,
                    _use_bar_indicator=True,
                    throttle_value=0,
                    max_concurrent=MAX_CONCURRENT_EVALUATIONS,
                )
            )
            local_results = results
            info(f"Local evaluation complete with {len(local_results)} results")
        # Aggregate the ScorerData from the API and local evaluations
        debug("Merging API and local results")
        merged_results: List[ScoringResult] = merge_results(api_results, local_results)
        merged_results = check_missing_scorer_data(merged_results)

        info(f"Successfully merged {len(merged_results)} results")

        send_results = [
            scoring_result.model_dump(warnings=False)
            for scoring_result in merged_results
        ]
        pretty_str = run_with_spinner(
            "Logging Results: ",
            log_evaluation_results,
            send_results,
            evaluation_run,
        )
        rprint(pretty_str)

        for i, result in enumerate(merged_results):
            if (
                not result.scorers_data
            ):  # none of the scorers could be executed on this example
                info(
                    f"None of the scorers could be executed on example {i}. This is usually because the Example is missing the fields needed by the scorers. Try checking that the Example has the necessary fields for your scorers."
                )
        return merged_results


def assert_test(scoring_results: List[ScoringResult]) -> None:
    """
    Collects all failed scorers from the scoring results.

    Args:
        ScoringResults (List[ScoringResult]): List of scoring results to check

    Returns:
        None. Raises exceptions for any failed test cases.
    """
    failed_cases: List[ScorerData] = []

    for result in scoring_results:
        if not result.success:
            # Create a test case context with all relevant fields
            test_case: Dict = {"failed_scorers": []}
            if result.scorers_data:
                # If the result was not successful, check each scorer_data
                for scorer_data in result.scorers_data:
                    if not scorer_data.success:
                        if scorer_data.name == "Tool Order":
                            # Remove threshold, evaluation model for Tool Order scorer
                            scorer_data.threshold = None
                            scorer_data.evaluation_model = None
                        test_case["failed_scorers"].append(scorer_data)
            failed_cases.append(test_case)

    if failed_cases:
        error_msg = "The following test cases failed: \n"
        for fail_case in failed_cases:
            for fail_scorer in fail_case["failed_scorers"]:
                error_msg += (
                    f"\nScorer Name: {fail_scorer.name}\n"
                    f"Threshold: {fail_scorer.threshold}\n"
                    f"Success: {fail_scorer.success}\n"
                    f"Score: {fail_scorer.score}\n"
                    f"Reason: {fail_scorer.reason}\n"
                    f"Strict Mode: {fail_scorer.strict_mode}\n"
                    f"Evaluation Model: {fail_scorer.evaluation_model}\n"
                    f"Error: {fail_scorer.error}\n"
                    f"Evaluation Cost: {fail_scorer.evaluation_cost}\n"
                    f"Verbose Logs: {fail_scorer.verbose_logs}\n"
                    f"Additional Metadata: {fail_scorer.additional_metadata}\n"
                )
            error_msg += "-" * 100

        total_tests = len(scoring_results)
        failed_tests = len(failed_cases)
        passed_tests = total_tests - failed_tests

        # Print summary with colors
        rprint("\n" + "=" * 80)
        if failed_tests == 0:
            rprint(
                f"[bold green]🎉 ALL TESTS PASSED! {passed_tests}/{total_tests} tests successful[/bold green]"
            )
        else:
            rprint(
                f"[bold red]⚠️  TEST RESULTS: {passed_tests}/{total_tests} passed ({failed_tests} failed)[/bold red]"
            )
        rprint("=" * 80 + "\n")

        # Print individual test cases
        for i, result in enumerate(scoring_results):
            test_num = i + 1
            if result.success:
                rprint(f"[green]✓ Test {test_num}: PASSED[/green]")
            else:
                rprint(f"[red]✗ Test {test_num}: FAILED[/red]")
                if result.scorers_data:
                    for scorer_data in result.scorers_data:
                        if not scorer_data.success:
                            rprint(f"  [yellow]Scorer: {scorer_data.name}[/yellow]")
                            rprint(f"  [red]  Score: {scorer_data.score}[/red]")
                            rprint(f"  [red]  Reason: {scorer_data.reason}[/red]")
                            if scorer_data.error:
                                rprint(f"  [red]  Error: {scorer_data.error}[/red]")
                rprint("  " + "-" * 40)

        rprint("\n" + "=" * 80)
        if failed_tests > 0:
            raise AssertionError(failed_cases)<|MERGE_RESOLUTION|>--- conflicted
+++ resolved
@@ -85,12 +85,8 @@
     """
 
     try:
-<<<<<<< HEAD
-        payload = evaluation_run.model_dump(warnings=False)
-=======
         # submit API request to execute evals
         payload = evaluation_run.model_dump()
->>>>>>> 0ec78e5b
         response = requests.post(
             JUDGMENT_EVAL_API_URL,
             headers={
