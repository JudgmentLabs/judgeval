--- conflicted
+++ resolved
@@ -1314,7 +1314,7 @@
         current_trace_var.set(trace)
     
     def get_current_trace(self) -> Optional[TraceClient]:
-        """
+        """        
         Get the current trace context.
 
         Tries to get the trace client from the context variable first.
@@ -1334,8 +1334,6 @@
         # warnings.warn("No current trace found in context variable or active client fallback.", RuntimeWarning)
         return None
         
-<<<<<<< HEAD
-=======
     def get_active_trace_client(self) -> Optional[TraceClient]:
         """Returns the TraceClient instance currently marked as active by the handler."""
         return self._active_trace_client
@@ -1379,7 +1377,6 @@
             setattr(module, name, traced_func)
             
         return module, original_functions
->>>>>>> 1e8f1061
 
     @contextmanager
     def trace(
