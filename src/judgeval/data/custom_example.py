--- conflicted
+++ resolved
@@ -1,26 +1,5 @@
-<<<<<<< HEAD
 from judgeval.data.judgment_types import CustomExampleJudgmentType
 
+
 class CustomExample(CustomExampleJudgmentType):
-    pass
-=======
-from pydantic import BaseModel, Field
-from typing import Optional, List, Dict, Any
-from uuid import uuid4
-
-
-class CustomExample(BaseModel):
-    input: Optional[Dict[str, Any]] = None
-    actual_output: Optional[Dict[str, Any]] = None
-    expected_output: Optional[Dict[str, Any]] = None
-    context: Optional[List[str]] = None
-    retrieval_context: Optional[List[str]] = None
-    additional_metadata: Optional[Dict[str, Any]] = None
-    tools_called: Optional[List[str]] = None
-    expected_tools: Optional[List[str]] = None
-    name: Optional[str] = None
-    example_id: str = Field(default_factory=lambda: str(uuid4()))
-    example_index: Optional[int] = None
-    timestamp: Optional[str] = None
-    trace_id: Optional[str] = None
->>>>>>> af664ffa
+    pass