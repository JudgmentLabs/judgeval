"""
Tracing system for judgeval that allows for function tracing using decorators.
"""

from __future__ import annotations

import asyncio
import functools
import inspect
import os
import site
import sysconfig
import threading
import time
import traceback
import uuid
import contextvars
import sys
import json
from contextlib import (
    contextmanager,
<<<<<<< HEAD
    AbstractAsyncContextManager,
    AbstractContextManager,
)
=======
)  # Import context manager bases
>>>>>>> 3feb422f
from datetime import datetime, timezone
from http import HTTPStatus
from typing import (
    Any,
    Callable,
    Dict,
    Generator,
    List,
    Optional,
    Tuple,
    Union,
    TypeAlias,
)
from rich import print as rprint
import types

from requests import RequestException
from judgeval.utils.requests import requests
from litellm import cost_per_token as _original_cost_per_token
from openai import OpenAI, AsyncOpenAI
from openai.types.chat.chat_completion import ChatCompletion
from openai.types.responses.response import Response
from openai.types.chat import ParsedChatCompletion
from together import Together, AsyncTogether
from anthropic import Anthropic, AsyncAnthropic
from google import genai

from judgeval.constants import (
    JUDGMENT_TRACES_UPSERT_API_URL,
    JUDGMENT_TRACES_FETCH_API_URL,
    JUDGMENT_TRACES_DELETE_API_URL,
    JUDGMENT_PROJECT_DELETE_API_URL,
    JUDGMENT_TRACES_SPANS_BATCH_API_URL,
    JUDGMENT_TRACES_EVALUATION_RUNS_BATCH_API_URL,
)
from judgeval.data import Example, Trace, TraceSpan, TraceUsage
from judgeval.scorers import APIScorerConfig, BaseScorer
from judgeval.evaluation_run import EvaluationRun
from judgeval.common.utils import ExcInfo, validate_api_key
from judgeval.common.logger import judgeval_logger

<<<<<<< HEAD
import concurrent.futures
from collections.abc import Iterator, AsyncIterator
=======
# Standard library imports needed for the new class
>>>>>>> 3feb422f
import queue
import atexit

current_trace_var = contextvars.ContextVar[Optional["TraceClient"]](
    "current_trace", default=None
)
current_span_var = contextvars.ContextVar[Optional[str]]("current_span", default=None)

ApiClient: TypeAlias = Union[
    OpenAI,
    Together,
    Anthropic,
    AsyncOpenAI,
    AsyncAnthropic,
    AsyncTogether,
    genai.Client,
    genai.client.AsyncClient,
]
SpanType: TypeAlias = str


class TraceManagerClient:
    """
    Client for handling trace endpoints with the Judgment API


    Operations include:
    - Fetching a trace by id
    - Saving a trace
    - Deleting a trace
    """

    def __init__(
        self,
        judgment_api_key: str,
        organization_id: str,
        tracer: Optional["Tracer"] = None,
    ):
        self.judgment_api_key = judgment_api_key
        self.organization_id = organization_id
        self.tracer = tracer

    def fetch_trace(self, trace_id: str):
        """
        Fetch a trace by its id
        """
        response = requests.post(
            JUDGMENT_TRACES_FETCH_API_URL,
            json={
                "trace_id": trace_id,
            },
            headers={
                "Content-Type": "application/json",
                "Authorization": f"Bearer {self.judgment_api_key}",
                "X-Organization-Id": self.organization_id,
            },
            verify=True,
        )

        if response.status_code != HTTPStatus.OK:
            raise ValueError(f"Failed to fetch traces: {response.text}")

        return response.json()

    def upsert_trace(
        self,
        trace_data: dict,
        offline_mode: bool = False,
        show_link: bool = True,
        final_save: bool = True,
    ):
        """
        Upserts a trace to the Judgment API (always overwrites if exists).

        Args:
            trace_data: The trace data to upsert
            offline_mode: Whether running in offline mode
            show_link: Whether to show the UI link (for live tracing)
            final_save: Whether this is the final save (controls S3 saving)

        Returns:
            dict: Server response containing UI URL and other metadata
        """

        def fallback_encoder(obj):
            """
            Custom JSON encoder fallback.
            Tries to use obj.__repr__(), then str(obj) if that fails or for a simpler string.
            """
            try:
                return repr(obj)
            except Exception:
                try:
                    return str(obj)
                except Exception as e:
                    return f"<Unserializable object of type {type(obj).__name__}: {e}>"

        serialized_trace_data = json.dumps(trace_data, default=fallback_encoder)

        response = requests.post(
            JUDGMENT_TRACES_UPSERT_API_URL,
            data=serialized_trace_data,
            headers={
                "Content-Type": "application/json",
                "Authorization": f"Bearer {self.judgment_api_key}",
                "X-Organization-Id": self.organization_id,
            },
            verify=True,
        )

        if response.status_code != HTTPStatus.OK:
            raise ValueError(f"Failed to upsert trace data: {response.text}")

        server_response = response.json()

        if self.tracer and self.tracer.use_s3 and final_save:
            try:
                s3_key = self.tracer.s3_storage.save_trace(
                    trace_data=trace_data,
                    trace_id=trace_data["trace_id"],
                    project_name=trace_data["project_name"],
                )
                judgeval_logger.info(f"Trace also saved to S3 at key: {s3_key}")
            except Exception as e:
                judgeval_logger.warning(f"Failed to save trace to S3: {str(e)}")

        if not offline_mode and show_link and "ui_results_url" in server_response:
            pretty_str = f"\n🔍 You can view your trace data here: [rgb(106,0,255)][link={server_response['ui_results_url']}]View Trace[/link]\n"
            rprint(pretty_str)

        return server_response

    def delete_trace(self, trace_id: str):
        """
        Delete a trace from the database.
        """
        response = requests.delete(
            JUDGMENT_TRACES_DELETE_API_URL,
            json={
                "trace_ids": [trace_id],
            },
            headers={
                "Content-Type": "application/json",
                "Authorization": f"Bearer {self.judgment_api_key}",
                "X-Organization-Id": self.organization_id,
            },
        )

        if response.status_code != HTTPStatus.OK:
            raise ValueError(f"Failed to delete trace: {response.text}")

        return response.json()

    def delete_traces(self, trace_ids: List[str]):
        """
        Delete a batch of traces from the database.
        """
        response = requests.delete(
            JUDGMENT_TRACES_DELETE_API_URL,
            json={
                "trace_ids": trace_ids,
            },
            headers={
                "Content-Type": "application/json",
                "Authorization": f"Bearer {self.judgment_api_key}",
                "X-Organization-Id": self.organization_id,
            },
        )

        if response.status_code != HTTPStatus.OK:
            raise ValueError(f"Failed to delete trace: {response.text}")

        return response.json()

    def delete_project(self, project_name: str):
        """
        Deletes a project from the server. Which also deletes all evaluations and traces associated with the project.
        """
        response = requests.delete(
            JUDGMENT_PROJECT_DELETE_API_URL,
            json={
                "project_name": project_name,
            },
            headers={
                "Content-Type": "application/json",
                "Authorization": f"Bearer {self.judgment_api_key}",
                "X-Organization-Id": self.organization_id,
            },
        )

        if response.status_code != HTTPStatus.OK:
            raise ValueError(f"Failed to delete traces: {response.text}")

        return response.json()


class TraceClient:
    """Client for managing a single trace context"""

    def __init__(
        self,
        tracer: Tracer,
        trace_id: Optional[str] = None,
        name: str = "default",
        project_name: str | None = None,
        enable_monitoring: bool = True,
        enable_evaluations: bool = True,
        parent_trace_id: Optional[str] = None,
        parent_name: Optional[str] = None,
    ):
        self.name = name
        self.trace_id = trace_id or str(uuid.uuid4())
        self.project_name = project_name or "default_project"
        self.tracer = tracer
        self.enable_monitoring = enable_monitoring
        self.enable_evaluations = enable_evaluations
        self.parent_trace_id = parent_trace_id
        self.parent_name = parent_name
        self.customer_id: Optional[str] = None
        self.tags: List[Union[str, set, tuple]] = []
        self.metadata: Dict[str, Any] = {}
        self.has_notification: Optional[bool] = False
        self.update_id: int = 1
        self.trace_spans: List[TraceSpan] = []
        self.span_id_to_span: Dict[str, TraceSpan] = {}
        self.evaluation_runs: List[EvaluationRun] = []
        self.start_time: Optional[float] = None
        self.trace_manager_client = TraceManagerClient(
            tracer.api_key, tracer.organization_id, tracer
        )
        self._span_depths: Dict[str, int] = {}

        self.background_span_service = (
            tracer.get_background_span_service() if tracer else None
        )

    def get_current_span(self):
        """Get the current span from the context var"""
        return self.tracer.get_current_span()

    def set_current_span(self, span: Any):
        """Set the current span from the context var"""
        return self.tracer.set_current_span(span)

    def reset_current_span(self, token: Any):
        """Reset the current span from the context var"""
        self.tracer.reset_current_span(token)

    @contextmanager
    def span(self, name: str, span_type: SpanType = "span"):
        """Context manager for creating a trace span, managing the current span via contextvars"""
        is_first_span = len(self.trace_spans) == 0
        if is_first_span:
            try:
                self.save(final_save=False)
            except Exception as e:
                judgeval_logger.warning(
                    f"Failed to save initial trace for live tracking: {e}"
                )
        start_time = time.time()

        span_id = str(uuid.uuid4())

        parent_span_id = self.get_current_span()
        token = self.set_current_span(span_id)

        current_depth = 0
        if parent_span_id and parent_span_id in self._span_depths:
            current_depth = self._span_depths[parent_span_id] + 1

        self._span_depths[span_id] = current_depth

        span = TraceSpan(
            span_id=span_id,
            trace_id=self.trace_id,
            depth=current_depth,
            message=name,
            created_at=start_time,
            span_type=span_type,
            parent_span_id=parent_span_id,
            function=name,
        )
        self.add_span(span)

        if self.background_span_service:
            self.background_span_service.queue_span(span, span_state="input")

        try:
            yield self
        finally:
            duration = time.time() - start_time
            span.duration = duration

            if self.background_span_service:
                self.background_span_service.queue_span(span, span_state="completed")

            if span_id in self._span_depths:
                del self._span_depths[span_id]
            self.reset_current_span(token)

    def async_evaluate(
        self,
        scorers: List[Union[APIScorerConfig, BaseScorer]],
        example: Optional[Example] = None,
        input: Optional[str] = None,
        actual_output: Optional[Union[str, List[str]]] = None,
        expected_output: Optional[Union[str, List[str]]] = None,
        context: Optional[List[str]] = None,
        retrieval_context: Optional[List[str]] = None,
        tools_called: Optional[List[str]] = None,
        expected_tools: Optional[List[str]] = None,
        additional_metadata: Optional[Dict[str, Any]] = None,
        model: Optional[str] = None,
        span_id: Optional[str] = None,
    ):
        if not self.enable_evaluations:
            return

        start_time = time.time()

        try:
            if not scorers:
                judgeval_logger.warning("No valid scorers available for evaluation")
                return

        except Exception as e:
            judgeval_logger.warning(f"Failed to load scorers: {str(e)}")
            return

        if example is None:
            if any(
                param is not None
                for param in [
                    input,
                    actual_output,
                    expected_output,
                    context,
                    retrieval_context,
                    tools_called,
                    expected_tools,
                    additional_metadata,
                ]
            ):
                example = Example(
                    input=input,
                    actual_output=actual_output,
                    expected_output=expected_output,
                    context=context,
                    retrieval_context=retrieval_context,
                    tools_called=tools_called,
                    expected_tools=expected_tools,
                    additional_metadata=additional_metadata,
                )
            else:
                raise ValueError(
                    "Either 'example' or at least one of the individual parameters (input, actual_output, etc.) must be provided"
                )

        span_id_to_use = span_id if span_id is not None else self.get_current_span()

        eval_run = EvaluationRun(
            organization_id=self.tracer.organization_id,
            project_name=self.project_name,
            eval_name=f"{self.name.capitalize()}-"
            f"{span_id_to_use}-"
            f"[{','.join(scorer.score_type.capitalize() for scorer in scorers)}]",
            examples=[example],
            scorers=scorers,
            model=model,
            judgment_api_key=self.tracer.api_key,
            trace_span_id=span_id_to_use,
        )

        self.add_eval_run(eval_run, start_time)

        if self.background_span_service and span_id_to_use:
            current_span = self.span_id_to_span.get(span_id_to_use)
            if current_span:
                self.background_span_service.queue_evaluation_run(
                    eval_run, span_id=span_id_to_use, span_data=current_span
                )

    def add_eval_run(self, eval_run: EvaluationRun, start_time: float):
        current_span_id = eval_run.trace_span_id

        if current_span_id:
            span = self.span_id_to_span[current_span_id]
            span.has_evaluation = True
        self.evaluation_runs.append(eval_run)

    def record_input(self, inputs: dict):
        current_span_id = self.get_current_span()
        if current_span_id:
            span = self.span_id_to_span[current_span_id]
            if "self" in inputs:
                del inputs["self"]
            span.inputs = inputs

            try:
                if self.background_span_service:
                    self.background_span_service.queue_span(span, span_state="input")
            except Exception as e:
                judgeval_logger.warning(f"Failed to queue span with input data: {e}")

    def record_agent_name(self, agent_name: str):
        current_span_id = self.get_current_span()
        if current_span_id:
            span = self.span_id_to_span[current_span_id]
            span.agent_name = agent_name

            if self.background_span_service:
                self.background_span_service.queue_span(span, span_state="agent_name")

    def record_state_before(self, state: dict):
        """Records the agent's state before a tool execution on the current span.

        Args:
            state: A dictionary representing the agent's state.
        """
        current_span_id = self.get_current_span()
        if current_span_id:
            span = self.span_id_to_span[current_span_id]
            span.state_before = state

            if self.background_span_service:
                self.background_span_service.queue_span(span, span_state="state_before")

    def record_state_after(self, state: dict):
        """Records the agent's state after a tool execution on the current span.

        Args:
            state: A dictionary representing the agent's state.
        """
        current_span_id = self.get_current_span()
        if current_span_id:
            span = self.span_id_to_span[current_span_id]
            span.state_after = state

            if self.background_span_service:
                self.background_span_service.queue_span(span, span_state="state_after")

    async def _update_coroutine(self, span: TraceSpan, coroutine: Any, field: str):
        """Helper method to update the output of a trace entry once the coroutine completes"""
        try:
            result = await coroutine
            setattr(span, field, result)

            if self.background_span_service and field == "output":
                self.background_span_service.queue_span(span, span_state="output")

            return result
        except Exception as e:
            setattr(span, field, f"Error: {str(e)}")

            if self.background_span_service and field == "output":
                self.background_span_service.queue_span(span, span_state="output")

            raise

    def record_output(self, output: Any):
        current_span_id = self.get_current_span()
        if current_span_id:
            span = self.span_id_to_span[current_span_id]
            span.output = "<pending>" if inspect.iscoroutine(output) else output

            if inspect.iscoroutine(output):
                asyncio.create_task(self._update_coroutine(span, output, "output"))

            if self.background_span_service and not inspect.iscoroutine(output):
                self.background_span_service.queue_span(span, span_state="output")

            return span
        return None

    def record_usage(self, usage: TraceUsage):
        current_span_id = self.get_current_span()
        if current_span_id:
            span = self.span_id_to_span[current_span_id]
            span.usage = usage

            if self.background_span_service:
                self.background_span_service.queue_span(span, span_state="usage")

            return span
        return None

    def record_error(self, error: Dict[str, Any]):
        current_span_id = self.get_current_span()
        if current_span_id:
            span = self.span_id_to_span[current_span_id]
            span.error = error

            if self.background_span_service:
                self.background_span_service.queue_span(span, span_state="error")

            return span
        return None

    def add_span(self, span: TraceSpan):
        """Add a trace span to this trace context"""
        self.trace_spans.append(span)
        self.span_id_to_span[span.span_id] = span
        return self

    def print(self):
        """Print the complete trace with proper visual structure"""
        for span in self.trace_spans:
            span.print_span()

    def get_duration(self) -> float:
        """
        Get the total duration of this trace
        """
        if self.start_time is None:
            return 0.0
        return time.time() - self.start_time

    def save(self, final_save: bool = False) -> Tuple[str, dict]:
        """
        Save the current trace to the database with rate limiting checks.
        First checks usage limits, then upserts the trace if allowed.

        Args:
            final_save: Whether this is the final save (updates usage counters)

        Returns a tuple of (trace_id, server_response) where server_response contains the UI URL and other metadata.
        """

        total_duration = self.get_duration()

        trace_data = {
            "trace_id": self.trace_id,
            "name": self.name,
            "project_name": self.project_name,
            "created_at": datetime.fromtimestamp(
                self.start_time or time.time(), timezone.utc
            ).isoformat(),
            "duration": total_duration,
            "trace_spans": [span.model_dump() for span in self.trace_spans],
            "evaluation_runs": [run.model_dump() for run in self.evaluation_runs],
            "offline_mode": self.tracer.offline_mode,
            "parent_trace_id": self.parent_trace_id,
            "parent_name": self.parent_name,
            "customer_id": self.customer_id,
            "tags": self.tags,
            "metadata": self.metadata,
            "update_id": self.update_id,
        }

        server_response = self.trace_manager_client.upsert_trace(
            trace_data,
            offline_mode=self.tracer.offline_mode,
            show_link=not final_save,
            final_save=final_save,
        )

        if self.start_time is None:
            self.start_time = time.time()

        self.update_id += 1

        return self.trace_id, server_response

    def delete(self):
        return self.trace_manager_client.delete_trace(self.trace_id)

    def update_metadata(self, metadata: dict):
        """
        Set metadata for this trace.

        Args:
            metadata: Metadata as a dictionary

        Supported keys:
        - customer_id: ID of the customer using this trace
        - tags: List of tags for this trace
        - has_notification: Whether this trace has a notification
        - name: Name of the trace
        """
        for k, v in metadata.items():
            if k == "customer_id":
                if v is not None:
                    self.customer_id = str(v)
                else:
                    self.customer_id = None
            elif k == "tags":
                if isinstance(v, list):
                    for item in v:
                        if not isinstance(item, (str, set, tuple)):
                            raise ValueError(
                                f"Tags must be a list of strings, sets, or tuples, got item of type {type(item)}"
                            )
                    self.tags = v
                else:
                    raise ValueError(
                        f"Tags must be a list of strings, sets, or tuples, got {type(v)}"
                    )
            elif k == "has_notification":
                if not isinstance(v, bool):
                    raise ValueError(
                        f"has_notification must be a boolean, got {type(v)}"
                    )
                self.has_notification = v
            elif k == "name":
                self.name = v
            else:
                self.metadata[k] = v

    def set_customer_id(self, customer_id: str):
        """
        Set the customer ID for this trace.

        Args:
            customer_id: The customer ID to set
        """
        self.update_metadata({"customer_id": customer_id})

    def set_tags(self, tags: List[Union[str, set, tuple]]):
        """
        Set the tags for this trace.

        Args:
            tags: List of tags to set
        """
        self.update_metadata({"tags": tags})

    def set_reward_score(self, reward_score: Union[float, Dict[str, float]]):
        """
        Set the reward score for this trace to be used for RL or SFT.

        Args:
            reward_score: The reward score to set
        """
        self.update_metadata({"reward_score": reward_score})


def _capture_exception_for_trace(
    current_trace: Optional["TraceClient"], exc_info: ExcInfo
):
    if not current_trace:
        return

    exc_type, exc_value, exc_traceback_obj = exc_info
    formatted_exception = {
        "type": exc_type.__name__ if exc_type else "UnknownExceptionType",
        "message": str(exc_value) if exc_value else "No exception message",
        "traceback": (
            traceback.format_tb(exc_traceback_obj) if exc_traceback_obj else []
        ),
    }

    # This is where we specially handle exceptions that we might want to collect additional data for.
    # When we do this, always try checking the module from sys.modules instead of importing. This will
    # Let us support a wider range of exceptions without needing to import them for all clients.

    # Most clients (requests, httpx, urllib) support the standard format of exposing error.request.url and error.response.status_code
    # The alternative is to hand select libraries we want from sys.modules and check for them:
    # As an example:  requests_module = sys.modules.get("requests", None) // then do things with requests_module;

    # General HTTP Like errors
    try:
        url = getattr(getattr(exc_value, "request", None), "url", None)
        status_code = getattr(getattr(exc_value, "response", None), "status_code", None)
        if status_code:
            formatted_exception["http"] = {
                "url": url if url else "Unknown URL",
                "status_code": status_code if status_code else None,
            }
    except Exception:
        pass

    current_trace.record_error(formatted_exception)

    if current_trace.background_span_service:
        current_span_id = current_trace.get_current_span()
        if current_span_id and current_span_id in current_trace.span_id_to_span:
            error_span = current_trace.span_id_to_span[current_span_id]
            current_trace.background_span_service.queue_span(
                error_span, span_state="error"
            )


class BackgroundSpanService:
    """
    Background service for queueing and batching trace spans for efficient saving.

    This service:
    - Queues spans as they complete
    - Batches them for efficient network usage
    - Sends spans periodically or when batches reach a certain size
    - Handles automatic flushing when the main event terminates
    """

    def __init__(
        self,
        judgment_api_key: str,
        organization_id: str,
        batch_size: int = 10,
        flush_interval: float = 5.0,
        num_workers: int = 1,
    ):
        """
        Initialize the background span service.

        Args:
            judgment_api_key: API key for Judgment service
            organization_id: Organization ID
            batch_size: Number of spans to batch before sending (default: 10)
            flush_interval: Time in seconds between automatic flushes (default: 5.0)
            num_workers: Number of worker threads to process the queue (default: 1)
        """
        self.judgment_api_key = judgment_api_key
        self.organization_id = organization_id
        self.batch_size = batch_size
        self.flush_interval = flush_interval
        self.num_workers = max(1, num_workers)

        self._span_queue: queue.Queue[Dict[str, Any]] = queue.Queue()

        self._worker_threads: List[threading.Thread] = []
        self._shutdown_event = threading.Event()

        atexit.register(self.shutdown)

        self._start_workers()

    def _start_workers(self):
        """Start the background worker threads."""
        for i in range(self.num_workers):
            if len(self._worker_threads) < self.num_workers:
                worker_thread = threading.Thread(
                    target=self._worker_loop, daemon=True, name=f"SpanWorker-{i + 1}"
                )
                worker_thread.start()
                self._worker_threads.append(worker_thread)

    def _worker_loop(self):
        """Main worker loop that processes spans in batches."""
        batch = []
        last_flush_time = time.time()
        pending_task_count = 0

        while not self._shutdown_event.is_set() or self._span_queue.qsize() > 0:
            try:
                # First, do a blocking get to wait for at least one item
                if not batch:  # Only block if we don't have items already
                    try:
                        span_data = self._span_queue.get(timeout=1.0)
                        batch.append(span_data)
                        pending_task_count += 1
                    except queue.Empty:
                        # No new spans, continue to check for flush conditions
                        pass

                # Then, do non-blocking gets to drain any additional available items
                # up to our batch size limit
                while len(batch) < self.batch_size:
                    try:
                        span_data = self._span_queue.get_nowait()  # Non-blocking
                        batch.append(span_data)
                        pending_task_count += 1
                    except queue.Empty:
                        # No more items immediately available
                        break

                current_time = time.time()
                should_flush = len(batch) >= self.batch_size or (
                    batch and (current_time - last_flush_time) >= self.flush_interval
                )

                if should_flush and batch:
                    self._send_batch(batch)

                    # Only mark tasks as done after successful sending
                    for _ in range(pending_task_count):
                        self._span_queue.task_done()
                    pending_task_count = 0

                    batch.clear()
                    last_flush_time = current_time

            except Exception as e:
                judgeval_logger.warning(f"Error in span service worker loop: {e}")
                # On error, still need to mark tasks as done to prevent hanging
                for _ in range(pending_task_count):
                    self._span_queue.task_done()
                pending_task_count = 0
                batch.clear()

        # Final flush on shutdown
        if batch:
            self._send_batch(batch)
            # Mark remaining tasks as done
            for _ in range(pending_task_count):
                self._span_queue.task_done()

    def _send_batch(self, batch: List[Dict[str, Any]]):
        """
        Send a batch of spans to the server.

        Args:
            batch: List of span dictionaries to send
        """
        if not batch:
            return

        try:
            spans_to_send = []
            evaluation_runs_to_send = []

            for item in batch:
                if item["type"] == "span":
                    spans_to_send.append(item["data"])
                elif item["type"] == "evaluation_run":
                    evaluation_runs_to_send.append(item["data"])

            if spans_to_send:
                self._send_spans_batch(spans_to_send)

            if evaluation_runs_to_send:
                self._send_evaluation_runs_batch(evaluation_runs_to_send)

        except Exception as e:
            judgeval_logger.warning(f"Failed to send batch: {e}")

    def _send_spans_batch(self, spans: List[Dict[str, Any]]):
        """Send a batch of spans to the spans endpoint."""
        payload = {"spans": spans, "organization_id": self.organization_id}

        def fallback_encoder(obj):
            try:
                return repr(obj)
            except Exception:
                try:
                    return str(obj)
                except Exception as e:
                    return f"<Unserializable object of type {type(obj).__name__}: {e}>"

        try:
            serialized_data = json.dumps(payload, default=fallback_encoder)

            response = requests.post(
                JUDGMENT_TRACES_SPANS_BATCH_API_URL,
                data=serialized_data,
                headers={
                    "Content-Type": "application/json",
                    "Authorization": f"Bearer {self.judgment_api_key}",
                    "X-Organization-Id": self.organization_id,
                },
                verify=True,
                timeout=30,
            )

            if response.status_code != HTTPStatus.OK:
                judgeval_logger.warning(
                    f"Failed to send spans batch: HTTP {response.status_code} - {response.text}"
                )

        except RequestException as e:
            judgeval_logger.warning(f"Network error sending spans batch: {e}")
        except Exception as e:
            judgeval_logger.warning(f"Failed to serialize or send spans batch: {e}")

    def _send_evaluation_runs_batch(self, evaluation_runs: List[Dict[str, Any]]):
        """Send a batch of evaluation runs with their associated span data to the endpoint."""
        # Structure payload to include both evaluation run data and span data
        evaluation_entries = []
        for eval_data in evaluation_runs:
            # eval_data already contains the evaluation run data (no need to access ['data'])
            entry = {
                "evaluation_run": {
                    # Extract evaluation run fields (excluding span-specific fields)
                    key: value
                    for key, value in eval_data.items()
                    if key not in ["associated_span_id", "span_data", "queued_at"]
                },
                "associated_span": {
                    "span_id": eval_data.get("associated_span_id"),
                    "span_data": eval_data.get("span_data"),
                },
                "queued_at": eval_data.get("queued_at"),
            }
            evaluation_entries.append(entry)

        payload = {
            "organization_id": self.organization_id,
            "evaluation_entries": evaluation_entries,  # Each entry contains both eval run + span data
        }

        # Serialize with fallback encoder
        def fallback_encoder(obj):
            try:
                return repr(obj)
            except Exception:
                try:
                    return str(obj)
                except Exception as e:
                    return f"<Unserializable object of type {type(obj).__name__}: {e}>"

        try:
            serialized_data = json.dumps(payload, default=fallback_encoder)

            response = requests.post(
                JUDGMENT_TRACES_EVALUATION_RUNS_BATCH_API_URL,
                data=serialized_data,
                headers={
                    "Content-Type": "application/json",
                    "Authorization": f"Bearer {self.judgment_api_key}",
                    "X-Organization-Id": self.organization_id,
                },
                verify=True,
                timeout=30,
            )

            if response.status_code != HTTPStatus.OK:
                judgeval_logger.warning(
                    f"Failed to send evaluation runs batch: HTTP {response.status_code} - {response.text}"
                )

        except RequestException as e:
            judgeval_logger.warning(f"Network error sending evaluation runs batch: {e}")
        except Exception as e:
            judgeval_logger.warning(f"Failed to send evaluation runs batch: {e}")

    def queue_span(self, span: TraceSpan, span_state: str = "input"):
        """
        Queue a span for background sending.

        Args:
            span: The TraceSpan object to queue
            span_state: State of the span ("input", "output", "completed")
        """
        if not self._shutdown_event.is_set():
            # Set update_id to ending number when span is completed, otherwise increment
            if span_state == "completed":
                span.set_update_id_to_ending_number()
            else:
                span.increment_update_id()

            span_data = {
                "type": "span",
                "data": {
                    **span.model_dump(),
                    "span_state": span_state,
                    "queued_at": time.time(),
                },
            }
            self._span_queue.put(span_data)

    def queue_evaluation_run(
        self, evaluation_run: EvaluationRun, span_id: str, span_data: TraceSpan
    ):
        """
        Queue an evaluation run for background sending.

        Args:
            evaluation_run: The EvaluationRun object to queue
            span_id: The span ID associated with this evaluation run
            span_data: The span data at the time of evaluation (to avoid race conditions)
        """
        if not self._shutdown_event.is_set():
            eval_data = {
                "type": "evaluation_run",
                "data": {
                    **evaluation_run.model_dump(),
                    "associated_span_id": span_id,
                    "span_data": span_data.model_dump(),  # Include span data to avoid race conditions
                    "queued_at": time.time(),
                },
            }
            self._span_queue.put(eval_data)

    def flush(self):
        """Force immediate sending of all queued spans."""
        try:
            # Wait for the queue to be processed
            self._span_queue.join()
        except Exception as e:
            judgeval_logger.warning(f"Error during flush: {e}")

    def shutdown(self):
        """Shutdown the background service and flush remaining spans."""
        if self._shutdown_event.is_set():
            return

        try:
            # Signal shutdown to stop new items from being queued
            self._shutdown_event.set()

            # Try to flush any remaining spans
            try:
                self.flush()
            except Exception as e:
                judgeval_logger.warning(f"Error during final flush: {e}")
        except Exception as e:
            judgeval_logger.warning(f"Error during BackgroundSpanService shutdown: {e}")
        finally:
            # Clear the worker threads list (daemon threads will be killed automatically)
            self._worker_threads.clear()

    def get_queue_size(self) -> int:
        """Get the current size of the span queue."""
        return self._span_queue.qsize()


class _DeepTracer:
    _instance: Optional["_DeepTracer"] = None
    _lock: threading.Lock = threading.Lock()
    _refcount: int = 0
    _span_stack: contextvars.ContextVar[List[Dict[str, Any]]] = contextvars.ContextVar(
        "_deep_profiler_span_stack", default=[]
    )
    _skip_stack: contextvars.ContextVar[List[str]] = contextvars.ContextVar(
        "_deep_profiler_skip_stack", default=[]
    )
    _original_sys_trace: Optional[Callable] = None
    _original_threading_trace: Optional[Callable] = None

    def __init__(self, tracer: "Tracer"):
        self._tracer = tracer

    def _get_qual_name(self, frame) -> str:
        func_name = frame.f_code.co_name
        module_name = frame.f_globals.get("__name__", "unknown_module")

        try:
            func = frame.f_globals.get(func_name)
            if func is None:
                return f"{module_name}.{func_name}"
            if hasattr(func, "__qualname__"):
                return f"{module_name}.{func.__qualname__}"
            return f"{module_name}.{func_name}"
        except Exception:
            return f"{module_name}.{func_name}"

    def __new__(cls, tracer: "Tracer"):
        with cls._lock:
            if cls._instance is None:
                cls._instance = super().__new__(cls)
        return cls._instance

    def _should_trace(self, frame):
        # Skip stack is maintained by the tracer as an optimization to skip earlier
        # frames in the call stack that we've already determined should be skipped
        skip_stack = self._skip_stack.get()
        if len(skip_stack) > 0:
            return False

        func_name = frame.f_code.co_name
        module_name = frame.f_globals.get("__name__", None)
        func = frame.f_globals.get(func_name)
        if func and (
            hasattr(func, "_judgment_span_name") or hasattr(func, "_judgment_span_type")
        ):
            return False

        if (
            not module_name
            or func_name.startswith("<")  # ex: <listcomp>
            or func_name.startswith("__")
            and func_name != "__call__"  # dunders
            or not self._is_user_code(frame.f_code.co_filename)
        ):
            return False

        return True

    @functools.cache
    def _is_user_code(self, filename: str):
        return (
            bool(filename)
            and not filename.startswith("<")
            and not os.path.realpath(filename).startswith(_TRACE_FILEPATH_BLOCKLIST)
        )

    def _cooperative_sys_trace(self, frame: types.FrameType, event: str, arg: Any):
        """Cooperative trace function for sys.settrace that chains with existing tracers."""
        # First, call the original sys trace function if it exists
        original_result = None
        if self._original_sys_trace:
            try:
                original_result = self._original_sys_trace(frame, event, arg)
            except Exception:
                # If the original tracer fails, continue with our tracing
                pass

        # Then do our own tracing
        our_result = self._trace(frame, event, arg, self._cooperative_sys_trace)

        # Return our tracer to continue tracing, but respect the original's decision
        # If the original tracer returned None (stop tracing), we should respect that
        if original_result is None and self._original_sys_trace:
            return None

        return our_result or original_result

    def _cooperative_threading_trace(
        self, frame: types.FrameType, event: str, arg: Any
    ):
        """Cooperative trace function for threading.settrace that chains with existing tracers."""
        # First, call the original threading trace function if it exists
        original_result = None
        if self._original_threading_trace:
            try:
                original_result = self._original_threading_trace(frame, event, arg)
            except Exception:
                # If the original tracer fails, continue with our tracing
                pass

        # Then do our own tracing
        our_result = self._trace(frame, event, arg, self._cooperative_threading_trace)

        # Return our tracer to continue tracing, but respect the original's decision
        # If the original tracer returned None (stop tracing), we should respect that
        if original_result is None and self._original_threading_trace:
            return None

        return our_result or original_result

    def _trace(
        self, frame: types.FrameType, event: str, arg: Any, continuation_func: Callable
    ):
        frame.f_trace_lines = False
        frame.f_trace_opcodes = False

        if not self._should_trace(frame):
            return

        if event not in ("call", "return", "exception"):
            return

        current_trace = self._tracer.get_current_trace()
        if not current_trace:
            return

        parent_span_id = self._tracer.get_current_span()
        if not parent_span_id:
            return

        qual_name = self._get_qual_name(frame)
        instance_name = None
        if "self" in frame.f_locals:
            instance = frame.f_locals["self"]
            class_name = instance.__class__.__name__
            class_identifiers = getattr(self._tracer, "class_identifiers", {})
            instance_name = get_instance_prefixed_name(
                instance, class_name, class_identifiers
            )
        skip_stack = self._skip_stack.get()

        if event == "call":
            # If we have entries in the skip stack and the current qual_name matches the top entry,
            # push it again to track nesting depth and skip
            # As an optimization, we only care about duplicate qual_names.
            if skip_stack:
                if qual_name == skip_stack[-1]:
                    skip_stack.append(qual_name)
                    self._skip_stack.set(skip_stack)
                return

            should_trace = self._should_trace(frame)

            if not should_trace:
                if not skip_stack:
                    self._skip_stack.set([qual_name])
                return
        elif event == "return":
            # If we have entries in skip stack and current qual_name matches the top entry,
            # pop it to track exiting from the skipped section
            if skip_stack and qual_name == skip_stack[-1]:
                skip_stack.pop()
                self._skip_stack.set(skip_stack)
                return

            if skip_stack:
                return

        span_stack = self._span_stack.get()
        if event == "call":
            if not self._should_trace(frame):
                return

            span_id = str(uuid.uuid4())

            parent_depth = current_trace._span_depths.get(parent_span_id, 0)
            depth = parent_depth + 1

            current_trace._span_depths[span_id] = depth

            start_time = time.time()

            span_stack.append(
                {
                    "span_id": span_id,
                    "parent_span_id": parent_span_id,
                    "function": qual_name,
                    "start_time": start_time,
                }
            )
            self._span_stack.set(span_stack)

            token = self._tracer.set_current_span(span_id)
            frame.f_locals["_judgment_span_token"] = token

            span = TraceSpan(
                span_id=span_id,
                trace_id=current_trace.trace_id,
                depth=depth,
                message=qual_name,
                created_at=start_time,
                span_type="span",
                parent_span_id=parent_span_id,
                function=qual_name,
                agent_name=instance_name,
            )
            current_trace.add_span(span)

            inputs = {}
            try:
                args_info = inspect.getargvalues(frame)
                for arg in args_info.args:
                    try:
                        inputs[arg] = args_info.locals.get(arg)
                    except Exception:
                        inputs[arg] = "<<Unserializable>>"
                current_trace.record_input(inputs)
            except Exception as e:
                current_trace.record_input({"error": str(e)})

        elif event == "return":
            if not span_stack:
                return

            current_id = self._tracer.get_current_span()

            span_data = None
            for i, entry in enumerate(reversed(span_stack)):
                if entry["span_id"] == current_id:
                    span_data = span_stack.pop(-(i + 1))
                    self._span_stack.set(span_stack)
                    break

            if not span_data:
                return

            start_time = span_data["start_time"]
            duration = time.time() - start_time

            current_trace.span_id_to_span[span_data["span_id"]].duration = duration

            if arg is not None:
                # exception handling will take priority.
                current_trace.record_output(arg)

            if span_data["span_id"] in current_trace._span_depths:
                del current_trace._span_depths[span_data["span_id"]]

            if span_stack:
                self._tracer.set_current_span(span_stack[-1]["span_id"])
            else:
                self._tracer.set_current_span(span_data["parent_span_id"])

            if "_judgment_span_token" in frame.f_locals:
                self._tracer.reset_current_span(frame.f_locals["_judgment_span_token"])

        elif event == "exception":
            exc_type = arg[0]
            if issubclass(exc_type, (StopIteration, StopAsyncIteration, GeneratorExit)):
                return
            _capture_exception_for_trace(current_trace, arg)

        return continuation_func

    def __enter__(self):
        with self._lock:
            self._refcount += 1
            if self._refcount == 1:
                # Store the existing trace functions before setting ours
                self._original_sys_trace = sys.gettrace()
                self._original_threading_trace = threading.gettrace()

                self._skip_stack.set([])
                self._span_stack.set([])

                sys.settrace(self._cooperative_sys_trace)
                threading.settrace(self._cooperative_threading_trace)
        return self

    def __exit__(self, exc_type, exc_val, exc_tb):
        with self._lock:
            self._refcount -= 1
            if self._refcount == 0:
                # Restore the original trace functions instead of setting to None
                sys.settrace(self._original_sys_trace)
                threading.settrace(self._original_threading_trace)

                # Clean up the references
                self._original_sys_trace = None
                self._original_threading_trace = None


class Tracer:
    # Tracer.current_trace class variable is currently used in wrap()
    # TODO: Keep track of cross-context state for current trace and current span ID solely through class variables instead of instance variables?
    # Should be fine to do so as long as we keep Tracer as a singleton
    current_trace: Optional[TraceClient] = None
    # current_span_id: Optional[str] = None

    trace_across_async_contexts: bool = (
        False  # BY default, we don't trace across async contexts
    )

    def __init__(
        self,
        api_key: str | None = os.getenv("JUDGMENT_API_KEY"),
        organization_id: str | None = os.getenv("JUDGMENT_ORG_ID"),
        project_name: str | None = None,
        deep_tracing: bool = False,  # Deep tracing is disabled by default
        enable_monitoring: bool = os.getenv("JUDGMENT_MONITORING", "true").lower()
        == "true",
        enable_evaluations: bool = os.getenv("JUDGMENT_EVALUATIONS", "true").lower()
        == "true",
        # S3 configuration
        use_s3: bool = False,
        s3_bucket_name: Optional[str] = None,
        s3_aws_access_key_id: Optional[str] = None,
        s3_aws_secret_access_key: Optional[str] = None,
        s3_region_name: Optional[str] = None,
        trace_across_async_contexts: bool = False,  # BY default, we don't trace across async contexts
        # Background span service configuration
        span_batch_size: int = 50,  # Number of spans to batch before sending
        span_flush_interval: float = 1.0,  # Time in seconds between automatic flushes
        span_num_workers: int = 10,  # Number of worker threads for span processing
    ):
        try:
            if not api_key:
                raise ValueError(
                    "api_key parameter must be provided. Please provide a valid API key value or set the JUDGMENT_API_KEY environment variable"
                )

            if not organization_id:
                raise ValueError(
                    "organization_id parameter must be provided. Please provide a valid organization ID value or set the JUDGMENT_ORG_ID environment variable"
                )

            try:
                result, response = validate_api_key(api_key)
            except Exception as e:
                judgeval_logger.error(
                    f"Issue with verifying API key, disabling monitoring: {e}"
                )
                enable_monitoring = False
                result = True

            if not result:
                raise ValueError(f"Issue with passed in Judgment API key: {response}")

            if use_s3 and not s3_bucket_name:
                raise ValueError("S3 bucket name must be provided when use_s3 is True")

            self.api_key: str = api_key
            self.project_name: str = project_name or "default_project"
            self.organization_id: str = organization_id
            self.traces: List[Trace] = []
            self.enable_monitoring: bool = enable_monitoring
            self.enable_evaluations: bool = enable_evaluations
            self.class_identifiers: Dict[
                str, str
            ] = {}  # Dictionary to store class identifiers
            self.span_id_to_previous_span_id: Dict[str, str | None] = {}
            self.trace_id_to_previous_trace: Dict[str, TraceClient | None] = {}
            self.current_span_id: Optional[str] = None
            self.current_trace: Optional[TraceClient] = None
            self.trace_across_async_contexts: bool = trace_across_async_contexts
            Tracer.trace_across_async_contexts = trace_across_async_contexts

            # Initialize S3 storage if enabled
            self.use_s3 = use_s3
            if use_s3:
                from judgeval.common.s3_storage import S3Storage

                try:
                    self.s3_storage = S3Storage(
                        bucket_name=s3_bucket_name,
                        aws_access_key_id=s3_aws_access_key_id,
                        aws_secret_access_key=s3_aws_secret_access_key,
                        region_name=s3_region_name,
                    )
                except Exception as e:
                    judgeval_logger.error(
                        f"Issue with initializing S3 storage, disabling S3: {e}"
                    )
                    self.use_s3 = False

            self.offline_mode = False  # This is used to differentiate traces between online and offline (IE experiments vs monitoring page)
            self.deep_tracing: bool = deep_tracing

            # Initialize background span service
            self.background_span_service: Optional[BackgroundSpanService] = None
            self.background_span_service = BackgroundSpanService(
                judgment_api_key=api_key,
                organization_id=organization_id,
                batch_size=span_batch_size,
                flush_interval=span_flush_interval,
                num_workers=span_num_workers,
            )
        except Exception as e:
            judgeval_logger.error(
                f"Issue with initializing Tracer: {e}. Disabling monitoring and evaluations."
            )
            self.enable_monitoring = False
            self.enable_evaluations = False

    def set_current_span(self, span_id: str) -> Optional[contextvars.Token[str | None]]:
        self.span_id_to_previous_span_id[span_id] = self.current_span_id
        self.current_span_id = span_id
        Tracer.current_span_id = span_id
        try:
            token = current_span_var.set(span_id)
        except Exception:
            token = None
        return token

    def get_current_span(self) -> Optional[str]:
        try:
            current_span_var_val = current_span_var.get()
        except Exception:
            current_span_var_val = None
        return (
            (self.current_span_id or current_span_var_val)
            if self.trace_across_async_contexts
            else current_span_var_val
        )

    def reset_current_span(
        self,
        token: Optional[contextvars.Token[str | None]] = None,
        span_id: Optional[str] = None,
    ):
        try:
            if token:
                current_span_var.reset(token)
        except Exception:
            pass
        if not span_id:
            span_id = self.current_span_id
        if span_id:
            self.current_span_id = self.span_id_to_previous_span_id.get(span_id)
            Tracer.current_span_id = self.current_span_id

    def set_current_trace(
        self, trace: TraceClient
    ) -> Optional[contextvars.Token[TraceClient | None]]:
        """
        Set the current trace context in contextvars
        """
        self.trace_id_to_previous_trace[trace.trace_id] = self.current_trace
        self.current_trace = trace
        Tracer.current_trace = trace
        try:
            token = current_trace_var.set(trace)
        except Exception:
            token = None
        return token

    def get_current_trace(self) -> Optional[TraceClient]:
        """
        Get the current trace context.

        Tries to get the trace client from the context variable first.
        If not found (e.g., context lost across threads/tasks),
        it falls back to the active trace client managed by the callback handler.
        """
        try:
            current_trace_var_val = current_trace_var.get()
        except Exception:
            current_trace_var_val = None
        return (
            (self.current_trace or current_trace_var_val)
            if self.trace_across_async_contexts
            else current_trace_var_val
        )

    def reset_current_trace(
        self,
        token: Optional[contextvars.Token[TraceClient | None]] = None,
        trace_id: Optional[str] = None,
    ):
        try:
            if token:
                current_trace_var.reset(token)
        except Exception:
            pass
        if not trace_id and self.current_trace:
            trace_id = self.current_trace.trace_id
        if trace_id:
            self.current_trace = self.trace_id_to_previous_trace.get(trace_id)
            Tracer.current_trace = self.current_trace

    @contextmanager
    def trace(
        self, name: str, project_name: str | None = None
    ) -> Generator[TraceClient, None, None]:
        """Start a new trace context using a context manager"""
        trace_id = str(uuid.uuid4())
        project = project_name if project_name is not None else self.project_name

        # Get parent trace info from context
        parent_trace = self.get_current_trace()
        parent_trace_id = None
        parent_name = None

        if parent_trace:
            parent_trace_id = parent_trace.trace_id
            parent_name = parent_trace.name

        trace = TraceClient(
            self,
            trace_id,
            name,
            project_name=project,
            enable_monitoring=self.enable_monitoring,
            enable_evaluations=self.enable_evaluations,
            parent_trace_id=parent_trace_id,
            parent_name=parent_name,
        )

        # Set the current trace in context variables
        token = self.set_current_trace(trace)

        # Automatically create top-level span
        with trace.span(name or "unnamed_trace"):
            try:
                # Save the trace to the database to handle Evaluations' trace_id referential integrity
                yield trace
            finally:
                # Reset the context variable
                self.reset_current_trace(token)

    def identify(
        self,
        identifier: str,
        track_state: bool = False,
        track_attributes: Optional[List[str]] = None,
        field_mappings: Optional[Dict[str, str]] = None,
    ):
        """
        Class decorator that associates a class with a custom identifier and enables state tracking.

        This decorator creates a mapping between the class name and the provided
        identifier, which can be useful for tagging, grouping, or referencing
        classes in a standardized way. It also enables automatic state capture
        for instances of the decorated class when used with tracing.

        Args:
            identifier: The identifier to associate with the decorated class.
                    This will be used as the instance name in traces.
            track_state: Whether to automatically capture the state (attributes)
                        of instances before and after function execution. Defaults to False.
            track_attributes: Optional list of specific attribute names to track.
                            If None, all non-private attributes (not starting with '_')
                            will be tracked when track_state=True.
            field_mappings: Optional dictionary mapping internal attribute names to
                        display names in the captured state. For example:
                        {"system_prompt": "instructions"} will capture the
                        'instructions' attribute as 'system_prompt' in the state.

        Example:
            @tracer.identify(identifier="user_model", track_state=True, track_attributes=["name", "age"], field_mappings={"system_prompt": "instructions"})
            class User:
                # Class implementation
        """

        def decorator(cls):
            class_name = cls.__name__
            self.class_identifiers[class_name] = {
                "identifier": identifier,
                "track_state": track_state,
                "track_attributes": track_attributes,
                "field_mappings": field_mappings or {},
            }
            return cls

        return decorator

    def _capture_instance_state(
        self, instance: Any, class_config: Dict[str, Any]
    ) -> Dict[str, Any]:
        """
        Capture the state of an instance based on class configuration.
        Args:
            instance: The instance to capture the state of.
            class_config: Configuration dictionary for state capture,
                          expected to contain 'track_attributes' and 'field_mappings'.
        """
        track_attributes = class_config.get("track_attributes")
        field_mappings = class_config.get("field_mappings")

        if track_attributes:
            state = {attr: getattr(instance, attr, None) for attr in track_attributes}
        else:
            state = {
                k: v for k, v in instance.__dict__.items() if not k.startswith("_")
            }

        if field_mappings:
            state["field_mappings"] = field_mappings

        return state

    def _get_instance_state_if_tracked(self, args):
        """
        Extract instance state if the instance should be tracked.

        Returns the captured state dict if tracking is enabled, None otherwise.
        """
        if args and hasattr(args[0], "__class__"):
            instance = args[0]
            class_name = instance.__class__.__name__
            if (
                class_name in self.class_identifiers
                and isinstance(self.class_identifiers[class_name], dict)
                and self.class_identifiers[class_name].get("track_state", False)
            ):
                return self._capture_instance_state(
                    instance, self.class_identifiers[class_name]
                )

    def _conditionally_capture_and_record_state(
        self, trace_client_instance: TraceClient, args: tuple, is_before: bool
    ):
        """Captures instance state if tracked and records it via the trace_client."""
        state = self._get_instance_state_if_tracked(args)
        if state:
            if is_before:
                trace_client_instance.record_state_before(state)
            else:
                trace_client_instance.record_state_after(state)

    def observe(
        self,
        func=None,
        *,
        name=None,
        span_type: SpanType = "span",
    ):
        """
        Decorator to trace function execution with detailed entry/exit information.

        Args:
            func: The function to decorate
            name: Optional custom name for the span (defaults to function name)
            span_type: Type of span (default "span").
        """
        # If monitoring is disabled, return the function as is
        try:
            if not self.enable_monitoring:
                return func if func else lambda f: f

            if func is None:
                return lambda f: self.observe(
                    f,
                    name=name,
                    span_type=span_type,
                )

            # Use provided name or fall back to function name
            original_span_name = name or func.__name__

            # Store custom attributes on the function object
            func._judgment_span_name = original_span_name
            func._judgment_span_type = span_type

        except Exception:
            return func

        if asyncio.iscoroutinefunction(func):

            @functools.wraps(func)
            async def async_wrapper(*args, **kwargs):
                nonlocal original_span_name
                class_name = None
                span_name = original_span_name
                agent_name = None

                if args and hasattr(args[0], "__class__"):
                    class_name = args[0].__class__.__name__
                    agent_name = get_instance_prefixed_name(
                        args[0], class_name, self.class_identifiers
                    )

                current_trace = self.get_current_trace()

                if not current_trace:
                    trace_id = str(uuid.uuid4())
                    project = self.project_name

                    current_trace = TraceClient(
                        self,
                        trace_id,
                        span_name,
                        project_name=project,
                        enable_monitoring=self.enable_monitoring,
                        enable_evaluations=self.enable_evaluations,
                    )

                    trace_token = self.set_current_trace(current_trace)

                    try:
                        # Use span for the function execution within the root trace
                        # This sets the current_span_var
                        with current_trace.span(span_name, span_type=span_type) as span:
                            inputs = combine_args_kwargs(func, args, kwargs)
                            span.record_input(inputs)
                            if agent_name:
                                span.record_agent_name(agent_name)

                            self._conditionally_capture_and_record_state(
                                span, args, is_before=True
                            )

                            try:
                                if self.deep_tracing:
                                    with _DeepTracer(self):
                                        result = await func(*args, **kwargs)
                                else:
                                    result = await func(*args, **kwargs)
                            except Exception as e:
                                _capture_exception_for_trace(
                                    current_trace, sys.exc_info()
                                )
                                raise e

                            self._conditionally_capture_and_record_state(
                                span, args, is_before=False
                            )

                            span.record_output(result)
                        return result
                    finally:
                        try:
                            complete_trace_data = {
                                "trace_id": current_trace.trace_id,
                                "name": current_trace.name,
                                "created_at": datetime.fromtimestamp(
                                    current_trace.start_time or time.time(),
                                    timezone.utc,
                                ).isoformat(),
                                "duration": current_trace.get_duration(),
                                "trace_spans": [
                                    span.model_dump()
                                    for span in current_trace.trace_spans
                                ],
                                "offline_mode": self.offline_mode,
                                "parent_trace_id": current_trace.parent_trace_id,
                                "parent_name": current_trace.parent_name,
                            }

                            trace_id, server_response = current_trace.save(
                                final_save=True
                            )

                            self.traces.append(complete_trace_data)

                            self.reset_current_trace(trace_token)
                        except Exception as e:
                            judgeval_logger.warning(f"Issue with async_wrapper: {e}")
                            return
                else:
                    with current_trace.span(span_name, span_type=span_type) as span:
                        inputs = combine_args_kwargs(func, args, kwargs)
                        span.record_input(inputs)
                        if agent_name:
                            span.record_agent_name(agent_name)

                        # Capture state before execution
                        self._conditionally_capture_and_record_state(
                            span, args, is_before=True
                        )

                        try:
                            if self.deep_tracing:
                                with _DeepTracer(self):
                                    result = await func(*args, **kwargs)
                            else:
                                result = await func(*args, **kwargs)
                        except Exception as e:
                            _capture_exception_for_trace(current_trace, sys.exc_info())
                            raise e

                        # Capture state after execution
                        self._conditionally_capture_and_record_state(
                            span, args, is_before=False
                        )

                        span.record_output(result)
                    return result

            return async_wrapper
        else:
            # Non-async function implementation with deep tracing
            @functools.wraps(func)
            def wrapper(*args, **kwargs):
                nonlocal original_span_name
                class_name = None
                span_name = original_span_name
                agent_name = None
                if args and hasattr(args[0], "__class__"):
                    class_name = args[0].__class__.__name__
                    agent_name = get_instance_prefixed_name(
                        args[0], class_name, self.class_identifiers
                    )
                # Get current trace from context
                current_trace = self.get_current_trace()

                # If there's no current trace, create a root trace
                if not current_trace:
                    trace_id = str(uuid.uuid4())
                    project = self.project_name

                    # Create a new trace client to serve as the root
                    current_trace = TraceClient(
                        self,
                        trace_id,
                        span_name,  # MODIFIED: Use span_name directly
                        project_name=project,
                        enable_monitoring=self.enable_monitoring,
                        enable_evaluations=self.enable_evaluations,
                    )

                    trace_token = self.set_current_trace(current_trace)

                    try:
                        # Use span for the function execution within the root trace
                        # This sets the current_span_var
                        with current_trace.span(
                            span_name, span_type=span_type
                        ) as span:  # MODIFIED: Use span_name directly
                            # Record inputs
                            inputs = combine_args_kwargs(func, args, kwargs)
                            span.record_input(inputs)
                            if agent_name:
                                span.record_agent_name(agent_name)
                            # Capture state before execution
                            self._conditionally_capture_and_record_state(
                                span, args, is_before=True
                            )

                            try:
                                if self.deep_tracing:
                                    with _DeepTracer(self):
                                        result = func(*args, **kwargs)
                                else:
                                    result = func(*args, **kwargs)
                            except Exception as e:
                                _capture_exception_for_trace(
                                    current_trace, sys.exc_info()
                                )
                                raise e

                            # Capture state after execution
                            self._conditionally_capture_and_record_state(
                                span, args, is_before=False
                            )

                            # Record output
                            span.record_output(result)
                        return result
                    finally:
                        # Flush background spans before saving the trace
                        try:
                            # Save the completed trace
                            trace_id, server_response = current_trace.save(
                                final_save=True
                            )

                            # Store the complete trace data instead of just server response
                            complete_trace_data = {
                                "trace_id": current_trace.trace_id,
                                "name": current_trace.name,
                                "created_at": datetime.fromtimestamp(
                                    current_trace.start_time or time.time(),
                                    timezone.utc,
                                ).isoformat(),
                                "duration": current_trace.get_duration(),
                                "trace_spans": [
                                    span.model_dump()
                                    for span in current_trace.trace_spans
                                ],
                                "offline_mode": self.offline_mode,
                                "parent_trace_id": current_trace.parent_trace_id,
                                "parent_name": current_trace.parent_name,
                            }
                            self.traces.append(complete_trace_data)
                            # Reset trace context (span context resets automatically)
                            self.reset_current_trace(trace_token)
                        except Exception as e:
                            judgeval_logger.warning(f"Issue with save: {e}")
                            return
                else:
                    with current_trace.span(span_name, span_type=span_type) as span:
                        inputs = combine_args_kwargs(func, args, kwargs)
                        span.record_input(inputs)
                        if agent_name:
                            span.record_agent_name(agent_name)

                        # Capture state before execution
                        self._conditionally_capture_and_record_state(
                            span, args, is_before=True
                        )

                        try:
                            if self.deep_tracing:
                                with _DeepTracer(self):
                                    result = func(*args, **kwargs)
                            else:
                                result = func(*args, **kwargs)
                        except Exception as e:
                            _capture_exception_for_trace(current_trace, sys.exc_info())
                            raise e

                        # Capture state after execution
                        self._conditionally_capture_and_record_state(
                            span, args, is_before=False
                        )

                        span.record_output(result)
                    return result

            return wrapper

    def observe_tools(
        self,
        cls=None,
        *,
        exclude_methods: Optional[List[str]] = None,
        include_private: bool = False,
        warn_on_double_decoration: bool = True,
    ):
        """
        Automatically adds @observe(span_type="tool") to all methods in a class.

        Args:
            cls: The class to decorate (automatically provided when used as decorator)
            exclude_methods: List of method names to skip decorating. Defaults to common magic methods
            include_private: Whether to decorate methods starting with underscore. Defaults to False
            warn_on_double_decoration: Whether to print warnings when skipping already-decorated methods. Defaults to True
        """

        if exclude_methods is None:
            exclude_methods = ["__init__", "__new__", "__del__", "__str__", "__repr__"]

        def decorate_class(cls):
            if not self.enable_monitoring:
                return cls

            decorated = []
            skipped = []

            for name in dir(cls):
                method = getattr(cls, name)

                if (
                    not callable(method)
                    or name in exclude_methods
                    or (name.startswith("_") and not include_private)
                    or not hasattr(cls, name)
                ):
                    continue

                if hasattr(method, "_judgment_span_name"):
                    skipped.append(name)
                    if warn_on_double_decoration:
                        judgeval_logger.info(
                            f"{cls.__name__}.{name} already decorated, skipping"
                        )
                    continue

                try:
                    decorated_method = self.observe(method, span_type="tool")
                    setattr(cls, name, decorated_method)
                    decorated.append(name)
                except Exception as e:
                    if warn_on_double_decoration:
                        judgeval_logger.warning(
                            f"Failed to decorate {cls.__name__}.{name}: {e}"
                        )

            return cls

        return decorate_class if cls is None else decorate_class(cls)

    def async_evaluate(self, *args, **kwargs):
        try:
            if not self.enable_monitoring or not self.enable_evaluations:
                return

            current_trace = self.get_current_trace()

            if current_trace:
                current_trace.async_evaluate(*args, **kwargs)
            else:
                judgeval_logger.warning(
                    "No trace found (context var or fallback), skipping evaluation"
                )
        except Exception as e:
            judgeval_logger.warning(f"Issue with async_evaluate: {e}")

    def update_metadata(self, metadata: dict):
        """
        Update metadata for the current trace.

        Args:
            metadata: Metadata as a dictionary
        """
        current_trace = self.get_current_trace()
        if current_trace:
            current_trace.update_metadata(metadata)
        else:
            judgeval_logger.warning("No current trace found, cannot set metadata")

    def set_customer_id(self, customer_id: str):
        """
        Set the customer ID for the current trace.

        Args:
            customer_id: The customer ID to set
        """
        current_trace = self.get_current_trace()
        if current_trace:
            current_trace.set_customer_id(customer_id)
        else:
            judgeval_logger.warning("No current trace found, cannot set customer ID")

    def set_tags(self, tags: List[Union[str, set, tuple]]):
        """
        Set the tags for the current trace.

        Args:
            tags: List of tags to set
        """
        current_trace = self.get_current_trace()
        if current_trace:
            current_trace.set_tags(tags)
        else:
            judgeval_logger.warning("No current trace found, cannot set tags")

    def set_reward_score(self, reward_score: Union[float, Dict[str, float]]):
        """
        Set the reward score for this trace to be used for RL or SFT.

        Args:
            reward_score: The reward score to set
        """
        current_trace = self.get_current_trace()
        if current_trace:
            current_trace.set_reward_score(reward_score)
        else:
            judgeval_logger.warning("No current trace found, cannot set reward score")

    def get_background_span_service(self) -> Optional[BackgroundSpanService]:
        """Get the background span service instance."""
        return self.background_span_service

    def flush_background_spans(self):
        """Flush all pending spans in the background service."""
        if self.background_span_service:
            self.background_span_service.flush()

    def shutdown_background_service(self):
        """Shutdown the background span service."""
        if self.background_span_service:
            self.background_span_service.shutdown()
            self.background_span_service = None


def _get_current_trace(
    trace_across_async_contexts: bool = Tracer.trace_across_async_contexts,
):
    if trace_across_async_contexts:
        return Tracer.current_trace
    else:
        return current_trace_var.get()


def wrap(
    client: Any, trace_across_async_contexts: bool = Tracer.trace_across_async_contexts
) -> Any:
    """
    Wraps an API client to add tracing capabilities.
    Supports OpenAI, Together, Anthropic, and Google GenAI clients.
    Patches both '.create' and Anthropic's '.stream' methods using a wrapper class.
    """
    (
        span_name,
        original_create,
        original_responses_create,
        original_stream,
        original_beta_parse,
    ) = _get_client_config(client)

    def process_span(span, response):
        """Format and record the output in the span"""
        output, usage = _format_output_data(client, response)
        span.record_output(output)
        span.record_usage(usage)

        # Queue the completed LLM span now that it has all data (input, output, usage)
        current_trace = _get_current_trace(trace_across_async_contexts)
        if current_trace and current_trace.background_span_service:
            # Get the current span from the trace client
            current_span_id = current_trace.get_current_span()
            if current_span_id and current_span_id in current_trace.span_id_to_span:
                completed_span = current_trace.span_id_to_span[current_span_id]
                current_trace.background_span_service.queue_span(
                    completed_span, span_state="completed"
                )

        return response

    def wrapped(function):
        def wrapper(*args, **kwargs):
            current_trace = _get_current_trace(trace_across_async_contexts)
            if not current_trace:
                return function(*args, **kwargs)

            with current_trace.span(span_name, span_type="llm") as span:
                span.record_input(kwargs)

                try:
                    response = function(*args, **kwargs)
                    return process_span(span, response)
                except Exception as e:
                    _capture_exception_for_trace(span, sys.exc_info())
                    raise e

        return wrapper

    def wrapped_async(function):
        async def wrapper(*args, **kwargs):
            current_trace = _get_current_trace(trace_across_async_contexts)
            if not current_trace:
                return await function(*args, **kwargs)

            with current_trace.span(span_name, span_type="llm") as span:
                span.record_input(kwargs)

                try:
                    response = await function(*args, **kwargs)
                    return process_span(span, response)
                except Exception as e:
                    _capture_exception_for_trace(span, sys.exc_info())
                    raise e

        return wrapper

    if isinstance(client, (OpenAI)):
        client.chat.completions.create = wrapped(original_create)
        client.responses.create = wrapped(original_responses_create)
        client.beta.chat.completions.parse = wrapped(original_beta_parse)
    elif isinstance(client, (AsyncOpenAI)):
        client.chat.completions.create = wrapped_async(original_create)
        client.responses.create = wrapped_async(original_responses_create)
        client.beta.chat.completions.parse = wrapped_async(original_beta_parse)
    elif isinstance(client, (Together)):
        client.chat.completions.create = wrapped(original_create)
    elif isinstance(client, (AsyncTogether)):
        client.chat.completions.create = wrapped_async(original_create)
    elif isinstance(client, (Anthropic)):
        client.messages.create = wrapped(original_create)
    elif isinstance(client, (AsyncAnthropic)):
        client.messages.create = wrapped_async(original_create)
    elif isinstance(client, (genai.Client)):
        client.models.generate_content = wrapped(original_create)
    elif isinstance(client, (genai.client.AsyncClient)):
        client.models.generate_content = wrapped_async(original_create)

    return client


# Helper functions for client-specific operations


def _get_client_config(
    client: ApiClient,
) -> tuple[str, Callable, Optional[Callable], Optional[Callable], Optional[Callable]]:
    """Returns configuration tuple for the given API client.

    Args:
        client: An instance of OpenAI, Together, or Anthropic client

    Returns:
        tuple: (span_name, create_method, responses_method, stream_method, beta_parse_method)
            - span_name: String identifier for tracing
            - create_method: Reference to the client's creation method
            - responses_method: Reference to the client's responses method (if applicable)
            - stream_method: Reference to the client's stream method (if applicable)
            - beta_parse_method: Reference to the client's beta parse method (if applicable)

    Raises:
        ValueError: If client type is not supported
    """
    if isinstance(client, (OpenAI, AsyncOpenAI)):
        return (
            "OPENAI_API_CALL",
            client.chat.completions.create,
            client.responses.create,
            None,
            client.beta.chat.completions.parse,
        )
    elif isinstance(client, (Together, AsyncTogether)):
        return "TOGETHER_API_CALL", client.chat.completions.create, None, None, None
    elif isinstance(client, (Anthropic, AsyncAnthropic)):
        return (
            "ANTHROPIC_API_CALL",
            client.messages.create,
            None,
            client.messages.stream,
            None,
        )
    elif isinstance(client, (genai.Client, genai.client.AsyncClient)):
        return "GOOGLE_API_CALL", client.models.generate_content, None, None, None
    raise ValueError(f"Unsupported client type: {type(client)}")


def _format_output_data(
    client: ApiClient, response: Any
) -> tuple[Optional[str], Optional[TraceUsage]]:
    """Format API response data based on client type.

    Normalizes different response formats into a consistent structure
    for tracing purposes.

    Returns:
        dict containing:
            - content: The generated text
            - usage: Token usage statistics
    """
    prompt_tokens = 0
    completion_tokens = 0
    cache_read_input_tokens = 0
    cache_creation_input_tokens = 0
    model_name = None
    message_content = None

    if isinstance(client, (OpenAI, AsyncOpenAI)):
        if isinstance(response, ChatCompletion):
            model_name = response.model
            prompt_tokens = response.usage.prompt_tokens
            completion_tokens = response.usage.completion_tokens
            cache_read_input_tokens = response.usage.prompt_tokens_details.cached_tokens

            if isinstance(response, ParsedChatCompletion):
                message_content = response.choices[0].message.parsed
            else:
                message_content = response.choices[0].message.content
        elif isinstance(response, Response):
            model_name = response.model
            prompt_tokens = response.usage.input_tokens
            completion_tokens = response.usage.output_tokens
            cache_read_input_tokens = response.usage.input_tokens_details.cached_tokens
            message_content = "".join(seg.text for seg in response.output[0].content)

        # Note: LiteLLM seems to use cache_read_input_tokens to calculate the cost for OpenAI
    elif isinstance(client, (Together, AsyncTogether)):
        model_name = "together_ai/" + response.model
        prompt_tokens = response.usage.prompt_tokens
        completion_tokens = response.usage.completion_tokens
        message_content = response.choices[0].message.content

        # As of 2025-07-14, Together does not do any input cache token tracking
    elif isinstance(client, (genai.Client, genai.client.AsyncClient)):
        model_name = response.model_version
        prompt_tokens = response.usage_metadata.prompt_token_count
        completion_tokens = response.usage_metadata.candidates_token_count
        message_content = response.candidates[0].content.parts[0].text

        if hasattr(response.usage_metadata, "cached_content_token_count"):
            cache_read_input_tokens = response.usage_metadata.cached_content_token_count
    elif isinstance(client, (Anthropic, AsyncAnthropic)):
        model_name = response.model
        prompt_tokens = response.usage.input_tokens
        completion_tokens = response.usage.output_tokens
        cache_read_input_tokens = response.usage.cache_read_input_tokens
        cache_creation_input_tokens = response.usage.cache_creation_input_tokens
        message_content = response.content[0].text
    else:
        judgeval_logger.warning(f"Unsupported client type: {type(client)}")
        return None, None

    prompt_cost, completion_cost = cost_per_token(
        model=model_name,
        prompt_tokens=prompt_tokens,
        completion_tokens=completion_tokens,
        cache_read_input_tokens=cache_read_input_tokens,
        cache_creation_input_tokens=cache_creation_input_tokens,
    )
    total_cost_usd = (
        (prompt_cost + completion_cost) if prompt_cost and completion_cost else None
    )
    usage = TraceUsage(
        prompt_tokens=prompt_tokens,
        completion_tokens=completion_tokens,
        total_tokens=prompt_tokens + completion_tokens,
        cache_read_input_tokens=cache_read_input_tokens,
        cache_creation_input_tokens=cache_creation_input_tokens,
        prompt_tokens_cost_usd=prompt_cost,
        completion_tokens_cost_usd=completion_cost,
        total_cost_usd=total_cost_usd,
        model_name=model_name,
    )
    return message_content, usage


def combine_args_kwargs(func, args, kwargs):
    """
    Combine positional arguments and keyword arguments into a single dictionary.

    Args:
        func: The function being called
        args: Tuple of positional arguments
        kwargs: Dictionary of keyword arguments

    Returns:
        A dictionary combining both args and kwargs
    """
    try:
        import inspect

        sig = inspect.signature(func)
        param_names = list(sig.parameters.keys())

        args_dict = {}
        for i, arg in enumerate(args):
            if i < len(param_names):
                args_dict[param_names[i]] = arg
            else:
                args_dict[f"arg{i}"] = arg

        return {**args_dict, **kwargs}
    except Exception:
        # Fallback if signature inspection fails
        return {**{f"arg{i}": arg for i, arg in enumerate(args)}, **kwargs}


# NOTE: This builds once, can be tweaked if we are missing / capturing other unncessary modules
# @link https://docs.python.org/3.13/library/sysconfig.html
_TRACE_FILEPATH_BLOCKLIST = tuple(
    os.path.realpath(p) + os.sep
    for p in {
        sysconfig.get_paths()["stdlib"],
        sysconfig.get_paths().get("platstdlib", ""),
        *site.getsitepackages(),
        site.getusersitepackages(),
        *(
            [os.path.join(os.path.dirname(__file__), "../../judgeval/")]
            if os.environ.get("JUDGMENT_DEV")
            else []
        ),
    }
    if p
)


def cost_per_token(*args, **kwargs):
    try:
        prompt_tokens_cost_usd_dollar, completion_tokens_cost_usd_dollar = (
            _original_cost_per_token(*args, **kwargs)
        )
        if (
            prompt_tokens_cost_usd_dollar == 0
            and completion_tokens_cost_usd_dollar == 0
        ):
            judgeval_logger.warning("LiteLLM returned a total of 0 for cost per token")
        return prompt_tokens_cost_usd_dollar, completion_tokens_cost_usd_dollar
    except Exception as e:
        judgeval_logger.warning(f"Error calculating cost per token: {e}")
        return None, None


# --- Helper function for instance-prefixed qual_name ---
def get_instance_prefixed_name(instance, class_name, class_identifiers):
    """
    Returns the agent name (prefix) if the class and attribute are found in class_identifiers.
    Otherwise, returns None.
    """
    if class_name in class_identifiers:
        class_config = class_identifiers[class_name]
        attr = class_config["identifier"]

        if hasattr(instance, attr):
            instance_name = getattr(instance, attr)
            return instance_name
        else:
            raise Exception(
                f"Attribute {attr} does not exist for {class_name}. Check your identify() decorator."
            )
    return None<|MERGE_RESOLUTION|>--- conflicted
+++ resolved
@@ -19,13 +19,7 @@
 import json
 from contextlib import (
     contextmanager,
-<<<<<<< HEAD
-    AbstractAsyncContextManager,
-    AbstractContextManager,
 )
-=======
-)  # Import context manager bases
->>>>>>> 3feb422f
 from datetime import datetime, timezone
 from http import HTTPStatus
 from typing import (
@@ -67,12 +61,6 @@
 from judgeval.common.utils import ExcInfo, validate_api_key
 from judgeval.common.logger import judgeval_logger
 
-<<<<<<< HEAD
-import concurrent.futures
-from collections.abc import Iterator, AsyncIterator
-=======
-# Standard library imports needed for the new class
->>>>>>> 3feb422f
 import queue
 import atexit
 
