"""
Implementation of using TogetherAI inference for judges.
"""

from pydantic import BaseModel
from typing import Dict, List, Union, Any, cast
from judgeval.judges import JudgevalJudge
from judgeval.logger import judgeval_logger
from judgeval.env import (
    JUDGMENT_DEFAULT_TOGETHER_MODEL,
    TOGETHERAI_API_KEY,
    TOGETHER_API_KEY,
)

together_api_key = TOGETHERAI_API_KEY or TOGETHER_API_KEY
if together_api_key:
    try:
        from together import Together, AsyncTogether  # type: ignore[import-untyped]

        together_client = Together(api_key=together_api_key)
        async_together_client = AsyncTogether(api_key=together_api_key)
<<<<<<< HEAD
    except ImportError:
        raise ImportError(
            "TogetherAI is not installed and required for the together judge. Please install it with `pip install togetherai`."
        )
    except Exception as e:
        raise Exception(f"Error initializing TogetherAI client: {e}.")
=======
    except Exception as e:
        pass
>>>>>>> eaad092e


def fetch_together_api_response(
    model: str,
    messages: List[Dict[str, str]],
    response_format: Union[Dict[str, Any], None] = None,
) -> str:
    if not messages:
        raise ValueError("Messages cannot be empty")

    if response_format is not None:
        response = together_client.chat.completions.create(
            model=model,
            messages=messages,
            response_format=response_format,
        )
    else:
        response = together_client.chat.completions.create(
            model=model,
            messages=messages,
        )

    content = response.choices[0].message.content  # type: ignore[attr-defined]
    if content is None:
        raise ValueError("Received empty response from TogetherAI")
    return cast(str, content)


async def afetch_together_api_response(
    model: str,
    messages: List[Dict[str, str]],
    response_format: Union[Dict[str, Any], None] = None,
) -> str:
    if not messages:
        raise ValueError("Messages cannot be empty")

    if response_format is not None:
        response = await async_together_client.chat.completions.create(
            model=model,
            messages=messages,
            response_format=response_format,
        )
    else:
        response = await async_together_client.chat.completions.create(
            model=model,
            messages=messages,
        )

    content = response.choices[0].message.content  # type: ignore[attr-defined]
    if content is None:
        raise ValueError("Received empty response from TogetherAI")
    return cast(str, content)


BASE_CONVERSATION = [
    {"role": "system", "content": "You are a helpful assistant."},
]


class TogetherJudge(JudgevalJudge):
    def __init__(self, model: str = JUDGMENT_DEFAULT_TOGETHER_MODEL, **kwargs):
        self.model = model
        self.kwargs = kwargs
        super().__init__(model_name=model)

    def generate(
        self,
        input: Union[str, List[Dict[str, str]]],
        schema: Union[BaseModel, None] = None,
    ) -> str:
        response_format = schema.model_json_schema() if schema else None

        if isinstance(input, str):
            convo = BASE_CONVERSATION + [{"role": "user", "content": input}]
            return fetch_together_api_response(
                self.model, convo, response_format=response_format
            )
        elif isinstance(input, list):
            messages = [dict(msg) for msg in input]
            return fetch_together_api_response(
                self.model, messages, response_format=response_format
            )
        else:
            judgeval_logger.error(f"Invalid input type received: {type(input)}")
            raise TypeError("Input must be a string or a list of dictionaries.")

    async def a_generate(
        self,
        input: Union[str, List[Dict[str, str]]],
        schema: Union[BaseModel, None] = None,
    ) -> str:
        response_format = schema.model_json_schema() if schema else None

        if isinstance(input, str):
            convo = BASE_CONVERSATION + [{"role": "user", "content": input}]
            res = await afetch_together_api_response(
                self.model, convo, response_format=response_format
            )
            return res
        elif isinstance(input, list):
            messages = [dict(msg) for msg in input]
            res = await afetch_together_api_response(
                self.model, messages, response_format=response_format
            )
            return res
        else:
            raise TypeError("Input must be a string or a list of dictionaries.")

    def load_model(self) -> str:
        return self.model

    def get_model_name(self) -> str:
        return self.model<|MERGE_RESOLUTION|>--- conflicted
+++ resolved
@@ -19,17 +19,8 @@
 
         together_client = Together(api_key=together_api_key)
         async_together_client = AsyncTogether(api_key=together_api_key)
-<<<<<<< HEAD
-    except ImportError:
-        raise ImportError(
-            "TogetherAI is not installed and required for the together judge. Please install it with `pip install togetherai`."
-        )
-    except Exception as e:
-        raise Exception(f"Error initializing TogetherAI client: {e}.")
-=======
-    except Exception as e:
+    except Exception:
         pass
->>>>>>> eaad092e
 
 
 def fetch_together_api_response(
