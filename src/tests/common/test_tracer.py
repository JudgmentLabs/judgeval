import pytest
from unittest.mock import Mock, patch
from uuid import uuid4
import requests

from judgeval.common.tracer import (
    Tracer,
    wrap,
    current_span_var,
    current_trace_var,
    TraceClient,
)
from judgeval.common.exceptions import JudgmentAPIError
from judgeval.data.trace import TraceSpan


@pytest.fixture
def tracer(mocker):
    """Provide a configured tracer instance"""

    # Create the mock response for trace saving (POST)
    mock_post_response = mocker.Mock(spec=requests.Response)
    mock_post_response.status_code = 200
    mock_post_response.json.return_value = {
        "message": "Trace saved successfully",
        "trace_id": "test-trace-id",
        "ui_results_url": "http://example.com/results",
    }

    # Create mocks for POST requests
    mock_post = mocker.patch("requests.post", autospec=True)
    mock_post.return_value = mock_post_response

    yield Tracer(api_key=str(uuid4()), organization_id="test_org")


@pytest.fixture
def trace_client(tracer):
    """Provide a trace client instance"""
    # Create a new trace client directly
    trace_id = str(uuid4())
    trace_client = TraceClient(
        tracer=tracer, trace_id=trace_id, name="test_trace", project_name="test_project"
    )

    # Set the trace context
    token = current_trace_var.set(trace_client)

    try:
        # Create a root span without recording any data
        with trace_client.span("root_span", span_type="test"):
            yield trace_client
    finally:
        # Clean up the trace context
        current_trace_var.reset(token)


<<<<<<< HEAD
def test_tracer_singleton(mocker):
    """Test that Tracer maintains singleton pattern"""
    Tracer._instance = None

    with patch(
        "judgeval.common.tracer.validate_api_key", return_value=(True, "Valid API key")
    ):
        tracer1 = Tracer(api_key=str(uuid4()), organization_id="test_org")
        tracer2 = Tracer(api_key=str(uuid4()), organization_id="test_org")
        assert tracer1 is tracer2
        assert tracer1.api_key == tracer2.api_key


=======
>>>>>>> 3a34d4e6
def test_tracer_requires_api_key():
    """Test that Tracer requires an API key"""
    # Clear any existing singleton instance first
    Tracer._instance = None

    with pytest.raises(ValueError):
        tracer = Tracer(api_key=None)
        print(tracer.api_key)


def test_trace_span_to_dict():
    """Test TraceSpan serialization"""
    # Test basic serialization
    span = TraceSpan(
        span_id="test-span-1",
        trace_id="test-trace-id",
        depth=1,
        created_at=0,
        duration=0.5,
        inputs={"arg": 1},
        output="result",
        function="test_func",
        span_type="test-span",
        evaluation_runs=[],
        parent_span_id="test-parent-span-id",
    )
    data = span.model_dump()
    assert data["span_type"] == "test-span"
    assert data["trace_id"] == "test-trace-id"
    assert data["depth"] == 1
    assert data["created_at"] == "1970-01-01T00:00:00+00:00"
    assert data["duration"] == 0.5
    assert data["inputs"] == {"arg": 1}
    assert data["output"] == "result"
    assert data["function"] == "test_func"
    assert data["evaluation_runs"] == []
    assert data["span_id"] == "test-span-1"
    assert data["parent_span_id"] == "test-parent-span-id"
    assert not data["has_evaluation"]  # Verify default value

    # Test with has_evaluation set to True
    span.has_evaluation = True
    data = span.model_dump()
    assert data["has_evaluation"]  # Verify updated value


def test_trace_client_span(trace_client):
    """Test span context manager"""
    # The trace_client fixture starts with a trace "test_trace" and its 'enter' entry
    initial_spans_count = len(trace_client.trace_spans)
    assert initial_spans_count == 1  # Should only have the 'enter' for "test_trace"

    parent_before_span = current_span_var.get()  # Should be the span_id of test_trace

    with trace_client.span("test_span"):
        # Inside the span, the current span var should be updated to the new span_id
        current_span_id = current_span_var.get()
        assert current_span_id is not None
        # Check the 'enter' entry for the new span
        new_span = trace_client.trace_spans[-1]
        assert new_span.function == "test_span"
        assert new_span.span_id == current_span_id
        assert (
            new_span.parent_span_id == parent_before_span
        )  # Check parent relationship
        assert new_span.depth == 1  # Depth relative to parent

    # After the span, the context var should be reset
    assert current_span_var.get() == parent_before_span

    # Check total spans (1 parent span + 1 child span)
    assert len(trace_client.trace_spans) == initial_spans_count + 1


def test_trace_client_nested_spans(trace_client):
    """Test nested spans maintain proper depth recorded in trace_spans"""
    root_span_id = current_span_var.get()  # From the fixture

    with trace_client.span("outer") as outer_span:
        outer_span_id = current_span_var.get()
        # Check 'enter' entry for 'outer' span
        outer_span = trace_client.trace_spans[-1]
        assert outer_span.span_type == "span"
        assert outer_span.function == "outer"
        assert outer_span.span_id == outer_span_id
        assert outer_span.parent_span_id == root_span_id
        assert outer_span.depth == 1  # Depth is 0(root) + 1

        with trace_client.span("inner") as inner_span:
            inner_span_id = current_span_var.get()
            # Check 'enter' entry for 'inner' span
            inner_span = trace_client.trace_spans[-1]
            assert inner_span.span_type == "span"
            assert inner_span.function == "inner"
            assert inner_span.span_id == inner_span_id
            assert inner_span.parent_span_id == outer_span_id
            assert inner_span.depth == 2  # Depth is 1(outer) + 1


@patch("requests.post")
def test_save_trace(mock_post, trace_client):
    """Test saving trace data"""
    # Configure mock response properly
    mock_response = Mock()
    mock_response.status_code = 200
    mock_response.text = '{"message": "success"}'
    mock_response.json.return_value = {
        "ui_results_url": "http://example.com/results",
        "trace_id": trace_client.trace_id,
    }
    mock_response.raise_for_status.return_value = None
    mock_post.return_value = mock_response

    with trace_client.span("test_span"):
        trace_client.record_input({"arg": 1})
        trace_client.record_output("result")

    trace_id, data = trace_client.save()
    assert mock_post.called
    assert data["trace_id"] == trace_client.trace_id


def test_wrap_unsupported_client(tracer):
    """Test wrapping unsupported client type"""

    class UnsupportedClient:
        pass

    with pytest.raises(ValueError):
        wrap(UnsupportedClient())


def test_tracer_invalid_api_key(mocker):
    """Test that Tracer handles invalid API keys"""
    # Clear the singleton instance first
    Tracer._instance = None

    # Now when Tracer tries to initialize JudgmentClient, it will receive our mocked result
    with patch(
        "judgeval.common.tracer.validate_api_key",
        return_value=(False, "Invalid API key"),
    ):
        with pytest.raises(
            JudgmentAPIError,
            match="Issue with passed in Judgment API key: Invalid API key",
        ):
            Tracer(api_key="invalid_key", organization_id="test_org")


def test_observe_decorator(tracer):
    """Test the @tracer.observe decorator"""

    @tracer.observe
    def test_function(x, y):
        return x + y

    result = test_function(1, 2)
    assert result == 3


def test_observe_decorator_with_error(tracer):
    """Test decorator error handling"""

    @tracer.observe
    def failing_function():
        raise ValueError("Test error")

    with tracer.trace("test_trace"):
        with pytest.raises(ValueError):
            failing_function()


def test_async_evaluate_sets_has_evaluation_flag(trace_client):
    """Test that async_evaluate sets has_evaluation flag on the span"""
    from judgeval.scorers import AnswerCorrectnessScorer
    from judgeval.data import Example

    # Create a span and get its span_id
    with trace_client.span("test_evaluation_span"):
        current_span_id = current_span_var.get()

        # Get the actual span object
        test_span = trace_client.span_id_to_span[current_span_id]

        # Verify has_evaluation is initially False
        assert not test_span.has_evaluation

        # Create a mock example and scorer
        example = Example(
            input="What is the capital of France?",
            actual_output="The capital of France is Paris.",
            expected_output="Paris",
        )
        scorers = [AnswerCorrectnessScorer(threshold=0.9)]

        # Call async_evaluate
        trace_client.async_evaluate(
            scorers=scorers,
            example=example,
            model="gpt-4o-mini",
            span_id=current_span_id,
        )

        # Verify has_evaluation is now True
        assert test_span.has_evaluation

        # Verify the span has evaluation runs
        assert len(test_span.evaluation_runs) > 0<|MERGE_RESOLUTION|>--- conflicted
+++ resolved
@@ -55,22 +55,6 @@
         current_trace_var.reset(token)
 
 
-<<<<<<< HEAD
-def test_tracer_singleton(mocker):
-    """Test that Tracer maintains singleton pattern"""
-    Tracer._instance = None
-
-    with patch(
-        "judgeval.common.tracer.validate_api_key", return_value=(True, "Valid API key")
-    ):
-        tracer1 = Tracer(api_key=str(uuid4()), organization_id="test_org")
-        tracer2 = Tracer(api_key=str(uuid4()), organization_id="test_org")
-        assert tracer1 is tracer2
-        assert tracer1.api_key == tracer2.api_key
-
-
-=======
->>>>>>> 3a34d4e6
 def test_tracer_requires_api_key():
     """Test that Tracer requires an API key"""
     # Clear any existing singleton instance first
