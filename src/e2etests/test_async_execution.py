import asyncio
import os
import pytest
import uuid
from typing import List

from judgeval.data import Example, ScoringResult
from judgeval.judgment_client import JudgmentClient
from judgeval.scorers import AnswerCorrectnessScorer, AnswerRelevancyScorer


# Skip these tests if API keys aren't set
pytestmark = pytest.mark.skipif(
    os.environ.get("JUDGMENT_API_KEY") is None
    or os.environ.get("JUDGMENT_ORG_ID") is None,
    reason="JUDGMENT_API_KEY and JUDGMENT_ORG_ID environment variables must be set to run e2e tests",
)


@pytest.fixture
def examples() -> List[Example]:
    """Return a list of examples for testing."""
    return [
        Example(
            input="What is the capital of France?",
            actual_output="The capital of France is Paris.",
            expected_output="Paris",
        ),
        Example(
            input="What is the capital of Italy?",
            actual_output="Rome is the capital of Italy.",
            expected_output="Rome",
        ),
        Example(
            input="What is the capital of Germany?",
            actual_output="Berlin is the capital of Germany.",
            expected_output="Berlin",
        ),
    ]


@pytest.fixture
def tools_examples() -> List[Example]:
    """Return a list of examples with tools for testing."""
    return [
        Example(
            input="Find the weather in San Francisco",
            actual_output="The weather in San Francisco is sunny.",
            expected_output="The weather in San Francisco is sunny.",
            tools_called=["get_weather(location='San Francisco')"],
            expected_tools=[
                {
                    "tool_name": "get_weather",
                    "parameters": {"location": "San Francisco"},
                }
            ],
        ),
        Example(
            input="Search for the latest news about AI",
            actual_output="Here are the latest news about AI...",
            expected_output="Here are the latest AI news developments...",
            tools_called=["search_news(query='AI', count=5)"],
            expected_tools=[
                {"tool_name": "search_news", "parameters": {"query": "AI"}}
            ],
        ),
    ]


<<<<<<< HEAD
@pytest.fixture
def judgment_client() -> JudgmentClient:
    """Return a JudgmentClient instance with API keys from environment."""
    return JudgmentClient(
        judgment_api_key=os.environ.get("JUDGMENT_API_KEY"),
        organization_id=os.environ.get("JUDGMENT_ORG_ID"),
    )
=======
@pytest.fixture(scope="module", autouse=True)
def setup_and_teardown_module(client: JudgmentClient):
    project_name = f"async-test-{uuid.uuid4().hex[:8]}"
    client.create_project(project_name)
    yield project_name

    client.delete_project(project_name)
    print(f"Deleted project {project_name}")
>>>>>>> 3a34d4e6


@pytest.fixture
def project_name(setup_and_teardown_module):
    return setup_and_teardown_module


@pytest.mark.asyncio
async def test_async_evaluation_direct_await(client, examples, project_name):
    """Test direct awaiting of an async evaluation."""
    # Set up scorers
    scorers = [AnswerCorrectnessScorer(threshold=0.9)]

    # Run the async evaluation
    task = client.run_evaluation(
        examples=examples,
        scorers=scorers,
        model="gpt-4o-mini",
        project_name=project_name,
        eval_run_name="async-direct-await",
        async_execution=True,
    )

    # Await the results directly
    results = await task

    # Verify results
    assert isinstance(results, list)
    assert len(results) == len(examples)
    for result in results:
        assert isinstance(result, ScoringResult)
        assert result.success is True
        assert len(result.scorers_data) == len(scorers)


@pytest.mark.asyncio
<<<<<<< HEAD
async def test_async_evaluation_multiple_scorers(
    judgment_client, tools_examples, project_name
):
=======
async def test_async_evaluation_multiple_scorers(client, tools_examples, project_name):
>>>>>>> 3a34d4e6
    """Test async evaluation with multiple scorers."""
    # Set up multiple scorers
    scorers = [
        AnswerCorrectnessScorer(threshold=0.7),
        AnswerRelevancyScorer(threshold=0.7),
    ]

    # Run the async evaluation
    task = client.run_evaluation(
        examples=tools_examples,
        scorers=scorers,
        model="gpt-4o-mini",
        project_name=project_name,
        eval_run_name="async-multi-scorers",
        async_execution=True,
    )

    # Await the results
    results = await task

    # Verify results
    assert isinstance(results, list)
    assert len(results) == len(tools_examples)
    for result in results:
        assert isinstance(result, ScoringResult)
        assert result.success is True
        # Each result should have data from both scorers
        assert len(result.scorers_data) == len(scorers)


@pytest.mark.asyncio
<<<<<<< HEAD
async def test_async_evaluation_with_other_tasks(
    judgment_client, examples, project_name
):
=======
async def test_async_evaluation_with_other_tasks(client, examples, project_name):
>>>>>>> 3a34d4e6
    """Test running other async tasks while an evaluation is in progress."""
    # Set up scorers
    scorers = [AnswerCorrectnessScorer(threshold=0.9)]

    # Start the evaluation
    eval_task = client.run_evaluation(
        examples=examples,
        scorers=scorers,
        model="gpt-4o-mini",
        project_name=project_name,
        eval_run_name="async-with-other-tasks",
        async_execution=True,
    )

    # Define a separate task that does other work
    async def do_other_work():
        results = []
        for i in range(3):
            await asyncio.sleep(0.5)  # Simulate work
            results.append(f"Work {i} completed")
        return results

    # Run both tasks concurrently
    other_task = asyncio.create_task(do_other_work())
    done, pending = await asyncio.wait(
        [eval_task, other_task], return_when=asyncio.ALL_COMPLETED
    )

    # Get results from both tasks
    eval_results = await eval_task
    other_results = await other_task

    # Verify evaluation results
    assert isinstance(eval_results, list)
    assert len(eval_results) == len(examples)

    # Verify other work results
    assert len(other_results) == 3
    assert all("Work" in result for result in other_results)


@pytest.mark.asyncio
async def test_pull_async_evaluation_results(client, examples, project_name):
    """Test pulling results of an async evaluation after it's completed."""
    # Set up a unique evaluation name
    eval_run_name = f"async-pull-{uuid.uuid4().hex[:8]}"

    # Set up scorers
    scorers = [AnswerCorrectnessScorer(threshold=0.9)]

    # Run the async evaluation
    task = client.run_evaluation(
        examples=examples,
        scorers=scorers,
        model="gpt-4o-mini",
        project_name=project_name,
        eval_run_name=eval_run_name,
        async_execution=True,
    )

    # Await the results
    await task

    # Pull the results using the client API
<<<<<<< HEAD
    pulled_results = judgment_client.pull_eval(project_name, eval_run_name)
=======
    pulled_results = client.pull_eval(project_name, eval_run_name)
>>>>>>> 3a34d4e6

    # Verify the pulled results
    assert isinstance(pulled_results, dict)
    assert "examples" in pulled_results
    examples_data = pulled_results["examples"]
    assert len(examples_data) == len(examples)

    # Check that each example has scorer data
    for example_data in examples_data:
        assert "scorer_data" in example_data
<<<<<<< HEAD
        assert len(example_data["scorer_data"]) > 0


@pytest.mark.asyncio
async def test_cancel_async_evaluation(judgment_client, examples, project_name):
    """Test cancelling an async evaluation task."""
    # Set up scorers
    scorers = [AnswerCorrectnessScorer(threshold=0.9)]

    # Start the evaluation
    task = judgment_client.run_evaluation(
        examples=examples,
        scorers=scorers,
        model="gpt-4o-mini",
        project_name=project_name,
        eval_run_name="async-cancel",
        async_execution=True,
    )

    # Cancel the task after a short delay
    await asyncio.sleep(0.5)
    task.cancel()

    # Try to await the task and expect CancelledError
    with pytest.raises(asyncio.CancelledError):
        await task
=======
        assert len(example_data["scorer_data"]) > 0
>>>>>>> 3a34d4e6
<|MERGE_RESOLUTION|>--- conflicted
+++ resolved
@@ -67,15 +67,6 @@
     ]
 
 
-<<<<<<< HEAD
-@pytest.fixture
-def judgment_client() -> JudgmentClient:
-    """Return a JudgmentClient instance with API keys from environment."""
-    return JudgmentClient(
-        judgment_api_key=os.environ.get("JUDGMENT_API_KEY"),
-        organization_id=os.environ.get("JUDGMENT_ORG_ID"),
-    )
-=======
 @pytest.fixture(scope="module", autouse=True)
 def setup_and_teardown_module(client: JudgmentClient):
     project_name = f"async-test-{uuid.uuid4().hex[:8]}"
@@ -84,7 +75,6 @@
 
     client.delete_project(project_name)
     print(f"Deleted project {project_name}")
->>>>>>> 3a34d4e6
 
 
 @pytest.fixture
@@ -121,13 +111,7 @@
 
 
 @pytest.mark.asyncio
-<<<<<<< HEAD
-async def test_async_evaluation_multiple_scorers(
-    judgment_client, tools_examples, project_name
-):
-=======
 async def test_async_evaluation_multiple_scorers(client, tools_examples, project_name):
->>>>>>> 3a34d4e6
     """Test async evaluation with multiple scorers."""
     # Set up multiple scorers
     scorers = [
@@ -159,13 +143,7 @@
 
 
 @pytest.mark.asyncio
-<<<<<<< HEAD
-async def test_async_evaluation_with_other_tasks(
-    judgment_client, examples, project_name
-):
-=======
 async def test_async_evaluation_with_other_tasks(client, examples, project_name):
->>>>>>> 3a34d4e6
     """Test running other async tasks while an evaluation is in progress."""
     # Set up scorers
     scorers = [AnswerCorrectnessScorer(threshold=0.9)]
@@ -230,11 +208,7 @@
     await task
 
     # Pull the results using the client API
-<<<<<<< HEAD
-    pulled_results = judgment_client.pull_eval(project_name, eval_run_name)
-=======
     pulled_results = client.pull_eval(project_name, eval_run_name)
->>>>>>> 3a34d4e6
 
     # Verify the pulled results
     assert isinstance(pulled_results, dict)
@@ -245,33 +219,4 @@
     # Check that each example has scorer data
     for example_data in examples_data:
         assert "scorer_data" in example_data
-<<<<<<< HEAD
-        assert len(example_data["scorer_data"]) > 0
-
-
-@pytest.mark.asyncio
-async def test_cancel_async_evaluation(judgment_client, examples, project_name):
-    """Test cancelling an async evaluation task."""
-    # Set up scorers
-    scorers = [AnswerCorrectnessScorer(threshold=0.9)]
-
-    # Start the evaluation
-    task = judgment_client.run_evaluation(
-        examples=examples,
-        scorers=scorers,
-        model="gpt-4o-mini",
-        project_name=project_name,
-        eval_run_name="async-cancel",
-        async_execution=True,
-    )
-
-    # Cancel the task after a short delay
-    await asyncio.sleep(0.5)
-    task.cancel()
-
-    # Try to await the task and expect CancelledError
-    with pytest.raises(asyncio.CancelledError):
-        await task
-=======
-        assert len(example_data["scorer_data"]) > 0
->>>>>>> 3a34d4e6
+        assert len(example_data["scorer_data"]) > 0