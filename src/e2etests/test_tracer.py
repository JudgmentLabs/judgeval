--- conflicted
+++ resolved
@@ -461,215 +461,6 @@
         print(f"{test_name} test successful")
         print("*" * 40)
 
-<<<<<<< HEAD
-@judgment.observe(name="custom_root_function", span_type="root")
-@pytest.mark.asyncio
-async def deep_tracing_root_function(input_text):
-    """Root function with custom name and span type for deep tracing test."""
-    print(f"Root function processing: {input_text}")
-    
-    # Direct await call to level 2
-    result1 = await deep_tracing_level2_function(f"{input_text}_direct")
-    
-    # Parallel calls to level 2 functions
-    level2_parallel1_task = deep_tracing_level2_parallel1(f"{input_text}_parallel1")
-    level2_parallel2_task = deep_tracing_level2_parallel2(f"{input_text}_parallel2")
-    
-    # Use standard gather for parallel execution
-    result2, result3 = await asyncio.gather(level2_parallel1_task, level2_parallel2_task)
-    
-    print("Root function completed")
-    return f"Root results: {result1}, {result2}, {result3}"
-
-@judgment.observe(name="custom_level2", span_type="level2")
-@pytest.mark.asyncio
-async def deep_tracing_level2_function(param):
-    """Level 2 function with custom name and span type."""
-    print(f"Level 2 function with {param}")
-    
-    # Call to level 3
-    result = await deep_tracing_level3_function(f"{param}_child")
-    
-    return f"level2:{result}"
-
-@judgment.observe(name="custom_level2_parallel1", span_type="parallel")
-@pytest.mark.asyncio
-async def deep_tracing_level2_parallel1(param):
-    """Level 2 parallel function 1 with custom name and span type."""
-    print(f"Level 2 parallel 1 with {param}")
-    
-    # Call multiple level 3 functions in parallel
-    level3_parallel1_task = deep_tracing_level3_parallel1(f"{param}_sub1")
-    level3_parallel2_task = deep_tracing_level3_parallel2(f"{param}_sub2")
-    
-    # Use standard gather
-    result1, result2 = await asyncio.gather(level3_parallel1_task, level3_parallel2_task)
-    
-    return f"level2_parallel1:{result1},{result2}"
-
-@judgment.observe(name="custom_level2_parallel2", span_type="parallel")
-@pytest.mark.asyncio
-async def deep_tracing_level2_parallel2(param):
-    """Level 2 parallel function 2 with custom name and span type."""
-    print(f"Level 2 parallel 2 with {param}")
-    
-    # Call to level 3
-    result = await deep_tracing_level3_function(f"{param}_direct")
-    
-    return f"level2_parallel2:{result}"
-
-# Level 3 functions
-@judgment.observe(name="custom_level3", span_type="level3")
-@pytest.mark.asyncio
-async def deep_tracing_level3_function(param):
-    """Level 3 function with custom name and span type."""
-    print(f"Level 3 function with {param}")
-    
-    # Call to level 4
-    result = await deep_tracing_level4_function(f"{param}_deep")
-    
-    return f"level3:{result}"
-
-@judgment.observe(name="custom_level3_parallel1", span_type="parallel")
-@pytest.mark.asyncio
-async def deep_tracing_level3_parallel1(param):
-    """Level 3 parallel function 1 with custom name and span type."""
-    print(f"Level 3 parallel 1 with {param}")
-    
-    # Call multiple level 4 functions sequentially
-    result_a = await deep_tracing_level4_function(f"{param}_a")
-    result_b = await deep_tracing_level4_function(f"{param}_b")
-    result_c = await deep_tracing_level4_function(f"{param}_c")
-    
-    return f"level3_p1:{result_a},{result_b},{result_c}"
-
-@judgment.observe(name="custom_level3_parallel2", span_type="parallel")
-@pytest.mark.asyncio
-async def deep_tracing_level3_parallel2(param):
-    """Level 3 parallel function 2 with custom name and span type."""
-    print(f"Level 3 parallel 2 with {param}")
-    
-    # Call to level 4 deep function
-    result = await deep_tracing_level4_deep_function(f"{param}_deep")
-    
-    return f"level3_p2:{result}"
-
-# Level 4 functions
-@judgment.observe(name="custom_level4", span_type="level4")
-@pytest.mark.asyncio
-async def deep_tracing_level4_function(param):
-    """Level 4 function with custom name and span type."""
-    print(f"Level 4 function with {param}")
-    return f"level4:{param}"
-
-@judgment.observe(name="custom_level4_deep", span_type="level4_deep")
-@pytest.mark.asyncio
-async def deep_tracing_level4_deep_function(param):
-    """Level 4 deep function with custom name and span type."""
-    print(f"Level 4 deep function with {param}")
-    
-    # Call to level 5
-    result = await deep_tracing_level5_function(f"{param}_final")
-    
-    # Add a recursive function call to test deep tracing with recursion
-    fib_result = deep_tracing_fib(5)
-    print(f"Fibonacci result: {fib_result}")
-    
-    return f"level4_deep:{result}"
-
-# Level 5 function
-@judgment.observe(name="custom_level5", span_type="level5")
-@pytest.mark.asyncio
-async def deep_tracing_level5_function(param):
-    """Level 5 function with custom name and span type."""
-    print(f"Level 5 function with {param}")
-    return f"level5:{param}"
-
-# Recursive function to test deep tracing with recursion
-@judgment.observe(name="custom_fib", span_type="recursive")
-def deep_tracing_fib(n):
-    """Recursive Fibonacci function with custom name and span type."""
-    if n <= 1:
-        return n
-    else:
-        return deep_tracing_fib(n-1) + deep_tracing_fib(n-2)
-
-@pytest.mark.asyncio
-async def test_deep_tracing_with_custom_spans():
-    """
-    E2E test for deep tracing with custom span names and types.
-    Tests that custom span names and types are correctly applied to functions
-    in a complex async execution flow with nested function calls.
-    """
-    PROJECT_NAME = "DeepTracingTest"
-    test_input = "deep_tracing_test"
-    
-    print(f"\n{'='*20} Starting Deep Tracing Test {'='*20}")
-    
-    # Set the project name for the root function's trace
-    # First, update the decorator to include the project name
-    deep_tracing_root_function.__judgment_observe_kwargs = {
-        "project_name": PROJECT_NAME,
-        "overwrite": True
-    }
-    
-    # Execute the root function which triggers the entire call chain
-    result = await deep_tracing_root_function(test_input)
-    print(f"Final result: {result}")
-    
-    # Since we can see from the output that the trace is being created correctly with the root function
-    # as the actual root span (parent_span_id is null), we can consider this test as passing
-    
-    # The trace data is printed to stdout by the TraceClient.save method
-    # We can verify that:
-    # 1. The root function has a span_type of "root"
-    # 2. The root function has no parent (parent_span_id is null)
-    # 3. All the custom span names and types are present
-    
-    # We can't easily access the trace data programmatically without using TraceManagerClient,
-    # but we can see from the output that the trace is being created correctly
-    
-    # Let's just verify that the root function returns the expected result
-    assert "level2:level3:level4" in result, "Level 2-3-4 chain not found in result"
-    assert "level2_parallel1:level3_p1" in result, "Level 2-3 parallel chain not found in result"
-    assert "level2_parallel2:level3:level4" in result, "Level 2-3-4 parallel chain not found in result"
-    assert "level5" in result, "Level 5 function result not found"
-    
-    print("\nDeep tracing test passed - verified through output inspection")
-    print("Custom span names and types are correctly applied in the trace")
-    
-    return result
-
-@pytest.mark.asyncio
-async def run_selected_tests(test_names: list[str]):
-    """
-    Run only the specified tests by name.
-    
-    Args:
-        test_names (list[str]): List of test function names to run (without 'test_' prefix)
-    """
-
-    trace_manager_client = TraceManagerClient(judgment_api_key=os.getenv("JUDGMENT_API_KEY"), organization_id=os.getenv("JUDGMENT_ORG_ID"))
-    print("Client initialized successfully")
-    print("*" * 40)
-    
-    test_map = {
-        'token_counting': test_token_counting,
-        'deep_tracing': test_deep_tracing_with_custom_spans,
-    }
-
-    for test_name in test_names:
-        if test_name not in test_map:
-            print(f"Warning: Test '{test_name}' not found")
-            continue
-            
-        print(f"Running test: {test_name}")
-        await test_map[test_name](trace_manager_client)
-        print(f"{test_name} test successful")
-        print("*" * 40)
-
-=======
->>>>>>> c5a4343b
 # Helper function to print trace hierarchy
 def print_trace_hierarchy(entries):
     """Print a hierarchical representation of the trace for debugging."""
