--- conflicted
+++ resolved
@@ -2,10 +2,7 @@
 import os
 import time
 import asyncio
-<<<<<<< HEAD
-=======
 from typing import Dict
->>>>>>> 56869bfe
 import pytest
 
 # Third-party imports
@@ -18,12 +15,6 @@
 from judgeval.tracer import Tracer, wrap, TraceManagerClient
 from judgeval.scorers import FaithfulnessScorer, AnswerRelevancyScorer
 from judgeval.data import Example
-<<<<<<< HEAD
-
-# Import the utility functions from the new location
-from e2etests.utils import validate_trace_tokens
-=======
->>>>>>> 56869bfe
 
 # Initialize the tracer and clients
 # Ensure relevant API keys (OPENAI_API_KEY, ANTHROPIC_API_KEY, TOGETHER_API_KEY, GOOGLE_API_KEY) are set
@@ -59,33 +50,39 @@
 else:
     print("Warning: GOOGLE_API_KEY not found. Skipping Google tests.")
 
+
 # Helper function
 def validate_trace_token_counts(trace_client) -> Dict[str, int]:
     """
     Validates token counts from trace spans and performs assertions.
-    
+
     Args:
         trace_client: The trace client instance containing trace spans
-        
+
     Returns:
         Dict with calculated token counts (prompt_tokens, completion_tokens, total_tokens)
-        
+
     Raises:
         AssertionError: If token count validations fail
     """
     if not trace_client:
         pytest.fail("Failed to get trace client for token count validation")
-        
+
     # Get spans from the trace client
     trace_spans = trace_client.trace_spans
 
     # Manually calculate token counts from trace spans
     manual_prompt_tokens = 0
-    manual_completion_tokens = 0 
+    manual_completion_tokens = 0
     manual_total_tokens = 0
-    
+
     # Known LLM API call function names
-    llm_span_names = {"OPENAI_API_CALL", "ANTHROPIC_API_CALL", "TOGETHER_API_CALL", "GOOGLE_API_CALL"}
+    llm_span_names = {
+        "OPENAI_API_CALL",
+        "ANTHROPIC_API_CALL",
+        "TOGETHER_API_CALL",
+        "GOOGLE_API_CALL",
+    }
 
     for span in trace_spans:
         if span.span_type == "llm" and span.function in llm_span_names:
@@ -101,28 +98,30 @@
                 manual_prompt_tokens += prompt_tokens
                 manual_completion_tokens += completion_tokens
                 manual_total_tokens += total_tokens
-    
+
     assert manual_prompt_tokens > 0, "Prompt tokens should be counted"
     assert manual_completion_tokens > 0, "Completion tokens should be counted"
     assert manual_total_tokens > 0, "Total tokens should be counted"
-    assert manual_total_tokens == (manual_prompt_tokens + manual_completion_tokens), \
+    assert manual_total_tokens == (manual_prompt_tokens + manual_completion_tokens), (
         "Total tokens should equal prompt + completion"
-    
+    )
+
     return {
         "prompt_tokens": manual_prompt_tokens,
         "completion_tokens": manual_completion_tokens,
-        "total_tokens": manual_total_tokens
+        "total_tokens": manual_total_tokens,
     }
+
 
 # Helper function
 def validate_trace_tokens(trace, fail_on_missing=True):
     """
     Helper function to validate token counts in a trace
-    
+
     Args:
         trace: The trace client to validate
         fail_on_missing: Whether to fail the test if no trace is available
-        
+
     Returns:
         The token counts if validation succeeded
     """
@@ -131,15 +130,18 @@
         if fail_on_missing:
             pytest.fail("Failed to get current trace within decorated function.")
         return None
-        
+
     print("\nAttempting assertions on current trace state (before decorator save)...")
-    
+
     # Use the utility function for token count validation
     token_counts = validate_trace_token_counts(trace)
-    
-    print(f"Calculated token counts: P={token_counts['prompt_tokens']}, C={token_counts['completion_tokens']}, T={token_counts['total_tokens']}")
-        
-    return token_counts 
+
+    print(
+        f"Calculated token counts: P={token_counts['prompt_tokens']}, C={token_counts['completion_tokens']}, T={token_counts['total_tokens']}"
+    )
+
+    return token_counts
+
 
 # --- Test Functions ---
 
