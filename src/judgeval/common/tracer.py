"""
Tracing system for judgeval that allows for function tracing using decorators.
"""
# Standard library imports
import asyncio
import functools
import inspect
import os
import site
import sysconfig
import threading
import time
import traceback
import uuid
import warnings
import contextvars
import sys
import json
from contextlib import contextmanager, asynccontextmanager, AbstractAsyncContextManager, AbstractContextManager # Import context manager bases
from dataclasses import dataclass, field
from datetime import datetime, timezone
from http import HTTPStatus
from typing import (
    Any,
    Callable,
    Dict,
    Generator,
    List,
    Literal,
    Optional,
    Tuple,
    Union,
    AsyncGenerator,
    TypeAlias,
)
from rich import print as rprint
import types

# Third-party imports
import requests
from litellm import cost_per_token as _original_cost_per_token
from rich import print as rprint
from openai import OpenAI, AsyncOpenAI
from together import Together, AsyncTogether
from anthropic import Anthropic, AsyncAnthropic
from google import genai

# Local application/library-specific imports
from judgeval.constants import (
    JUDGMENT_TRACES_ADD_ANNOTATION_API_URL,
    JUDGMENT_TRACES_SAVE_API_URL,
    JUDGMENT_TRACES_UPSERT_API_URL,
    JUDGMENT_TRACES_USAGE_CHECK_API_URL,
    JUDGMENT_TRACES_USAGE_UPDATE_API_URL,
    JUDGMENT_TRACES_FETCH_API_URL,
    RABBITMQ_HOST,
    RABBITMQ_PORT,
    RABBITMQ_QUEUE,
    JUDGMENT_TRACES_DELETE_API_URL,
    JUDGMENT_PROJECT_DELETE_API_URL,
    JUDGMENT_TRACES_SPANS_BATCH_API_URL,
    JUDGMENT_TRACES_EVALUATION_RUNS_BATCH_API_URL,
)
from judgeval.data import Example, Trace, TraceSpan, TraceUsage
from judgeval.scorers import APIJudgmentScorer, JudgevalScorer
from judgeval.rules import Rule
from judgeval.evaluation_run import EvaluationRun
from judgeval.common.utils import ExcInfo, validate_api_key
from judgeval.common.exceptions import JudgmentAPIError

# Standard library imports needed for the new class
import concurrent.futures
from collections.abc import Iterator, AsyncIterator # Add Iterator and AsyncIterator
import queue
import atexit

# Define context variables for tracking the current trace and the current span within a trace
current_trace_var = contextvars.ContextVar[Optional['TraceClient']]('current_trace', default=None)
current_span_var = contextvars.ContextVar('current_span', default=None) # ContextVar for the active span name

# Define type aliases for better code readability and maintainability
ApiClient: TypeAlias = Union[OpenAI, Together, Anthropic, AsyncOpenAI, AsyncAnthropic, AsyncTogether, genai.Client, genai.client.AsyncClient]  # Supported API clients
SpanType = Literal['span', 'tool', 'llm', 'evaluation', 'chain']

# --- Evaluation Config Dataclass (Moved from langgraph.py) ---
@dataclass
class EvaluationConfig:
    """Configuration for triggering an evaluation from the handler."""
    scorers: List[Union[APIJudgmentScorer, JudgevalScorer]]
    example: Example
    model: Optional[str] = None
    log_results: Optional[bool] = True
# --- End Evaluation Config Dataclass ---

# Temporary as a POC to have log use the existing annotations feature until log endpoints are ready
@dataclass
class TraceAnnotation:
    """Represents a single annotation for a trace span."""
    span_id: str
    text: str
    label: str
    score: int

    def to_dict(self) -> dict:
        """Convert the annotation to a dictionary format for storage/transmission."""
        return {
            "span_id": self.span_id,
            "annotation": {
                "text": self.text,
                "label": self.label,
                "score": self.score
            }
        }
    
class TraceManagerClient:
    """
    Client for handling trace endpoints with the Judgment API
    

    Operations include:
    - Fetching a trace by id
    - Saving a trace
    - Deleting a trace
    """
    def __init__(self, judgment_api_key: str, organization_id: str, tracer: Optional["Tracer"] = None):
        self.judgment_api_key = judgment_api_key
        self.organization_id = organization_id
        self.tracer = tracer

    def fetch_trace(self, trace_id: str):
        """
        Fetch a trace by its id
        """
        response = requests.post(
            JUDGMENT_TRACES_FETCH_API_URL,
            json={
                "trace_id": trace_id,
            },
            headers={
                "Content-Type": "application/json",
                "Authorization": f"Bearer {self.judgment_api_key}",
                "X-Organization-Id": self.organization_id
            },
            verify=True
        )

        if response.status_code != HTTPStatus.OK:
            raise ValueError(f"Failed to fetch traces: {response.text}")
        
        return response.json()

    def save_trace(self, trace_data: dict, offline_mode: bool = False, final_save: bool = True):
        """
        Saves a trace to the Judgment Supabase and optionally to S3 if configured.

        Args:
            trace_data: The trace data to save
            offline_mode: Whether running in offline mode
            final_save: Whether this is the final save (controls S3 saving)
            NOTE we save empty traces in order to properly handle async operations; we need something in the DB to associate the async results with
            
        Returns:
            dict: Server response containing UI URL and other metadata
        """
        # Save to Judgment API
        
        def fallback_encoder(obj):
            """
            Custom JSON encoder fallback.
            Tries to use obj.__repr__(), then str(obj) if that fails or for a simpler string.
            You can choose which one you prefer or try them in sequence.
            """
            try:
                # Option 1: Prefer __repr__ for a more detailed representation
                return repr(obj)
            except Exception:
                # Option 2: Fallback to str() if __repr__ fails or if you prefer str()
                try:
                    return str(obj)
                except Exception as e:
                    # If both fail, you might return a placeholder or re-raise
                    return f"<Unserializable object of type {type(obj).__name__}: {e}>"
        
        serialized_trace_data = json.dumps(trace_data, default=fallback_encoder)
        response = requests.post(
            JUDGMENT_TRACES_SAVE_API_URL,
            data=serialized_trace_data,
            headers={
                "Content-Type": "application/json",
                "Authorization": f"Bearer {self.judgment_api_key}",
                "X-Organization-Id": self.organization_id
            },
            verify=True
        )
        
        if response.status_code == HTTPStatus.BAD_REQUEST:
            raise ValueError(f"Failed to save trace data: Check your Trace name for conflicts, set overwrite=True to overwrite existing traces: {response.text}")
        elif response.status_code != HTTPStatus.OK:
            raise ValueError(f"Failed to save trace data: {response.text}")
        
        # Parse server response
        server_response = response.json()
        
        # If S3 storage is enabled, save to S3 only on final save
        if self.tracer and self.tracer.use_s3 and final_save:
            try:
                s3_key = self.tracer.s3_storage.save_trace(
                    trace_data=trace_data,
                    trace_id=trace_data["trace_id"],
                    project_name=trace_data["project_name"]
                )
                print(f"Trace also saved to S3 at key: {s3_key}")
            except Exception as e:
                warnings.warn(f"Failed to save trace to S3: {str(e)}")
        
        if not offline_mode and "ui_results_url" in server_response:
            pretty_str = f"\n🔍 You can view your trace data here: [rgb(106,0,255)][link={server_response['ui_results_url']}]View Trace[/link]\n"
            rprint(pretty_str)
        
        return server_response

    def check_usage_limits(self, count: int = 1):
        """
        Check if the organization can use the requested number of traces without exceeding limits.
        
        Args:
            count: Number of traces to check for (default: 1)
            
        Returns:
            dict: Server response with rate limit status and usage info
            
        Raises:
            ValueError: If rate limits would be exceeded or other errors occur
        """
        response = requests.post(
            JUDGMENT_TRACES_USAGE_CHECK_API_URL,
            json={"count": count},
            headers={
                "Content-Type": "application/json",
                "Authorization": f"Bearer {self.judgment_api_key}",
                "X-Organization-Id": self.organization_id
            },
            verify=True
        )
        
        if response.status_code == HTTPStatus.FORBIDDEN:
            # Rate limits exceeded
            error_data = response.json()
            raise ValueError(f"Rate limit exceeded: {error_data.get('detail', 'Monthly trace limit reached')}")
        elif response.status_code != HTTPStatus.OK:
            raise ValueError(f"Failed to check usage limits: {response.text}")
        
        return response.json()

    def upsert_trace(self, trace_data: dict, offline_mode: bool = False, show_link: bool = True, final_save: bool = True):
        """
        Upserts a trace to the Judgment API (always overwrites if exists).

        Args:
            trace_data: The trace data to upsert
            offline_mode: Whether running in offline mode
            show_link: Whether to show the UI link (for live tracing)
            final_save: Whether this is the final save (controls S3 saving)
            
        Returns:
            dict: Server response containing UI URL and other metadata
        """
        def fallback_encoder(obj):
            """
            Custom JSON encoder fallback.
            Tries to use obj.__repr__(), then str(obj) if that fails or for a simpler string.
            """
            try:
                return repr(obj)
            except Exception:
                try:
                    return str(obj)
                except Exception as e:
                    return f"<Unserializable object of type {type(obj).__name__}: {e}>"
        
        serialized_trace_data = json.dumps(trace_data, default=fallback_encoder)

        response = requests.post(
            JUDGMENT_TRACES_UPSERT_API_URL,
            data=serialized_trace_data,
            headers={
                "Content-Type": "application/json",
                "Authorization": f"Bearer {self.judgment_api_key}",
                "X-Organization-Id": self.organization_id
            },
            verify=True
        )
        
        if response.status_code != HTTPStatus.OK:
            raise ValueError(f"Failed to upsert trace data: {response.text}")
        
        # Parse server response
        server_response = response.json()
        
        # If S3 storage is enabled, save to S3 only on final save
        if self.tracer and self.tracer.use_s3 and final_save:
            try:
                s3_key = self.tracer.s3_storage.save_trace(
                    trace_data=trace_data,
                    trace_id=trace_data["trace_id"],
                    project_name=trace_data["project_name"]
                )
                print(f"Trace also saved to S3 at key: {s3_key}")
            except Exception as e:
                warnings.warn(f"Failed to save trace to S3: {str(e)}")
        
        if not offline_mode and show_link and "ui_results_url" in server_response:
            pretty_str = f"\n🔍 You can view your trace data here: [rgb(106,0,255)][link={server_response['ui_results_url']}]View Trace[/link]\n"
            rprint(pretty_str)
        
        return server_response

    def update_usage_counters(self, count: int = 1):
        """
        Update trace usage counters after successfully saving traces.
        
        Args:
            count: Number of traces to count (default: 1)
            
        Returns:
            dict: Server response with updated usage information
            
        Raises:
            ValueError: If the update fails
        """
        response = requests.post(
            JUDGMENT_TRACES_USAGE_UPDATE_API_URL,
            json={"count": count},
            headers={
                "Content-Type": "application/json",
                "Authorization": f"Bearer {self.judgment_api_key}",
                "X-Organization-Id": self.organization_id
            },
            verify=True
        )
        
        if response.status_code != HTTPStatus.OK:
            raise ValueError(f"Failed to update usage counters: {response.text}")
        
        return response.json()

    ## TODO: Should have a log endpoint, endpoint should also support batched payloads
    def save_annotation(self, annotation: TraceAnnotation):
        json_data = {
            "span_id": annotation.span_id,
            "annotation": {
                "text": annotation.text,
                "label": annotation.label,
                "score": annotation.score
            }
        }       

        response = requests.post(
            JUDGMENT_TRACES_ADD_ANNOTATION_API_URL,
            json=json_data,
            headers={
                'Content-Type': 'application/json',
                'Authorization': f'Bearer {self.judgment_api_key}',
                'X-Organization-Id': self.organization_id
            },
            verify=True
        )
        
        if response.status_code != HTTPStatus.OK:
            raise ValueError(f"Failed to save annotation: {response.text}")
        
        return response.json()

    def delete_trace(self, trace_id: str):
        """
        Delete a trace from the database.
        """
        response = requests.delete(
            JUDGMENT_TRACES_DELETE_API_URL,
            json={
                "trace_ids": [trace_id],
            },
            headers={
                "Content-Type": "application/json",
                "Authorization": f"Bearer {self.judgment_api_key}",
                "X-Organization-Id": self.organization_id
            }
        )

        if response.status_code != HTTPStatus.OK:
            raise ValueError(f"Failed to delete trace: {response.text}")
        
        return response.json()
    
    def delete_traces(self, trace_ids: List[str]):
        """
        Delete a batch of traces from the database.
        """
        response = requests.delete(
            JUDGMENT_TRACES_DELETE_API_URL,
            json={
                "trace_ids": trace_ids,
            },
            headers={
                "Content-Type": "application/json",
                "Authorization": f"Bearer {self.judgment_api_key}",
                "X-Organization-Id": self.organization_id
            }
        )

        if response.status_code != HTTPStatus.OK:
            raise ValueError(f"Failed to delete trace: {response.text}")
        
        return response.json()
    
    def delete_project(self, project_name: str):
        """
        Deletes a project from the server. Which also deletes all evaluations and traces associated with the project.
        """
        response = requests.delete(
            JUDGMENT_PROJECT_DELETE_API_URL,
            json={
                "project_name": project_name,
            },
            headers={
                "Content-Type": "application/json",
                "Authorization": f"Bearer {self.judgment_api_key}",
                "X-Organization-Id": self.organization_id
            }
        )

        if response.status_code != HTTPStatus.OK:
            raise ValueError(f"Failed to delete traces: {response.text}")
            
        return response.json()


class TraceClient:
    """Client for managing a single trace context"""
    
    def __init__(
        self,
        tracer: Optional["Tracer"],
        trace_id: Optional[str] = None,
        name: str = "default",
        project_name: str = None,
        overwrite: bool = False,
        rules: Optional[List[Rule]] = None,
        enable_monitoring: bool = True,
        enable_evaluations: bool = True,
        parent_trace_id: Optional[str] = None,
        parent_name: Optional[str] = None
    ):
        self.name = name
        self.trace_id = trace_id or str(uuid.uuid4())
        self.project_name = project_name or str(uuid.uuid4())
        self.overwrite = overwrite
        self.tracer = tracer
        self.rules = rules or []
        self.enable_monitoring = enable_monitoring
        self.enable_evaluations = enable_evaluations
        self.parent_trace_id = parent_trace_id
        self.parent_name = parent_name
        self.customer_id: Optional[str] = None  # Added customer_id attribute
        self.tags: Optional[List[str]] = None  # Added tags attribute
        self.trace_spans: List[TraceSpan] = []
        self.span_id_to_span: Dict[str, TraceSpan] = {}
        self.evaluation_runs: List[EvaluationRun] = []
        self.annotations: List[TraceAnnotation] = []
        self.start_time = None  # Will be set after first successful save
        self.trace_manager_client = TraceManagerClient(tracer.api_key, tracer.organization_id, tracer)
        self.visited_nodes = []
        self.executed_tools = []
        self.executed_node_tools = []
        self._span_depths: Dict[str, int] = {} # NEW: To track depth of active spans
        
        # Get background span service from tracer
        self.background_span_service = tracer.get_background_span_service() if tracer else None

    def get_current_span(self):
        """Get the current span from the context var"""
        return self.tracer.get_current_span()
    
    def set_current_span(self, span: Any):
        """Set the current span from the context var"""
        return self.tracer.set_current_span(span)
    
    def reset_current_span(self, token: Any):
        """Reset the current span from the context var"""
<<<<<<< HEAD
        return current_span_var.reset(token)
    

    def set_metadata(self, key: str = None, value: Any = None, **kwargs) -> None:
        """
        Set metadata on the trace.
        
        Supported keys:
        - customer_id: ID of the customer using this trace
        - tags: List of tags for this trace
        - has_notification: Whether this trace has a notification
        - overwrite: Whether to overwrite existing traces
        - rules: Rules for this trace
        - name: Name of the trace
        
        Args:
            key: The metadata key to set (if using single key-value pair)
            value: The value to set for the metadata key (if using single key-value pair)
            **kwargs: Multiple metadata fields to set at once
            
        Examples:
            ```python
            # Single key-value pair
            trace.set_metadata("customer_id", "customer-123")
            
            # Setting tags
            trace.set_metadata("tags", ["production", "api-v2"])
            
            # Multiple fields at once
            trace.set_metadata(
                customer_id="customer-123",
                tags=["production", "api-v2"],
                has_notification=True
            )
            ```
        """
        # Handle both calling styles
        metadata = {}
        if key is not None and value is not None:
            metadata[key] = value
        metadata.update(kwargs)
        
        # Process each metadata field
        for k, v in metadata.items():
            if k == "customer_id":
                self.customer_id = v
            elif k == "tags":
                self.tags = v
            elif k == "has_notification":
                self.has_notification = bool(v)
            elif k == "overwrite":
                self.overwrite = bool(v)
            elif k == "rules":
                self.rules = v
            elif k == "name":
                self.name = v
            else:
                supported_keys = ["customer_id", "tags", "has_notification", "overwrite", "rules", "name"]
                raise ValueError(f"Unsupported metadata key: {k}. Supported keys: {supported_keys}")
        
    def set_tags(self, tags: List[str]) -> None:
        """
        Convenience method for setting tags on the trace.
=======
        self.tracer.reset_current_span(token)
>>>>>>> 83b79583
        
        Args:
            tags: List of tags for this trace
        """
        self.tags = tags

    @contextmanager
    def span(self, name: str, span_type: SpanType = "span"):
        """Context manager for creating a trace span, managing the current span via contextvars"""
        is_first_span = len(self.trace_spans) == 0
        if is_first_span:
            try:
                trace_id, server_response = self.save_with_rate_limiting(overwrite=self.overwrite, final_save=False)
                # Set start_time after first successful save
                if self.start_time is None:
                    self.start_time = time.time()
                # Link will be shown by upsert_trace method
            except Exception as e:
                warnings.warn(f"Failed to save initial trace for live tracking: {e}")
        start_time = time.time()
        
        # Generate a unique ID for *this specific span invocation*
        span_id = str(uuid.uuid4())
        
        parent_span_id = self.get_current_span() # Get ID of the parent span from context var
        token = self.set_current_span(span_id) # Set *this* span's ID as the current one
        
        current_depth = 0
        if parent_span_id and parent_span_id in self._span_depths:
            current_depth = self._span_depths[parent_span_id] + 1
        
        self._span_depths[span_id] = current_depth # Store depth by span_id
            
        span = TraceSpan(
            span_id=span_id,
            trace_id=self.trace_id,
            depth=current_depth,
            message=name,
            created_at=start_time,
            span_type=span_type,
            parent_span_id=parent_span_id,
            function=name,
        )
        self.add_span(span)
        
        
        
        # Queue span with initial state (input phase)
        if self.background_span_service:
            self.background_span_service.queue_span(span, span_state="input")
        
        try:
            yield self
        finally:
            duration = time.time() - start_time
            span.duration = duration
            
            # Queue span with completed state (output phase)
            if self.background_span_service:
                self.background_span_service.queue_span(span, span_state="completed")
            
            # Clean up depth tracking for this span_id
            if span_id in self._span_depths:
                del self._span_depths[span_id]
            # Reset context var
            self.reset_current_span(token)

    def async_evaluate(
        self,
        scorers: List[Union[APIJudgmentScorer, JudgevalScorer]],
        example: Optional[Example] = None,
        input: Optional[str] = None,
        actual_output: Optional[Union[str, List[str]]] = None,
        expected_output: Optional[Union[str, List[str]]] = None,
        context: Optional[List[str]] = None,
        retrieval_context: Optional[List[str]] = None,
        tools_called: Optional[List[str]] = None,
        expected_tools: Optional[List[str]] = None,
        additional_metadata: Optional[Dict[str, Any]] = None,
        model: Optional[str] = None,
        span_id: Optional[str] = None, # <<< ADDED optional span_id parameter
        log_results: Optional[bool] = True
    ):
        if not self.enable_evaluations:
            return
        
        start_time = time.time()  # Record start time

        try:
            # Load appropriate implementations for all scorers
            if not scorers:
                warnings.warn("No valid scorers available for evaluation")
                return
            
            # Prevent using JudgevalScorer with rules - only APIJudgmentScorer allowed with rules
            if self.rules and any(isinstance(scorer, JudgevalScorer) for scorer in scorers):
                raise ValueError("Cannot use Judgeval scorers, you can only use API scorers when using rules. Please either remove rules or use only APIJudgmentScorer types.")
            
        except Exception as e:
            warnings.warn(f"Failed to load scorers: {str(e)}")
            return
        
        # If example is not provided, create one from the individual parameters
        if example is None:
            # Check if any of the individual parameters are provided
            if any(param is not None for param in [input, actual_output, expected_output, context, 
                                                retrieval_context, tools_called, expected_tools, 
                                                additional_metadata]):
                example = Example(
                    input=input,
                    actual_output=actual_output,
                    expected_output=expected_output,
                    context=context,
                    retrieval_context=retrieval_context,
                    tools_called=tools_called,
                    expected_tools=expected_tools,
                    additional_metadata=additional_metadata,
                )
            else:
                raise ValueError("Either 'example' or at least one of the individual parameters (input, actual_output, etc.) must be provided")
        
        # Check examples before creating evaluation run
        
        # check_examples([example], scorers)
        
        # --- Modification: Capture span_id immediately ---
        # span_id_at_eval_call = current_span_var.get()
        # print(f"[TraceClient.async_evaluate] Captured span ID at eval call: {span_id_at_eval_call}")
        # Prioritize explicitly passed span_id, fallback to context var
        span_id_to_use = span_id if span_id is not None else self.get_current_span()
        # print(f"[TraceClient.async_evaluate] Using span_id: {span_id_to_use}")
        # --- End Modification ---

        # Combine the trace-level rules with any evaluation-specific rules)
        eval_run = EvaluationRun(
            organization_id=self.tracer.organization_id,
            log_results=log_results,
            project_name=self.project_name,
            eval_name=f"{self.name.capitalize()}-"
                f"{span_id_to_use}-" # Keep original eval name format using context var if available
                f"[{','.join(scorer.score_type.capitalize() for scorer in scorers)}]",
            examples=[example],
            scorers=scorers,
            model=model,
            metadata={},
            judgment_api_key=self.tracer.api_key,
            override=self.overwrite,
            trace_span_id=span_id_to_use, # Pass the determined ID
            rules=self.rules # Use the combined rules
        )
        
        self.add_eval_run(eval_run, start_time)  # Pass start_time to record_evaluation
        
        # Queue evaluation run through background service
        if self.background_span_service and span_id_to_use:
            # Get the current span data to avoid race conditions
            current_span = self.span_id_to_span.get(span_id_to_use)
            if current_span:
                self.background_span_service.queue_evaluation_run(
                    eval_run, 
                    span_id=span_id_to_use,
                    span_data=current_span
                )
            
    def add_eval_run(self, eval_run: EvaluationRun, start_time: float):
        # --- Modification: Use span_id from eval_run --- 
        current_span_id = eval_run.trace_span_id # Get ID from the eval_run object
        # print(f"[TraceClient.add_eval_run] Using span_id from eval_run: {current_span_id}")
        # --- End Modification ---

        if current_span_id:
            span = self.span_id_to_span[current_span_id]
            span.evaluation_runs.append(eval_run)
            span.has_evaluation = True  # Set the has_evaluation flag
        self.evaluation_runs.append(eval_run)

    def add_annotation(self, annotation: TraceAnnotation):
       """Add an annotation to this trace context"""
       self.annotations.append(annotation)
       return self
    
    def record_input(self, inputs: dict):
        current_span_id = self.get_current_span()
        if current_span_id:
            span = self.span_id_to_span[current_span_id]
            # Ignore self parameter
            if "self" in inputs:
                del inputs["self"]
            span.inputs = inputs
            
            # Queue span with input data
            if self.background_span_service:
                self.background_span_service.queue_span(span, span_state="input")
    
    def record_agent_name(self, agent_name: str):
        current_span_id = self.get_current_span()
        if current_span_id:
            span = self.span_id_to_span[current_span_id]
            span.agent_name = agent_name
            
            # Queue span with agent_name data
            if self.background_span_service:
                self.background_span_service.queue_span(span, span_state="agent_name")

    def record_state_before(self, state: dict):
        """Records the agent's state before a tool execution on the current span.

        Args:
            state: A dictionary representing the agent's state.
        """
        current_span_id = self.get_current_span()
        if current_span_id:
            span = self.span_id_to_span[current_span_id]
            span.state_before = state
            
            # Queue span with state_before data
            if self.background_span_service:
                self.background_span_service.queue_span(span, span_state="state_before")
            
    def record_state_after(self, state: dict):
        """Records the agent's state after a tool execution on the current span.

        Args:
            state: A dictionary representing the agent's state.
        """
        current_span_id = self.get_current_span()
        if current_span_id:
            span = self.span_id_to_span[current_span_id]
            span.state_after = state
            
            # Queue span with state_after data
            if self.background_span_service:
                self.background_span_service.queue_span(span, span_state="state_after")

    async def _update_coroutine(self, span: TraceSpan, coroutine: Any, field: str):
        """Helper method to update the output of a trace entry once the coroutine completes"""
        try:
            result = await coroutine
            setattr(span, field, result)
            
            # Queue span with output data now that coroutine is complete
            if self.background_span_service and field == "output":
                self.background_span_service.queue_span(span, span_state="output")
            
            return result
        except Exception as e:
            setattr(span, field, f"Error: {str(e)}")
            
            # Queue span even if there was an error
            if self.background_span_service and field == "output":
                self.background_span_service.queue_span(span, span_state="output")
            
            raise

    def record_output(self, output: Any):
        current_span_id = self.get_current_span()
        if current_span_id:
            span = self.span_id_to_span[current_span_id]
            span.output = "<pending>" if inspect.iscoroutine(output) else output
            
            if inspect.iscoroutine(output):
                asyncio.create_task(self._update_coroutine(span, output, "output"))
            
            # # Queue span with output data (unless it's pending)
            if self.background_span_service and not inspect.iscoroutine(output):
                self.background_span_service.queue_span(span, span_state="output")

            return span # Return the created entry
        # Removed else block - original didn't have one
        return None # Return None if no span_id found
    
    def record_usage(self, usage: TraceUsage):
        current_span_id = self.get_current_span()
        if current_span_id:
            span = self.span_id_to_span[current_span_id]
            span.usage = usage
            
            # Queue span with usage data
            if self.background_span_service:
                self.background_span_service.queue_span(span, span_state="usage")
            
            return span # Return the created entry
        # Removed else block - original didn't have one
        return None # Return None if no span_id found
    
    def record_error(self, error: Dict[str, Any]):
        current_span_id = self.get_current_span()
        if current_span_id:
            span = self.span_id_to_span[current_span_id]
            span.error = error
            
            # Queue span with error data
            if self.background_span_service:
                self.background_span_service.queue_span(span, span_state="error")
            
            return span
        return None
    
    def add_span(self, span: TraceSpan):
        """Add a trace span to this trace context"""
        self.trace_spans.append(span)
        self.span_id_to_span[span.span_id] = span
        return self
        
    def print(self):
        """Print the complete trace with proper visual structure"""
        for span in self.trace_spans:
            span.print_span()
            
    def get_duration(self) -> float:
        """
        Get the total duration of this trace
        """
        if self.start_time is None:
            return 0.0  # No duration if trace hasn't been saved yet
        return time.time() - self.start_time

    def save(self, overwrite: bool = False) -> Tuple[str, dict]:
        """
        Save the current trace to the database.
        Returns a tuple of (trace_id, server_response) where server_response contains the UI URL and other metadata.
        """
        # Set start_time if this is the first save
        if self.start_time is None:
            self.start_time = time.time()
        
        # Calculate total elapsed time
        total_duration = self.get_duration()
        # Create trace document - Always use standard keys for top-level counts
        trace_data = {
            "trace_id": self.trace_id,
            "name": self.name,
            "project_name": self.project_name,
            "created_at": datetime.fromtimestamp(self.start_time, timezone.utc).isoformat(),
            "duration": total_duration,
            "trace_spans": [span.model_dump() for span in self.trace_spans],
            "evaluation_runs": [run.model_dump() for run in self.evaluation_runs],
            "overwrite": overwrite,
            "offline_mode": self.tracer.offline_mode,
            "parent_trace_id": self.parent_trace_id,
            "customer_id": self.customer_id,
            "tags": self.tags
        }        
        # --- Log trace data before saving ---
        server_response = self.trace_manager_client.save_trace(trace_data, offline_mode=self.tracer.offline_mode, final_save=True)

        # upload annotations
        # TODO: batch to the log endpoint
        for annotation in self.annotations:
            self.trace_manager_client.save_annotation(annotation)

        return self.trace_id, server_response

    def save_with_rate_limiting(self, overwrite: bool = False, final_save: bool = False) -> Tuple[str, dict]:
        """
        Save the current trace to the database with rate limiting checks.
        First checks usage limits, then upserts the trace if allowed.
        
        Args:
            overwrite: Whether to overwrite existing traces
            final_save: Whether this is the final save (updates usage counters)
        
        Returns a tuple of (trace_id, server_response) where server_response contains the UI URL and other metadata.
        """

        
        # Calculate total elapsed time
        total_duration = self.get_duration()
        
        # Create trace document
        trace_data = {
            "trace_id": self.trace_id,
            "name": self.name,
            "project_name": self.project_name,
            "created_at": datetime.utcfromtimestamp(time.time()).isoformat(),
            "duration": total_duration,
            "trace_spans": [span.model_dump() for span in self.trace_spans],
            "evaluation_runs": [run.model_dump() for run in self.evaluation_runs],
            "overwrite": overwrite,
            "offline_mode": self.tracer.offline_mode,
            "parent_trace_id": self.parent_trace_id,
            "parent_name": self.parent_name
        }
        
        # Check usage limits first
        try:
            usage_check_result = self.trace_manager_client.check_usage_limits(count=1)
            # Usage check passed silently - no need to show detailed info
        except ValueError as e:
            # Rate limit exceeded
            warnings.warn(f"Rate limit check failed for live tracing: {e}")
            raise e
        
        # If usage check passes, upsert the trace
        server_response = self.trace_manager_client.upsert_trace(
            trace_data, 
            offline_mode=self.tracer.offline_mode,
            show_link=not final_save,  # Show link only on initial save, not final save
            final_save=final_save  # Pass final_save to control S3 saving
        )

        # Update usage counters only on final save
        if final_save:
            try:
                usage_update_result = self.trace_manager_client.update_usage_counters(count=1)
                # Usage updated silently - no need to show detailed usage info
            except ValueError as e:
                # Log warning but don't fail the trace save since the trace was already saved
                warnings.warn(f"Usage counter update failed (trace was still saved): {e}")

        # Upload annotations
        # TODO: batch to the log endpoint
        for annotation in self.annotations:
            self.trace_manager_client.save_annotation(annotation)
        if self.start_time is None:
            self.start_time = time.time()
        return self.trace_id, server_response

    def delete(self):
        return self.trace_manager_client.delete_trace(self.trace_id)
    
<<<<<<< HEAD
    def print_metadata(self):
        """
        Print the metadata associated with this trace in a readable format.
        
        This is useful for debugging and verifying that metadata was set correctly.
        """
        print(f"\n=== Trace Metadata for {self.trace_id} ===\n")
        print(f"Name: {self.name}")
        print(f"Project: {self.project_name}")
        print(f"Customer ID: {self.customer_id or 'Not set'}")
        print(f"Tags: {self.tags or 'Not set'}")
        print(f"Has Notification: {self.has_notification if hasattr(self, 'has_notification') else False}")
        print(f"Overwrite: {self.overwrite}")
        print(f"Rules: {self.rules}")
        print(f"Parent Trace ID: {self.parent_trace_id or 'None'}")
        print("\n")
    
=======
def _capture_exception_for_trace(current_trace: Optional['TraceClient'], exc_info: ExcInfo):
    if not current_trace:
        return

    exc_type, exc_value, exc_traceback_obj = exc_info
    formatted_exception = {
        "type": exc_type.__name__ if exc_type else "UnknownExceptionType",
        "message": str(exc_value) if exc_value else "No exception message",
        "traceback": traceback.format_tb(exc_traceback_obj) if exc_traceback_obj else []
    }
    
    # This is where we specially handle exceptions that we might want to collect additional data for.
    # When we do this, always try checking the module from sys.modules instead of importing. This will
    # Let us support a wider range of exceptions without needing to import them for all clients.
    
    # Most clients (requests, httpx, urllib) support the standard format of exposing error.request.url and error.response.status_code 
    # The alternative is to hand select libraries we want from sys.modules and check for them:
    # As an example:  requests_module = sys.modules.get("requests", None) // then do things with requests_module;

     # General HTTP Like errors
    try:
        url = getattr(getattr(exc_value, "request", None), "url", None)
        status_code = getattr(getattr(exc_value, "response", None), "status_code", None)
        if status_code:
            formatted_exception["http"] = {
                "url": url if url else "Unknown URL",
                "status_code": status_code if status_code else None,
            }
    except Exception as e:
        pass

    current_trace.record_error(formatted_exception)
    
    # Queue the span with error state through background service
    if current_trace.background_span_service:
        current_span_id = current_trace.get_current_span()
        if current_span_id and current_span_id in current_trace.span_id_to_span:
            error_span = current_trace.span_id_to_span[current_span_id]
            current_trace.background_span_service.queue_span(error_span, span_state="error")

class BackgroundSpanService:
    """
    Background service for queueing and batching trace spans for efficient saving.
    
    This service:
    - Queues spans as they complete
    - Batches them for efficient network usage
    - Sends spans periodically or when batches reach a certain size
    - Handles automatic flushing when the main event terminates
    """
    
    def __init__(self, judgment_api_key: str, organization_id: str, 
                 batch_size: int = 10, flush_interval: float = 5.0, num_workers: int = 1):
        """
        Initialize the background span service.
        
        Args:
            judgment_api_key: API key for Judgment service
            organization_id: Organization ID
            batch_size: Number of spans to batch before sending (default: 10)
            flush_interval: Time in seconds between automatic flushes (default: 5.0)
            num_workers: Number of worker threads to process the queue (default: 1)
        """
        self.judgment_api_key = judgment_api_key
        self.organization_id = organization_id
        self.batch_size = batch_size
        self.flush_interval = flush_interval
        self.num_workers = max(1, num_workers)  # Ensure at least 1 worker
        
        # Queue for pending spans
        self._span_queue = queue.Queue()
        
        # Background threads for processing spans
        self._worker_threads = []
        self._shutdown_event = threading.Event()
        
        # Track spans that have been sent
        self._sent_spans = set()
        
        # Register cleanup on exit
        atexit.register(self.shutdown)
        
        # Start the background workers
        self._start_workers()
    
    def _start_workers(self):
        """Start the background worker threads."""
        for i in range(self.num_workers):
            if len(self._worker_threads) < self.num_workers:
                worker_thread = threading.Thread(
                    target=self._worker_loop, 
                    daemon=True, 
                    name=f"SpanWorker-{i+1}"
                )
                worker_thread.start()
                self._worker_threads.append(worker_thread)
    
    def _worker_loop(self):
        """Main worker loop that processes spans in batches."""
        batch = []
        last_flush_time = time.time()
        pending_task_count = 0  # Track how many tasks we've taken from queue but not marked done
        
        while not self._shutdown_event.is_set() or self._span_queue.qsize() > 0:
            try:
                # First, do a blocking get to wait for at least one item
                if not batch:  # Only block if we don't have items already
                    try:
                        span_data = self._span_queue.get(timeout=1.0)
                        batch.append(span_data)
                        pending_task_count += 1
                    except queue.Empty:
                        # No new spans, continue to check for flush conditions
                        pass
                
                # Then, do non-blocking gets to drain any additional available items
                # up to our batch size limit
                while len(batch) < self.batch_size:
                    try:
                        span_data = self._span_queue.get_nowait()  # Non-blocking
                        batch.append(span_data)
                        pending_task_count += 1
                    except queue.Empty:
                        # No more items immediately available
                        break
                
                current_time = time.time()
                should_flush = (
                    len(batch) >= self.batch_size or
                    (batch and (current_time - last_flush_time) >= self.flush_interval)
                )
                
                if should_flush and batch:
                    self._send_batch(batch)
                    
                    # Only mark tasks as done after successful sending
                    for _ in range(pending_task_count):
                        self._span_queue.task_done()
                    pending_task_count = 0  # Reset counter
                    
                    batch.clear()
                    last_flush_time = current_time
                    
            except Exception as e:
                warnings.warn(f"Error in span service worker loop: {e}")
                # On error, still need to mark tasks as done to prevent hanging
                for _ in range(pending_task_count):
                    self._span_queue.task_done()
                pending_task_count = 0
                batch.clear()
                
        # Final flush on shutdown
        if batch:
            self._send_batch(batch)
            # Mark remaining tasks as done
            for _ in range(pending_task_count):
                self._span_queue.task_done()
    
    def _send_batch(self, batch: List[Dict[str, Any]]):
        """
        Send a batch of spans to the server.
        
        Args:
            batch: List of span dictionaries to send
        """
        if not batch:
            return
            
        try:
            # Group spans by type for different endpoints
            spans_to_send = []
            evaluation_runs_to_send = []
            
            for item in batch:
                if item['type'] == 'span':
                    spans_to_send.append(item['data'])
                elif item['type'] == 'evaluation_run':
                    evaluation_runs_to_send.append(item['data'])
            
            # Send spans if any
            if spans_to_send:
                self._send_spans_batch(spans_to_send)
            
            # Send evaluation runs if any
            if evaluation_runs_to_send:
                self._send_evaluation_runs_batch(evaluation_runs_to_send)
                
        except Exception as e:
            warnings.warn(f"Failed to send span batch: {e}")
    
    def _send_spans_batch(self, spans: List[Dict[str, Any]]):
        """Send a batch of spans to the spans endpoint."""
        payload = {
            "spans": spans,
            "organization_id": self.organization_id
        }
        
        # Serialize with fallback encoder
        def fallback_encoder(obj):
            try:
                return repr(obj)
            except Exception:
                try:
                    return str(obj)
                except Exception as e:
                    return f"<Unserializable object of type {type(obj).__name__}: {e}>"
        
        try:
            serialized_data = json.dumps(payload, default=fallback_encoder)
            
            # Send the actual HTTP request to the batch endpoint
            response = requests.post(
                JUDGMENT_TRACES_SPANS_BATCH_API_URL,
                data=serialized_data,
                headers={
                    "Content-Type": "application/json",
                    "Authorization": f"Bearer {self.judgment_api_key}",
                    "X-Organization-Id": self.organization_id
                },
                verify=True,
                timeout=30  # Add timeout to prevent hanging
            )
            
            if response.status_code != HTTPStatus.OK:
                warnings.warn(f"Failed to send spans batch: HTTP {response.status_code} - {response.text}")
           
            
        except requests.RequestException as e:
            warnings.warn(f"Network error sending spans batch: {e}")
        except Exception as e:
            warnings.warn(f"Failed to serialize or send spans batch: {e}")
    
    def _send_evaluation_runs_batch(self, evaluation_runs: List[Dict[str, Any]]):
        """Send a batch of evaluation runs with their associated span data to the endpoint."""
        # Structure payload to include both evaluation run data and span data
        evaluation_entries = []
        for eval_data in evaluation_runs:
            # eval_data already contains the evaluation run data (no need to access ['data'])
            entry = {
                "evaluation_run": {
                    # Extract evaluation run fields (excluding span-specific fields)
                    key: value for key, value in eval_data.items() 
                    if key not in ['associated_span_id', 'span_data', 'queued_at']
                },
                "associated_span": {
                    "span_id": eval_data.get('associated_span_id'),
                    "span_data": eval_data.get('span_data')
                },
                "queued_at": eval_data.get('queued_at')
            }
            evaluation_entries.append(entry)
        
        payload = {
            "organization_id": self.organization_id,
            "evaluation_entries": evaluation_entries  # Each entry contains both eval run + span data
        }
        
        # Serialize with fallback encoder
        def fallback_encoder(obj):
            try:
                return repr(obj)
            except Exception:
                try:
                    return str(obj)
                except Exception as e:
                    return f"<Unserializable object of type {type(obj).__name__}: {e}>"
        
        try:
            serialized_data = json.dumps(payload, default=fallback_encoder)
            
            # Send the actual HTTP request to the batch endpoint
            response = requests.post(
                JUDGMENT_TRACES_EVALUATION_RUNS_BATCH_API_URL,
                data=serialized_data,
                headers={
                    "Content-Type": "application/json",
                    "Authorization": f"Bearer {self.judgment_api_key}",
                    "X-Organization-Id": self.organization_id
                },
                verify=True,
                timeout=30  # Add timeout to prevent hanging
            )
            
            if response.status_code != HTTPStatus.OK:
                warnings.warn(f"Failed to send evaluation runs batch: HTTP {response.status_code} - {response.text}")
           
            
        except requests.RequestException as e:
            warnings.warn(f"Network error sending evaluation runs batch: {e}")
        except Exception as e:
            warnings.warn(f"Failed to send evaluation runs batch: {e}")
    
    def queue_span(self, span: TraceSpan, span_state: str = "input"):
        """
        Queue a span for background sending.
        
        Args:
            span: The TraceSpan object to queue
            span_state: State of the span ("input", "output", "completed")
        """
        if not self._shutdown_event.is_set():
            span_data = {
                "type": "span",
                "data": {
                    **span.model_dump(),
                    "span_state": span_state,
                    "queued_at": time.time()
                }
            }
            self._span_queue.put(span_data)
    
    def queue_evaluation_run(self, evaluation_run: EvaluationRun, span_id: str, span_data: TraceSpan):
        """
        Queue an evaluation run for background sending.
        
        Args:
            evaluation_run: The EvaluationRun object to queue
            span_id: The span ID associated with this evaluation run
            span_data: The span data at the time of evaluation (to avoid race conditions)
        """
        if not self._shutdown_event.is_set():
            eval_data = {
                "type": "evaluation_run",
                "data": {
                    **evaluation_run.model_dump(),
                    "associated_span_id": span_id,
                    "span_data": span_data.model_dump(),  # Include span data to avoid race conditions
                    "queued_at": time.time()
                }
            }
            self._span_queue.put(eval_data)
    
    def flush(self):
        """Force immediate sending of all queued spans."""
        try:
            # Wait for the queue to be processed
            self._span_queue.join()
        except Exception as e:
            warnings.warn(f"Error during flush: {e}")
    
    def shutdown(self):
        """Shutdown the background service and flush remaining spans."""
        if self._shutdown_event.is_set():
            return
            
        try:
            # Signal shutdown to stop new items from being queued
            self._shutdown_event.set()
            
            # Try to flush any remaining spans
            try:
                self.flush()
            except Exception as e:
                warnings.warn(f"Error during final flush: {e}")    
        except Exception as e:
            warnings.warn(f"Error during BackgroundSpanService shutdown: {e}")
        finally:
            # Clear the worker threads list (daemon threads will be killed automatically)
            self._worker_threads.clear()
    
    def get_queue_size(self) -> int:
        """Get the current size of the span queue."""
        return self._span_queue.qsize()
>>>>>>> 83b79583

class _DeepTracer:
    _instance: Optional["_DeepTracer"] = None
    _lock: threading.Lock = threading.Lock()
    _refcount: int = 0
    _span_stack: contextvars.ContextVar[List[Dict[str, Any]]] = contextvars.ContextVar("_deep_profiler_span_stack", default=[])
    _skip_stack: contextvars.ContextVar[List[str]] = contextvars.ContextVar("_deep_profiler_skip_stack", default=[])
    _original_sys_trace: Optional[Callable] = None
    _original_threading_trace: Optional[Callable] = None

    def __init__(self, tracer: 'Tracer'):
        self._tracer = tracer

    def _get_qual_name(self, frame) -> str:
        func_name = frame.f_code.co_name
        module_name = frame.f_globals.get("__name__", "unknown_module")
        
        try:
            func = frame.f_globals.get(func_name)
            if func is None:
                return f"{module_name}.{func_name}"
            if hasattr(func, "__qualname__"):
                 return f"{module_name}.{func.__qualname__}"
        except Exception:
            return f"{module_name}.{func_name}"
    
    def __new__(cls, tracer: 'Tracer' = None):
        with cls._lock:
            if cls._instance is None:
                cls._instance = super().__new__(cls)
        return cls._instance
    
    def _should_trace(self, frame):
        # Skip stack is maintained by the tracer as an optimization to skip earlier
        # frames in the call stack that we've already determined should be skipped
        skip_stack = self._skip_stack.get()
        if len(skip_stack) > 0:
            return False
        
        func_name = frame.f_code.co_name
        module_name = frame.f_globals.get("__name__", None)

        func = frame.f_globals.get(func_name)
        if func and (hasattr(func, '_judgment_span_name') or hasattr(func, '_judgment_span_type')):
            return False

        if (
            not module_name
            or func_name.startswith("<") # ex: <listcomp>
            or func_name.startswith("__") and func_name != "__call__" # dunders
            or not self._is_user_code(frame.f_code.co_filename)
        ):
            return False
                    
        return True
    
    @functools.cache
    def _is_user_code(self, filename: str):
        return bool(filename) and not filename.startswith("<") and not os.path.realpath(filename).startswith(_TRACE_FILEPATH_BLOCKLIST)

    def _cooperative_sys_trace(self, frame: types.FrameType, event: str, arg: Any):
        """Cooperative trace function for sys.settrace that chains with existing tracers."""
        # First, call the original sys trace function if it exists
        original_result = None
        if self._original_sys_trace:
            try:
                original_result = self._original_sys_trace(frame, event, arg)
            except Exception:
                # If the original tracer fails, continue with our tracing
                pass
        
        # Then do our own tracing
        our_result = self._trace(frame, event, arg, self._cooperative_sys_trace)
        
        # Return our tracer to continue tracing, but respect the original's decision
        # If the original tracer returned None (stop tracing), we should respect that
        if original_result is None and self._original_sys_trace:
            return None
        
        return our_result or original_result
    
    def _cooperative_threading_trace(self, frame: types.FrameType, event: str, arg: Any):
        """Cooperative trace function for threading.settrace that chains with existing tracers."""
        # First, call the original threading trace function if it exists
        original_result = None
        if self._original_threading_trace:
            try:
                original_result = self._original_threading_trace(frame, event, arg)
            except Exception:
                # If the original tracer fails, continue with our tracing
                pass
        
        # Then do our own tracing
        our_result = self._trace(frame, event, arg, self._cooperative_threading_trace)
        
        # Return our tracer to continue tracing, but respect the original's decision
        # If the original tracer returned None (stop tracing), we should respect that
        if original_result is None and self._original_threading_trace:
            return None
        
        return our_result or original_result
    
    def _trace(self, frame: types.FrameType, event: str, arg: Any, continuation_func: Callable):
        frame.f_trace_lines = False
        frame.f_trace_opcodes = False

        if not self._should_trace(frame):
            return
        
        if event not in ("call", "return", "exception"):
            return
        
        current_trace = self._tracer.get_current_trace()
        if not current_trace:
            return
        
        parent_span_id = self._tracer.get_current_span()
        if not parent_span_id:
            return

        qual_name = self._get_qual_name(frame)
        instance_name = None
        if 'self' in frame.f_locals:
            instance = frame.f_locals['self']
            class_name = instance.__class__.__name__
            class_identifiers = getattr(Tracer._instance, 'class_identifiers', {})
            instance_name = get_instance_prefixed_name(instance, class_name, class_identifiers)
        skip_stack = self._skip_stack.get()
        
        if event == "call":
            # If we have entries in the skip stack and the current qual_name matches the top entry,
            # push it again to track nesting depth and skip
            # As an optimization, we only care about duplicate qual_names.
            if skip_stack:
                if qual_name == skip_stack[-1]:
                    skip_stack.append(qual_name)
                    self._skip_stack.set(skip_stack)
                return
            
            should_trace = self._should_trace(frame)
            
            if not should_trace:
                if not skip_stack:
                    self._skip_stack.set([qual_name])
                return
        elif event == "return":
            # If we have entries in skip stack and current qual_name matches the top entry,
            # pop it to track exiting from the skipped section
            if skip_stack and qual_name == skip_stack[-1]:
                skip_stack.pop()
                self._skip_stack.set(skip_stack)
                return
            
            if skip_stack:
                return
            
        span_stack = self._span_stack.get()
        if event == "call":
            if not self._should_trace(frame):
                return
                
            span_id = str(uuid.uuid4())
            
            parent_depth = current_trace._span_depths.get(parent_span_id, 0)
            depth = parent_depth + 1
            
            current_trace._span_depths[span_id] = depth
            
            start_time = time.time()
            
            span_stack.append({
                "span_id": span_id,
                "parent_span_id": parent_span_id,
                "function": qual_name,
                "start_time": start_time
            })
            self._span_stack.set(span_stack)
            
            token = self._tracer.set_current_span(span_id)
            frame.f_locals["_judgment_span_token"] = token
            
            span = TraceSpan(
                span_id=span_id,
                trace_id=current_trace.trace_id,
                depth=depth,
                message=qual_name,
                created_at=start_time,
                span_type="span",
                parent_span_id=parent_span_id,
                function=qual_name,
                agent_name=instance_name
            )
            current_trace.add_span(span)
            
            inputs = {}
            try:
                args_info = inspect.getargvalues(frame)
                for arg in args_info.args:
                    try:
                        inputs[arg] = args_info.locals.get(arg)
                    except:
                        inputs[arg] = "<<Unserializable>>"
                current_trace.record_input(inputs)
            except Exception as e:
                current_trace.record_input({
                    "error": str(e)
                })
                
        elif event == "return":
            if not span_stack:
                return
                
            current_id = self._tracer.get_current_span()
            
            span_data = None
            for i, entry in enumerate(reversed(span_stack)):
                if entry["span_id"] == current_id:
                    span_data = span_stack.pop(-(i+1))
                    self._span_stack.set(span_stack)
                    break
            
            if not span_data:
                return
                
            start_time = span_data["start_time"]
            duration = time.time() - start_time
            
            current_trace.span_id_to_span[span_data["span_id"]].duration = duration

            if arg is not None:
                # exception handling will take priority. 
                current_trace.record_output(arg)
            
            if span_data["span_id"] in current_trace._span_depths:
                del current_trace._span_depths[span_data["span_id"]]
                
            if span_stack:
                self._tracer.set_current_span(span_stack[-1]["span_id"])
            else:
                self._tracer.set_current_span(span_data["parent_span_id"])
            
            if "_judgment_span_token" in frame.f_locals:
                self._tracer.reset_current_span(frame.f_locals["_judgment_span_token"])

        elif event == "exception":
            exc_type = arg[0]
            if issubclass(exc_type, (StopIteration, StopAsyncIteration, GeneratorExit)):
                return
            _capture_exception_for_trace(current_trace, arg)
            
        
        return continuation_func
    
    def __enter__(self):
        with self._lock:
            self._refcount += 1
            if self._refcount == 1:
                # Store the existing trace functions before setting ours
                self._original_sys_trace = sys.gettrace()
                self._original_threading_trace = threading.gettrace()
                
                self._skip_stack.set([])
                self._span_stack.set([])
                
                sys.settrace(self._cooperative_sys_trace)
                threading.settrace(self._cooperative_threading_trace)
        return self
    
    def __exit__(self, exc_type, exc_val, exc_tb):
        with self._lock:
            self._refcount -= 1
            if self._refcount == 0:
                # Restore the original trace functions instead of setting to None
                sys.settrace(self._original_sys_trace)
                threading.settrace(self._original_threading_trace)
                
                # Clean up the references
                self._original_sys_trace = None
                self._original_threading_trace = None


# Below commented out function isn't used anymore?

# def log(self, message: str, level: str = "info"): 
#         """ Log a message with the span context """
#         current_trace = self._tracer.get_current_trace()
#         if current_trace:
#             current_trace.log(message, level)
#         else:
#             print(f"[{level}] {message}")
#         current_trace.record_output({"log": message})
    
class Tracer:
    _instance = None

    # Tracer.current_trace class variable is currently used in wrap()
    # TODO: Keep track of cross-context state for current trace and current span ID solely through class variables instead of instance variables?
    # Should be fine to do so as long as we keep Tracer as a singleton
    current_trace: Optional[TraceClient] = None
    # current_span_id: Optional[str] = None

    trace_across_async_contexts: bool = False # BY default, we don't trace across async contexts

    def __new__(cls, *args, **kwargs):
        if cls._instance is None:
            cls._instance = super(Tracer, cls).__new__(cls)
        return cls._instance

    def __init__(
        self, 
        api_key: str = os.getenv("JUDGMENT_API_KEY"), 
        project_name: str = None,
        rules: Optional[List[Rule]] = None,  # Added rules parameter
        organization_id: str = os.getenv("JUDGMENT_ORG_ID"),
        enable_monitoring: bool = os.getenv("JUDGMENT_MONITORING", "true").lower() == "true",
        enable_evaluations: bool = os.getenv("JUDGMENT_EVALUATIONS", "true").lower() == "true",
        # S3 configuration
        use_s3: bool = False,
        s3_bucket_name: Optional[str] = None,
        s3_aws_access_key_id: Optional[str] = None,
        s3_aws_secret_access_key: Optional[str] = None,
        s3_region_name: Optional[str] = None,
        offline_mode: bool = False,
        deep_tracing: bool = True,  # Deep tracing is enabled by default
        trace_across_async_contexts: bool = False, # BY default, we don't trace across async contexts
        # Background span service configuration
        enable_background_spans: bool = True,  # Enable background span service by default
        span_batch_size: int = 50,  # Number of spans to batch before sending
        span_flush_interval: float = 1.0,  # Time in seconds between automatic flushes
        span_num_workers: int = 10  # Number of worker threads for span processing
        ):
        if not hasattr(self, 'initialized'):
            if not api_key:
                raise ValueError("Tracer must be configured with a Judgment API key")
            
            result, response = validate_api_key(api_key)
            if not result:
                raise JudgmentAPIError(f"Issue with passed in Judgment API key: {response}")
            
            if not organization_id:
                raise ValueError("Tracer must be configured with an Organization ID")
            if use_s3 and not s3_bucket_name:
                raise ValueError("S3 bucket name must be provided when use_s3 is True")
            
            self.api_key: str = api_key
            self.project_name: str = project_name or str(uuid.uuid4())
            self.organization_id: str = organization_id
            self.rules: List[Rule] = rules or []  # Store rules at tracer level
            self.traces: List[Trace] = []
            self.initialized: bool = True
            self.enable_monitoring: bool = enable_monitoring
            self.enable_evaluations: bool = enable_evaluations
            self.class_identifiers: Dict[str, str] = {}  # Dictionary to store class identifiers
            self.span_id_to_previous_span_id: Dict[str, str] = {}
            self.trace_id_to_previous_trace: Dict[str, TraceClient] = {}
            self.current_span_id: Optional[str] = None
            self.current_trace: Optional[TraceClient] = None
            self.trace_across_async_contexts: bool = trace_across_async_contexts
            Tracer.trace_across_async_contexts = trace_across_async_contexts

            # Initialize S3 storage if enabled
            self.use_s3 = use_s3
            if use_s3:
                from judgeval.common.s3_storage import S3Storage
                self.s3_storage = S3Storage(
                    bucket_name=s3_bucket_name,
                    aws_access_key_id=s3_aws_access_key_id,
                    aws_secret_access_key=s3_aws_secret_access_key,
                    region_name=s3_region_name
                )
            self.offline_mode: bool = offline_mode
            self.deep_tracing: bool = deep_tracing  # NEW: Store deep tracing setting
            
            # Initialize background span service
            self.enable_background_spans: bool = enable_background_spans
            self.background_span_service: Optional[BackgroundSpanService] = None
            if enable_background_spans and not offline_mode:
                self.background_span_service = BackgroundSpanService(
                    judgment_api_key=api_key,
                    organization_id=organization_id,
                    batch_size=span_batch_size,
                    flush_interval=span_flush_interval,
                    num_workers=span_num_workers
                )

        elif hasattr(self, 'project_name') and self.project_name != project_name:
            warnings.warn(
                f"Attempting to initialize Tracer with project_name='{project_name}' but it was already initialized with "
                f"project_name='{self.project_name}'. Due to the singleton pattern, the original project_name will be used. "
                "To use a different project name, ensure the first Tracer initialization uses the desired project name.",
                RuntimeWarning
            )

    def set_current_span(self, span_id: str):
        self.span_id_to_previous_span_id[span_id] = getattr(self, 'current_span_id', None)
        self.current_span_id = span_id
        Tracer.current_span_id = span_id
        try:
            token = current_span_var.set(span_id)
        except:
            token = None
        return token
    
    def get_current_span(self) -> Optional[str]:
        try:
            current_span_var_val = current_span_var.get()
        except:
            current_span_var_val = None
        return (self.current_span_id or current_span_var_val) if self.trace_across_async_contexts else current_span_var_val
    
    def reset_current_span(self, token: Optional[str] = None, span_id: Optional[str] = None):
        if not span_id:
            span_id = self.current_span_id
        try:
            current_span_var.reset(token)
        except:
            pass
        self.current_span_id = self.span_id_to_previous_span_id.get(span_id)
        Tracer.current_span_id = self.current_span_id
    
    def set_current_trace(self, trace: TraceClient):
        """
        Set the current trace context in contextvars
        """
        self.trace_id_to_previous_trace[trace.trace_id] = getattr(self, 'current_trace', None)
        self.current_trace = trace
        Tracer.current_trace = trace
        try:
            token = current_trace_var.set(trace)
        except:
            token = None
        return token
    
    def get_current_trace(self) -> Optional[TraceClient]:
        """
        Get the current trace context.

        Tries to get the trace client from the context variable first.
        If not found (e.g., context lost across threads/tasks),
        it falls back to the active trace client managed by the callback handler.
        """
        try:
            current_trace_var_val = current_trace_var.get()
        except:
            current_trace_var_val = None
            
        # Use context variable or class variable based on trace_across_async_contexts setting
        context_trace = (self.current_trace or current_trace_var_val) if self.trace_across_async_contexts else current_trace_var_val
        
        # If we found a trace from context, return it
        if context_trace:
            return context_trace
        
        # Fallback: Check the active client potentially set by a callback handler (e.g., LangGraph)
        if hasattr(self, '_active_trace_client') and self._active_trace_client:
            return self._active_trace_client
            
        # If neither is available, return None
        return None
    
    def reset_current_trace(self, token: Optional[str] = None, trace_id: Optional[str] = None):
        if not trace_id and self.current_trace:
            trace_id = self.current_trace.trace_id
        try:
            current_trace_var.reset(token)
        except:
            pass
        self.current_trace = self.trace_id_to_previous_trace.get(trace_id)
        Tracer.current_trace = self.current_trace

    @contextmanager
    def trace(
        self, 
        name: str, 
        project_name: str = None, 
        overwrite: bool = False,
        rules: Optional[List[Rule]] = None  # Added rules parameter
    ) -> Generator[TraceClient, None, None]:
        """Start a new trace context using a context manager"""
        trace_id = str(uuid.uuid4())
        project = project_name if project_name is not None else self.project_name
        
        # Get parent trace info from context
        parent_trace = self.get_current_trace()
        parent_trace_id = None
        parent_name = None
        
        if parent_trace:
            parent_trace_id = parent_trace.trace_id
            parent_name = parent_trace.name

        trace = TraceClient(
            self, 
            trace_id, 
            name, 
            project_name=project, 
            overwrite=overwrite,
            rules=self.rules,  # Pass combined rules to the trace client
            enable_monitoring=self.enable_monitoring,
            enable_evaluations=self.enable_evaluations,
            parent_trace_id=parent_trace_id,
            parent_name=parent_name
        )
        
        # Set the current trace in context variables
        token = self.set_current_trace(trace)
        
        # Automatically create top-level span
        with trace.span(name or "unnamed_trace") as span:
            try:
                # Save the trace to the database to handle Evaluations' trace_id referential integrity
                yield trace
            finally:
                # Reset the context variable
                self.reset_current_trace(token)


    def log(self, msg: str, label: str = "log", score: int = 1):
        """Log a message with the current span context"""
        current_span_id = self.get_current_span()
        current_trace = self.get_current_trace()
        if current_span_id:
            annotation = TraceAnnotation(
                span_id=current_span_id,
                text=msg,
                label=label,
                score=score
            )
            current_trace.add_annotation(annotation)
        else:
            print(f"[{label}] {msg}")
            
    def set_customer_id(self, customer_id: str):
        """
        Set the customer ID for the current trace.
        
        Args:
            customer_id: A string identifier for the customer using this trace
            
        Example:
            ```python
            judgment.set_customer_id("customer-123")
            ```
            
        This is a convenience method that calls set_metadata("customer_id", customer_id)
        on the current trace.
        """
        trace = self.get_current_trace()
        if not trace:
            raise ValueError("No active trace found. Create a trace first before setting metadata.")
        trace.set_metadata("customer_id", customer_id)
        
    def set_tags(self, tags: List[str]):
        """
        Set tags for the current trace.
        
        Args:
            tags: A list of string tags to associate with this trace
            
        Example:
            ```python
            judgment.set_tags(["production", "api-v2"])
            ```
            
        This is a convenience method that calls set_metadata("tags", tags)
        on the current trace.
        """
        trace = self.get_current_trace()
        if not trace:
            raise ValueError("No active trace found. Create a trace first before setting metadata.")
        trace.set_metadata("tags", tags)
            
    def set_metadata(self, key: str = None, value: Any = None, **kwargs) -> None:
        """
        Set metadata on the current trace.
        
        Supported keys:
        - customer_id: ID of the customer using this trace
        - tags: List of tags for this trace
        - has_notification: Whether this trace has a notification
        - overwrite: Whether to overwrite existing traces
        - rules: Rules for this trace
        - name: Name of the trace
        
        Args:
            key: The metadata key to set (if using single key-value pair)
            value: The value to set for the metadata key (if using single key-value pair)
            **kwargs: Multiple metadata fields to set at once
            
        Examples:
            ```python
            # Single key-value pair
            judgment.set_metadata("customer_id", "customer-123")
            
            # Setting tags
            judgment.set_metadata("tags", ["production", "api-v2"])
            
            # Multiple fields at once
            judgment.set_metadata(
                customer_id="customer-123",
                tags=["production", "api-v2"],
                has_notification=True
            )
            ```
        """
        current_trace = self.get_current_trace()
        if not current_trace:
            raise ValueError("No active trace found. Create a trace first before setting metadata.")
            
        if key and value is not None:
            current_trace.set_metadata(key, value)
        elif kwargs:
            current_trace.set_metadata(**kwargs)
        else:
            raise ValueError("Either provide a key-value pair or keyword arguments.")

    def print_metadata(self) -> None:
        """
        Print the metadata of the current trace.
        
{{ ... }}
        This is a convenience method that calls print_metadata() on the current trace.
        Useful for debugging and verifying that metadata was set correctly.
        
        Example:
            ```python
            judgment.print_metadata()
            ```
        """
        current_trace = self.get_current_trace()
        if current_trace:
            current_trace.print_metadata()
        else:
            print("No active trace found. Create a trace first before printing metadata.")

    
    def identify(self, identifier: str, track_state: bool = False, track_attributes: Optional[List[str]] = None, field_mappings: Optional[Dict[str, str]] = None):
        """
        Class decorator that associates a class with a custom identifier and enables state tracking.
        
        This decorator creates a mapping between the class name and the provided
        identifier, which can be useful for tagging, grouping, or referencing
        classes in a standardized way. It also enables automatic state capture
        for instances of the decorated class when used with tracing.
        
        Args:
            identifier: The identifier to associate with the decorated class.
                    This will be used as the instance name in traces.
            track_state: Whether to automatically capture the state (attributes) 
                        of instances before and after function execution. Defaults to False.
            track_attributes: Optional list of specific attribute names to track.
                            If None, all non-private attributes (not starting with '_') 
                            will be tracked when track_state=True.
            field_mappings: Optional dictionary mapping internal attribute names to 
                        display names in the captured state. For example:
                        {"system_prompt": "instructions"} will capture the 
                        'instructions' attribute as 'system_prompt' in the state.
            
        Example:
            @tracer.identify(identifier="user_model", track_state=True, track_attributes=["name", "age"], field_mappings={"system_prompt": "instructions"})
            class User:
                # Class implementation
        """
        def decorator(cls):
            class_name = cls.__name__
            self.class_identifiers[class_name] = {
                "identifier": identifier,
                "track_state": track_state,
                "track_attributes": track_attributes,
                "field_mappings": field_mappings or {}
            }
            return cls
        
        return decorator
    
    def _capture_instance_state(self, instance: Any, class_config: Dict[str, Any]) -> Dict[str, Any]:
        """
        Capture the state of an instance based on class configuration.
        Args:
            instance: The instance to capture the state of.
            class_config: Configuration dictionary for state capture, 
                          expected to contain 'track_attributes' and 'field_mappings'.
        """
        track_attributes = class_config.get('track_attributes')
        field_mappings = class_config.get('field_mappings')
        
        if track_attributes:
        
            state = {attr: getattr(instance, attr, None) for attr in track_attributes}
        else:

            state = {k: v for k, v in instance.__dict__.items() if not k.startswith('_')}

        if field_mappings:
            state['field_mappings'] = field_mappings

        return state
        
        
    def _get_instance_state_if_tracked(self, args):
        """
        Extract instance state if the instance should be tracked.
        
        Returns the captured state dict if tracking is enabled, None otherwise.
        """
        if args and hasattr(args[0], '__class__'):
            instance = args[0]
            class_name = instance.__class__.__name__
            if (class_name in self.class_identifiers and 
                isinstance(self.class_identifiers[class_name], dict) and
                self.class_identifiers[class_name].get('track_state', False)):
                return self._capture_instance_state(instance, self.class_identifiers[class_name])
            
    def _conditionally_capture_and_record_state(self, trace_client_instance: TraceClient, args: tuple, is_before: bool):
        """Captures instance state if tracked and records it via the trace_client."""
        state = self._get_instance_state_if_tracked(args)
        if state:
            if is_before:
                trace_client_instance.record_state_before(state)
            else:
                trace_client_instance.record_state_after(state)
        
    def observe(self, func=None, *, name=None, span_type: SpanType = "span", project_name: str = None, overwrite: bool = False, deep_tracing: bool = None):
        """
        Decorator to trace function execution with detailed entry/exit information.
        
        Args:
            func: The function to decorate
            name: Optional custom name for the span (defaults to function name)
            span_type: Type of span (default "span")
            project_name: Optional project name override
            overwrite: Whether to overwrite existing traces
            deep_tracing: Whether to enable deep tracing for this function and all nested calls.
                          If None, uses the tracer's default setting.
        """
        # If monitoring is disabled, return the function as is
        if not self.enable_monitoring:
            return func if func else lambda f: f
        
        if func is None:
            return lambda f: self.observe(f, name=name, span_type=span_type, project_name=project_name, 
                                         overwrite=overwrite, deep_tracing=deep_tracing)
        
        # Use provided name or fall back to function name
        original_span_name = name or func.__name__
        
        # Store custom attributes on the function object
        func._judgment_span_name = original_span_name
        func._judgment_span_type = span_type
        
        # Use the provided deep_tracing value or fall back to the tracer's default
        use_deep_tracing = deep_tracing if deep_tracing is not None else self.deep_tracing
        
        if asyncio.iscoroutinefunction(func):
            @functools.wraps(func)
            async def async_wrapper(*args, **kwargs):
                nonlocal original_span_name
                class_name = None
                instance_name = None
                span_name = original_span_name
                agent_name = None

                if args and hasattr(args[0], '__class__'):
                    class_name = args[0].__class__.__name__
                    agent_name = get_instance_prefixed_name(args[0], class_name, self.class_identifiers)

                # Get current trace from context
                current_trace = self.get_current_trace()
                
                # If there's no current trace, create a root trace
                if not current_trace:
                    trace_id = str(uuid.uuid4())
                    project = project_name if project_name is not None else self.project_name
                    
                    # Create a new trace client to serve as the root
                    current_trace = TraceClient(
                        self,
                        trace_id,
                        span_name, # MODIFIED: Use span_name directly
                        project_name=project,
                        overwrite=overwrite,
                        rules=self.rules,
                        enable_monitoring=self.enable_monitoring,
                        enable_evaluations=self.enable_evaluations
                    )
                    
                    # Save empty trace and set trace context
                    # current_trace.save(empty_save=True, overwrite=overwrite)
                    trace_token = self.set_current_trace(current_trace)

                    try:
                        # Use span for the function execution within the root trace
                        # This sets the current_span_var
                        with current_trace.span(span_name, span_type=span_type) as span: # MODIFIED: Use span_name directly
                            # Record inputs
                            inputs = combine_args_kwargs(func, args, kwargs)
                            span.record_input(inputs)
                            if agent_name:
                                span.record_agent_name(agent_name)

                            # Capture state before execution
                            self._conditionally_capture_and_record_state(span, args, is_before=True)
                            
                            if use_deep_tracing:
                                with _DeepTracer(self):
                                    result = await func(*args, **kwargs)
                            else:
                                try:
                                    result = await func(*args, **kwargs)
                                except Exception as e:
                                    _capture_exception_for_trace(current_trace, sys.exc_info())
                                    raise e
                                    
                            # Capture state after execution  
                            self._conditionally_capture_and_record_state(span, args, is_before=False)
                                                        
                            # Record output
                            span.record_output(result)
                        return result
                    finally:
                        # Flush background spans before saving the trace
 
                        complete_trace_data = {
                            "trace_id": current_trace.trace_id,
                            "name": current_trace.name,
                            "created_at": datetime.utcfromtimestamp(current_trace.start_time).isoformat(),
                            "duration": current_trace.get_duration(),
                            "trace_spans": [span.model_dump() for span in current_trace.trace_spans],
                            "overwrite": overwrite,
                            "offline_mode": self.offline_mode,
                            "parent_trace_id": current_trace.parent_trace_id,
                            "parent_name": current_trace.parent_name
                        }
                        # Save the completed trace
                        trace_id, server_response = current_trace.save_with_rate_limiting(overwrite=overwrite, final_save=True)
                        
                        # Store the complete trace data instead of just server response
                        
                        self.traces.append(complete_trace_data)
          
                        # if self.background_span_service:
                        #     self.background_span_service.flush()

                        # Reset trace context (span context resets automatically)
                        self.reset_current_trace(trace_token)
                else:
                    with current_trace.span(span_name, span_type=span_type) as span:
                        inputs = combine_args_kwargs(func, args, kwargs)
                        span.record_input(inputs)
                        if agent_name:
                            span.record_agent_name(agent_name)

                        # Capture state before execution
                        self._conditionally_capture_and_record_state(span, args, is_before=True)
                            
                        if use_deep_tracing:
                            with _DeepTracer(self):
                                result = await func(*args, **kwargs)
                        else:
                            try:
                                result = await func(*args, **kwargs)
                            except Exception as e:
                                _capture_exception_for_trace(current_trace, sys.exc_info())
                                raise e
                                
                        # Capture state after execution  
                        self._conditionally_capture_and_record_state(span, args, is_before=False)
                            
                        span.record_output(result)
                    return result
        
            return async_wrapper
        else:
            # Non-async function implementation with deep tracing
            @functools.wraps(func)
            def wrapper(*args, **kwargs):
                nonlocal original_span_name
                class_name = None
                instance_name = None
                span_name = original_span_name
                agent_name = None
                if args and hasattr(args[0], '__class__'):
                    class_name = args[0].__class__.__name__
                    agent_name = get_instance_prefixed_name(args[0], class_name, self.class_identifiers)               
                # Get current trace from context
                current_trace = self.get_current_trace()

                # If there's no current trace, create a root trace
                if not current_trace:
                    trace_id = str(uuid.uuid4())
                    project = project_name if project_name is not None else self.project_name
                    
                    # Create a new trace client to serve as the root
                    current_trace = TraceClient(
                        self,
                        trace_id,
                        span_name, # MODIFIED: Use span_name directly
                        project_name=project,
                        overwrite=overwrite,
                        rules=self.rules,
                        enable_monitoring=self.enable_monitoring,
                        enable_evaluations=self.enable_evaluations
                    )
                    
                    # Save empty trace and set trace context
                    # current_trace.save(empty_save=True, overwrite=overwrite)
                    trace_token = self.set_current_trace(current_trace)
                    
                    try:
                        # Use span for the function execution within the root trace
                        # This sets the current_span_var
                        with current_trace.span(span_name, span_type=span_type) as span: # MODIFIED: Use span_name directly
                            # Record inputs
                            inputs = combine_args_kwargs(func, args, kwargs)
                            span.record_input(inputs)
                            if agent_name:
                                span.record_agent_name(agent_name)
                            # Capture state before execution
                            self._conditionally_capture_and_record_state(span, args, is_before=True)
                                    
                            if use_deep_tracing:
                                with _DeepTracer(self):
                                    result = func(*args, **kwargs)
                            else:
                                try:
                                    result = func(*args, **kwargs)
                                except Exception as e:
                                    _capture_exception_for_trace(current_trace, sys.exc_info())
                                    raise e
                                    
                            # Capture state after execution
                            self._conditionally_capture_and_record_state(span, args, is_before=False)

                            
                            # Record output
                            span.record_output(result)
                        return result
                    finally:
                        # Flush background spans before saving the trace

                        
                        # Save the completed trace
                        trace_id, server_response = current_trace.save_with_rate_limiting(overwrite=overwrite, final_save=True)
                        
                        # Store the complete trace data instead of just server response
                        complete_trace_data = {
                            "trace_id": current_trace.trace_id,
                            "name": current_trace.name,
                            "created_at": datetime.utcfromtimestamp(current_trace.start_time).isoformat(),
                            "duration": current_trace.get_duration(),
                            "trace_spans": [span.model_dump() for span in current_trace.trace_spans],
                            "overwrite": overwrite,
                            "offline_mode": self.offline_mode,
                            "parent_trace_id": current_trace.parent_trace_id,
                            "parent_name": current_trace.parent_name
                        }
                        self.traces.append(complete_trace_data)
                        # Reset trace context (span context resets automatically)
                        self.reset_current_trace(trace_token)
                else:
                    with current_trace.span(span_name, span_type=span_type) as span:
                        
                        inputs = combine_args_kwargs(func, args, kwargs)
                        span.record_input(inputs)
                        if agent_name:
                            span.record_agent_name(agent_name)

                        # Capture state before execution
                        self._conditionally_capture_and_record_state(span, args, is_before=True)

                        if use_deep_tracing:
                            with _DeepTracer(self):
                                result = func(*args, **kwargs)
                        else:
                            try:
                                result = func(*args, **kwargs)
                            except Exception as e:
                                _capture_exception_for_trace(current_trace, sys.exc_info())
                                raise e
                            
                        # Capture state after execution
                        self._conditionally_capture_and_record_state(span, args, is_before=False)
                            
                        span.record_output(result)
                    return result
    
            return wrapper
        
    def async_evaluate(self, *args, **kwargs):
        if not self.enable_evaluations:
            return

        # --- Get trace_id passed explicitly (if any) ---
        passed_trace_id = kwargs.pop('trace_id', None) # Get and remove trace_id from kwargs

        current_trace = self.get_current_trace()

        if current_trace:
            # Pass the explicitly provided trace_id if it exists, otherwise let async_evaluate handle it
            # (Note: TraceClient.async_evaluate doesn't currently use an explicit trace_id, but this is for future proofing/consistency)
            if passed_trace_id:
                kwargs['trace_id'] = passed_trace_id # Re-add if needed by TraceClient.async_evaluate
            current_trace.async_evaluate(*args, **kwargs)
        else:
            warnings.warn("No trace found (context var or fallback), skipping evaluation") # Modified warning

    def get_background_span_service(self) -> Optional[BackgroundSpanService]:
        """Get the background span service instance."""
        return self.background_span_service

    def flush_background_spans(self):
        """Flush all pending spans in the background service."""
        if self.background_span_service:
            self.background_span_service.flush()

    def shutdown_background_service(self):
        """Shutdown the background span service."""
        if self.background_span_service:
            self.background_span_service.shutdown()
            self.background_span_service = None

def wrap(client: Any, trace_across_async_contexts: bool = Tracer.trace_across_async_contexts) -> Any:
    """
    Wraps an API client to add tracing capabilities.
    Supports OpenAI, Together, Anthropic, and Google GenAI clients.
    Patches both '.create' and Anthropic's '.stream' methods using a wrapper class.
    """
    span_name, original_create, original_responses_create, original_stream = _get_client_config(client)

    def _get_current_trace():
        if trace_across_async_contexts:
            return Tracer.current_trace
        else:
            return current_trace_var.get()
    
    def _record_input_and_check_streaming(span, kwargs, is_responses=False):
        """Record input and check for streaming"""
        is_streaming = kwargs.get("stream", False)

            # Record input based on whether this is a responses endpoint
        if is_responses:
            span.record_input(kwargs)
        else:
            input_data = _format_input_data(client, **kwargs)
            span.record_input(input_data)
        
        # Warn about token counting limitations with streaming
        if isinstance(client, (AsyncOpenAI, OpenAI)) and is_streaming:
            if not kwargs.get("stream_options", {}).get("include_usage"):
                warnings.warn(
                    "OpenAI streaming calls don't include token counts by default. "
                    "To enable token counting with streams, set stream_options={'include_usage': True} "
                    "in your API call arguments.",
                    UserWarning
                )
            
        return is_streaming
    
    def _format_and_record_output(span, response, is_streaming, is_async, is_responses):
        """Format and record the output in the span"""
        if is_streaming:
            output_entry = span.record_output("<pending stream>")
            wrapper_func = _async_stream_wrapper if is_async else _sync_stream_wrapper
            return wrapper_func(response, client, output_entry)
        else:
            format_func = _format_response_output_data if is_responses else _format_output_data
            output, usage = format_func(client, response)
            span.record_output(output)
            span.record_usage(usage)
            
            # Queue the completed LLM span now that it has all data (input, output, usage)
            current_trace = _get_current_trace()
            if current_trace and current_trace.background_span_service:
                # Get the current span from the trace client
                current_span_id = current_trace.get_current_span()
                if current_span_id and current_span_id in current_trace.span_id_to_span:
                    completed_span = current_trace.span_id_to_span[current_span_id]
                    current_trace.background_span_service.queue_span(completed_span, span_state="completed")
            
            return response
    
    # --- Traced Async Functions ---
    async def traced_create_async(*args, **kwargs):
        current_trace = _get_current_trace()
        if not current_trace:
            return await original_create(*args, **kwargs)
        
        with current_trace.span(span_name, span_type="llm") as span:
            is_streaming = _record_input_and_check_streaming(span, kwargs)
            
            try:
                response_or_iterator = await original_create(*args, **kwargs)
                return _format_and_record_output(span, response_or_iterator, is_streaming, True, False)
            except Exception as e:
                _capture_exception_for_trace(span, sys.exc_info())
                raise e
    
    # Async responses for OpenAI clients
    async def traced_response_create_async(*args, **kwargs):
        current_trace = _get_current_trace()
        if not current_trace:
            return await original_responses_create(*args, **kwargs)
        
        with current_trace.span(span_name, span_type="llm") as span:
            is_streaming = _record_input_and_check_streaming(span, kwargs, is_responses=True)
            
            try:
                response_or_iterator = await original_responses_create(*args, **kwargs)
                return _format_and_record_output(span, response_or_iterator, is_streaming, True, True)
            except Exception as e:
                _capture_exception_for_trace(span, sys.exc_info())
                raise e
    
    # Function replacing .stream() for async clients
    def traced_stream_async(*args, **kwargs):
        current_trace = _get_current_trace()
        if not current_trace or not original_stream:
            return original_stream(*args, **kwargs)
        
        original_manager = original_stream(*args, **kwargs)
        return _TracedAsyncStreamManagerWrapper(
            original_manager=original_manager,
            client=client,
            span_name=span_name,
            trace_client=current_trace,
            stream_wrapper_func=_async_stream_wrapper,
            input_kwargs=kwargs
        )
    
    # --- Traced Sync Functions ---
    def traced_create_sync(*args, **kwargs):
        current_trace = _get_current_trace()
        if not current_trace:
            return original_create(*args, **kwargs)
        
        with current_trace.span(span_name, span_type="llm") as span:
            is_streaming = _record_input_and_check_streaming(span, kwargs)
            
            try:
                response_or_iterator = original_create(*args, **kwargs)
                return _format_and_record_output(span, response_or_iterator, is_streaming, False, False)
            except Exception as e:
                _capture_exception_for_trace(span, sys.exc_info())
                raise e
    
    def traced_response_create_sync(*args, **kwargs):
        current_trace = _get_current_trace()
        if not current_trace:
            return original_responses_create(*args, **kwargs)
        
        with current_trace.span(span_name, span_type="llm") as span:
            is_streaming = _record_input_and_check_streaming(span, kwargs, is_responses=True)
            
            try:
                response_or_iterator = original_responses_create(*args, **kwargs)
                return _format_and_record_output(span, response_or_iterator, is_streaming, False, True)
            except Exception as e:
                _capture_exception_for_trace(span, sys.exc_info())
                raise e
    
    # Function replacing sync .stream()
    def traced_stream_sync(*args, **kwargs):
        current_trace = _get_current_trace()
        if not current_trace or not original_stream:
            return original_stream(*args, **kwargs)
        
        original_manager = original_stream(*args, **kwargs)
        return _TracedSyncStreamManagerWrapper(
            original_manager=original_manager,
            client=client,
            span_name=span_name,
            trace_client=current_trace,
            stream_wrapper_func=_sync_stream_wrapper,
            input_kwargs=kwargs
        )
    
    # --- Assign Traced Methods to Client Instance ---
    if isinstance(client, (AsyncOpenAI, AsyncTogether)):
        client.chat.completions.create = traced_create_async
        if hasattr(client, "responses") and hasattr(client.responses, "create"):
            client.responses.create = traced_response_create_async
    elif isinstance(client, AsyncAnthropic):
        client.messages.create = traced_create_async
        if original_stream:
            client.messages.stream = traced_stream_async
    elif isinstance(client, genai.client.AsyncClient):
        client.models.generate_content = traced_create_async
    elif isinstance(client, (OpenAI, Together)):
        client.chat.completions.create = traced_create_sync
        if hasattr(client, "responses") and hasattr(client.responses, "create"):
            client.responses.create = traced_response_create_sync
    elif isinstance(client, Anthropic):
        client.messages.create = traced_create_sync
        if original_stream:
            client.messages.stream = traced_stream_sync
    elif isinstance(client, genai.Client):
        client.models.generate_content = traced_create_sync
    
    return client

# Helper functions for client-specific operations

def _get_client_config(client: ApiClient) -> tuple[str, callable, Optional[callable]]:
    """Returns configuration tuple for the given API client.
    
    Args:
        client: An instance of OpenAI, Together, or Anthropic client
        
    Returns:
        tuple: (span_name, create_method, stream_method)
            - span_name: String identifier for tracing
            - create_method: Reference to the client's creation method
            - responses_method: Reference to the client's responses method (if applicable)
            - stream_method: Reference to the client's stream method (if applicable)
            
    Raises:
        ValueError: If client type is not supported
    """
    if isinstance(client, (OpenAI, AsyncOpenAI)):
        return "OPENAI_API_CALL", client.chat.completions.create, client.responses.create, None
    elif isinstance(client, (Together, AsyncTogether)):
        return "TOGETHER_API_CALL", client.chat.completions.create, None, None
    elif isinstance(client, (Anthropic, AsyncAnthropic)):
        return "ANTHROPIC_API_CALL", client.messages.create, None, client.messages.stream
    elif isinstance(client, (genai.Client, genai.client.AsyncClient)):
        return "GOOGLE_API_CALL", client.models.generate_content, None, None
    raise ValueError(f"Unsupported client type: {type(client)}")

def _format_input_data(client: ApiClient, **kwargs) -> dict:
    """Format input parameters based on client type.
    
    Extracts relevant parameters from kwargs based on the client type
    to ensure consistent tracing across different APIs.
    """
    if isinstance(client, (OpenAI, Together, AsyncOpenAI, AsyncTogether)):
        return {
            "model": kwargs.get("model"),
            "messages": kwargs.get("messages"),
        }
    elif isinstance(client, (genai.Client, genai.client.AsyncClient)):
        return {
            "model": kwargs.get("model"),
            "contents": kwargs.get("contents")
        }
    # Anthropic requires additional max_tokens parameter
    return {
        "model": kwargs.get("model"),
        "messages": kwargs.get("messages"),
        "max_tokens": kwargs.get("max_tokens")
    }

def _format_response_output_data(client: ApiClient, response: Any) -> dict:
    """Format API response data based on client type.
    
    Normalizes different response formats into a consistent structure
    for tracing purposes.
    """
    message_content = None
    prompt_tokens = 0   
    completion_tokens = 0
    model_name = None
    if isinstance(client, (OpenAI, Together, AsyncOpenAI, AsyncTogether)):
        model_name = response.model
        prompt_tokens = response.usage.input_tokens
        completion_tokens = response.usage.output_tokens
        message_content = response.output
    else:
        warnings.warn(f"Unsupported client type: {type(client)}")
        return {}
    
    prompt_cost, completion_cost = cost_per_token(  
        model=model_name,
        prompt_tokens=prompt_tokens,
        completion_tokens=completion_tokens,
    )
    total_cost_usd = (prompt_cost + completion_cost) if prompt_cost and completion_cost else None
    usage = TraceUsage(
        prompt_tokens=prompt_tokens,
        completion_tokens=completion_tokens,
        total_tokens=prompt_tokens + completion_tokens,
        prompt_tokens_cost_usd=prompt_cost,
        completion_tokens_cost_usd=completion_cost,
        total_cost_usd=total_cost_usd,
        model_name=model_name
    )
    return message_content, usage


def _format_output_data(client: ApiClient, response: Any) -> dict:
    """Format API response data based on client type.
    
    Normalizes different response formats into a consistent structure
    for tracing purposes.
    
    Returns:
        dict containing:
            - content: The generated text
            - usage: Token usage statistics
    """
    prompt_tokens = 0
    completion_tokens = 0
    model_name = None
    message_content = None

    if isinstance(client, (OpenAI, Together, AsyncOpenAI, AsyncTogether)):
        model_name = response.model
        prompt_tokens = response.usage.prompt_tokens
        completion_tokens = response.usage.completion_tokens
        message_content = response.choices[0].message.content
    elif isinstance(client, (genai.Client, genai.client.AsyncClient)):
        model_name = response.model_version
        prompt_tokens = response.usage_metadata.prompt_token_count
        completion_tokens = response.usage_metadata.candidates_token_count
        message_content = response.candidates[0].content.parts[0].text
    elif isinstance(client, (Anthropic, AsyncAnthropic)):
        model_name = response.model
        prompt_tokens = response.usage.input_tokens
        completion_tokens = response.usage.output_tokens
        message_content = response.content[0].text
    else:
        warnings.warn(f"Unsupported client type: {type(client)}")
        return None, None
    
    prompt_cost, completion_cost = cost_per_token(
        model=model_name,
        prompt_tokens=prompt_tokens,
        completion_tokens=completion_tokens,
    )
    total_cost_usd = (prompt_cost + completion_cost) if prompt_cost and completion_cost else None
    usage = TraceUsage(
        prompt_tokens=prompt_tokens,
        completion_tokens=completion_tokens,
        total_tokens=prompt_tokens + completion_tokens,
        prompt_tokens_cost_usd=prompt_cost,
        completion_tokens_cost_usd=completion_cost,
        total_cost_usd=total_cost_usd,
        model_name=model_name
    )
    return message_content, usage

def combine_args_kwargs(func, args, kwargs):
    """
    Combine positional arguments and keyword arguments into a single dictionary.
    
    Args:
        func: The function being called
        args: Tuple of positional arguments
        kwargs: Dictionary of keyword arguments
        
    Returns:
        A dictionary combining both args and kwargs
    """
    try:
        import inspect
        sig = inspect.signature(func)
        param_names = list(sig.parameters.keys())
        
        args_dict = {}
        for i, arg in enumerate(args):
            if i < len(param_names):
                args_dict[param_names[i]] = arg
            else:
                args_dict[f"arg{i}"] = arg
        
        return {**args_dict, **kwargs}
    except Exception as e:
        # Fallback if signature inspection fails
        return {**{f"arg{i}": arg for i, arg in enumerate(args)}, **kwargs}

# NOTE: This builds once, can be tweaked if we are missing / capturing other unncessary modules
# @link https://docs.python.org/3.13/library/sysconfig.html
_TRACE_FILEPATH_BLOCKLIST = tuple(
    os.path.realpath(p) + os.sep
    for p in {
        sysconfig.get_paths()['stdlib'],
        sysconfig.get_paths().get('platstdlib', ''),
        *site.getsitepackages(),
        site.getusersitepackages(),
        *(
            [os.path.join(os.path.dirname(__file__), '../../judgeval/')]
            if os.environ.get('JUDGMENT_DEV')
            else []
        ),
    } if p
)

# Add the new TraceThreadPoolExecutor class
class TraceThreadPoolExecutor(concurrent.futures.ThreadPoolExecutor):
    """
    A ThreadPoolExecutor subclass that automatically propagates contextvars
    from the submitting thread to the worker thread using copy_context().run().

    This ensures that context variables like `current_trace_var` and
    `current_span_var` are available within functions executed by the pool,
    allowing the Tracer to maintain correct parent-child relationships across
    thread boundaries.
    """
    def submit(self, fn, /, *args, **kwargs):
        """
        Submit a callable to be executed with the captured context.
        """
        # Capture context from the submitting thread
        ctx = contextvars.copy_context()

        # We use functools.partial to bind the arguments to the function *now*,
        # as ctx.run doesn't directly accept *args, **kwargs in the same way
        # submit does. It expects ctx.run(callable, arg1, arg2...).
        func_with_bound_args = functools.partial(fn, *args, **kwargs)

        # Submit the ctx.run callable to the original executor.
        # ctx.run will execute the (now argument-bound) function within the
        # captured context in the worker thread.
        return super().submit(ctx.run, func_with_bound_args)

    # Note: The `map` method would also need to be overridden for full context
    # propagation if users rely on it, but `submit` is the most common use case.

# Helper functions for stream processing
# ---------------------------------------

def _extract_content_from_chunk(client: ApiClient, chunk: Any) -> Optional[str]:
    """Extracts the text content from a stream chunk based on the client type."""
    try:
        if isinstance(client, (OpenAI, Together, AsyncOpenAI, AsyncTogether)):
            return chunk.choices[0].delta.content
        elif isinstance(client, (Anthropic, AsyncAnthropic)):
            # Anthropic streams various event types, we only care for content blocks
            if chunk.type == "content_block_delta":
                return chunk.delta.text
        elif isinstance(client, (genai.Client, genai.client.AsyncClient)):
            # Google streams Candidate objects
            if chunk.candidates and chunk.candidates[0].content and chunk.candidates[0].content.parts:
                return chunk.candidates[0].content.parts[0].text
    except (AttributeError, IndexError, KeyError):
        # Handle cases where chunk structure is unexpected or doesn't contain content
        pass # Return None
    return None

def _extract_usage_from_final_chunk(client: ApiClient, chunk: Any) -> Optional[Dict[str, int]]:
    """Extracts usage data if present in the *final* chunk (client-specific)."""
    try:
        # OpenAI/Together include usage in the *last* chunk's `usage` attribute if available
        # This typically requires specific API versions or settings. Often usage is *not* streamed.
        if isinstance(client, (OpenAI, Together, AsyncOpenAI, AsyncTogether)):
            # Check if usage is directly on the chunk (some models might do this)
            if hasattr(chunk, 'usage') and chunk.usage:
                prompt_tokens = chunk.usage.prompt_tokens
                completion_tokens = chunk.usage.completion_tokens
            # Check if usage is nested within choices (less common for final chunk, but check)
            elif chunk.choices and hasattr(chunk.choices[0], 'usage') and chunk.choices[0].usage:
                prompt_tokens = chunk.choices[0].usage.prompt_tokens
                completion_tokens = chunk.choices[0].usage.completion_tokens
                
            prompt_cost, completion_cost = cost_per_token(
                    model=chunk.model,
                    prompt_tokens=prompt_tokens,
                    completion_tokens=completion_tokens,
                )
            total_cost_usd = (prompt_cost + completion_cost) if prompt_cost and completion_cost else None
            return TraceUsage(
                prompt_tokens=chunk.usage.prompt_tokens,
                completion_tokens=chunk.usage.completion_tokens,
                total_tokens=chunk.usage.total_tokens,
                prompt_tokens_cost_usd=prompt_cost,
                completion_tokens_cost_usd=completion_cost,
                total_cost_usd=total_cost_usd,
                model_name=chunk.model
            )
             # Anthropic includes usage in the 'message_stop' event type
        elif isinstance(client, (Anthropic, AsyncAnthropic)):
            if chunk.type == "message_stop":
                # Anthropic final usage is often attached to the *message* object, not the chunk directly
                # The API might provide a way to get the final message object, but typically not in the stream itself.
                # Let's assume for now usage might appear in the final *chunk* metadata if supported.
                # This is a placeholder - Anthropic usage typically needs a separate call or context.
                pass
        elif isinstance(client, (genai.Client, genai.client.AsyncClient)):
             # Google provides usage metadata on the full response object, not typically streamed per chunk.
             # It might be in the *last* chunk's usage_metadata if the stream implementation supports it.
             if hasattr(chunk, 'usage_metadata') and chunk.usage_metadata:
                 return {
                     "prompt_tokens": chunk.usage_metadata.prompt_token_count,
                     "completion_tokens": chunk.usage_metadata.candidates_token_count,
                     "total_tokens": chunk.usage_metadata.total_token_count
                 }

    except (AttributeError, IndexError, KeyError, TypeError):
        # Handle cases where usage data is missing or malformed
         pass # Return None
    return None


# --- Sync Stream Wrapper ---
def _sync_stream_wrapper(
    original_stream: Iterator,
    client: ApiClient,
    span: TraceSpan
) -> Generator[Any, None, None]:
    """Wraps a synchronous stream iterator to capture content and update the trace."""
    content_parts = []  # Use a list instead of string concatenation
    final_usage = None
    last_chunk = None
    try:
        for chunk in original_stream:
            content_part = _extract_content_from_chunk(client, chunk)
            if content_part:
                content_parts.append(content_part)  # Append to list instead of concatenating
            last_chunk = chunk # Keep track of the last chunk for potential usage data
            yield chunk # Pass the chunk to the caller
    finally:
        # Attempt to extract usage from the last chunk received
        if last_chunk:
            final_usage = _extract_usage_from_final_chunk(client, last_chunk)

        # Update the trace entry with the accumulated content and usage
        span.output = "".join(content_parts)
        span.usage = final_usage
        
        # Queue the completed LLM span now that streaming is done and all data is available
        # Note: We need to get the TraceClient that owns this span to access the background service
        # We can find this through the tracer singleton since spans are associated with traces
        from judgeval.common.tracer import Tracer
        tracer_instance = Tracer._instance
        if tracer_instance and tracer_instance.background_span_service:
            tracer_instance.background_span_service.queue_span(span, span_state="completed")
        
        # Note: We might need to adjust _serialize_output if this dict causes issues,
        # but Pydantic's model_dump should handle dicts.

# --- Async Stream Wrapper ---
async def _async_stream_wrapper(
    original_stream: AsyncIterator,
    client: ApiClient,
    span: TraceSpan
) -> AsyncGenerator[Any, None]:
    # [Existing logic - unchanged]
    content_parts = []  # Use a list instead of string concatenation
    final_usage_data = None
    last_content_chunk = None
    anthropic_input_tokens = 0
    anthropic_output_tokens = 0

    target_span_id = span.span_id

    try:
        model_name = ""
        async for chunk in original_stream:
            # Check for OpenAI's final usage chunk
            if isinstance(client, (AsyncOpenAI, OpenAI)) and hasattr(chunk, 'usage') and chunk.usage is not None:
                final_usage_data = {
                    "prompt_tokens": chunk.usage.prompt_tokens,
                    "completion_tokens": chunk.usage.completion_tokens,
                    "total_tokens": chunk.usage.total_tokens
                }
                model_name = chunk.model
                yield chunk
                continue

            if isinstance(client, (AsyncAnthropic, Anthropic)) and hasattr(chunk, 'type'):
                if chunk.type == "message_start":
                    if hasattr(chunk, 'message') and hasattr(chunk.message, 'usage') and hasattr(chunk.message.usage, 'input_tokens'):
                         anthropic_input_tokens = chunk.message.usage.input_tokens
                         model_name = chunk.message.model
                elif chunk.type == "message_delta":
                    if hasattr(chunk, 'usage') and hasattr(chunk.usage, 'output_tokens'):
                        anthropic_output_tokens = chunk.usage.output_tokens

            content_part = _extract_content_from_chunk(client, chunk)
            if content_part:
                content_parts.append(content_part)  # Append to list instead of concatenating
                last_content_chunk = chunk

            yield chunk
    finally:
        anthropic_final_usage = None
        if isinstance(client, (AsyncAnthropic, Anthropic)) and (anthropic_input_tokens > 0 or anthropic_output_tokens > 0):
             anthropic_final_usage = {
                 "prompt_tokens": anthropic_input_tokens,
                 "completion_tokens": anthropic_output_tokens,
                 "total_tokens": anthropic_input_tokens + anthropic_output_tokens
             }

        usage_info = None
        if final_usage_data:
             usage_info = final_usage_data
        elif anthropic_final_usage:
             usage_info = anthropic_final_usage
        elif last_content_chunk:
            usage_info = _extract_usage_from_final_chunk(client, last_content_chunk)

        if usage_info and not isinstance(usage_info, TraceUsage):
            prompt_cost, completion_cost = cost_per_token(  
                model=model_name,
                prompt_tokens=usage_info["prompt_tokens"],
                completion_tokens=usage_info["completion_tokens"],
            )
            usage_info = TraceUsage(
                prompt_tokens=usage_info["prompt_tokens"],
                completion_tokens=usage_info["completion_tokens"],
                total_tokens=usage_info["total_tokens"],
                prompt_tokens_cost_usd=prompt_cost,
                completion_tokens_cost_usd=completion_cost,
                total_cost_usd=prompt_cost + completion_cost,
                model_name=model_name
            )
        if span and hasattr(span, 'output'):
            span.output = ''.join(content_parts)
            span.usage = usage_info
            start_ts = getattr(span, 'created_at', time.time())
            span.duration = time.time() - start_ts
            
            # Queue the completed LLM span now that async streaming is done and all data is available
            from judgeval.common.tracer import Tracer
            tracer_instance = Tracer._instance
            if tracer_instance and tracer_instance.background_span_service:
                tracer_instance.background_span_service.queue_span(span, span_state="completed")
        # else: # Handle error case if necessary, but remove debug print

def cost_per_token(*args, **kwargs):
    try:
        return _original_cost_per_token(*args, **kwargs)
    except Exception as e:
        warnings.warn(f"Error calculating cost per token: {e}")
        return None, None

class _BaseStreamManagerWrapper:
    def __init__(self, original_manager, client, span_name, trace_client, stream_wrapper_func, input_kwargs):
        self._original_manager = original_manager
        self._client = client
        self._span_name = span_name
        self._trace_client = trace_client
        self._stream_wrapper_func = stream_wrapper_func
        self._input_kwargs = input_kwargs
        self._parent_span_id_at_entry = None

    def _create_span(self):
        start_time = time.time()
        span_id = str(uuid.uuid4())
        current_depth = 0
        if self._parent_span_id_at_entry and self._parent_span_id_at_entry in self._trace_client._span_depths:
            current_depth = self._trace_client._span_depths[self._parent_span_id_at_entry] + 1
        self._trace_client._span_depths[span_id] = current_depth
        span = TraceSpan(
            function=self._span_name,
            span_id=span_id,
            trace_id=self._trace_client.trace_id,
            depth=current_depth,
            message=self._span_name,
            created_at=start_time,
            span_type="llm",
            parent_span_id=self._parent_span_id_at_entry
        )
        self._trace_client.add_span(span)
        return span_id, span

    def _finalize_span(self, span_id):
        span = self._trace_client.span_id_to_span.get(span_id)
        if span:
            span.duration = time.time() - span.created_at
        if span_id in self._trace_client._span_depths:
            del self._trace_client._span_depths[span_id]

class _TracedAsyncStreamManagerWrapper(_BaseStreamManagerWrapper, AbstractAsyncContextManager):
    async def __aenter__(self):
        self._parent_span_id_at_entry = self._trace_client.get_current_span()
        if not self._trace_client:
            return await self._original_manager.__aenter__()

        span_id, span = self._create_span()
        self._span_context_token = self._trace_client.set_current_span(span_id)
        span.inputs = _format_input_data(self._client, **self._input_kwargs)

        # Call the original __aenter__ and expect it to be an async generator
        raw_iterator = await self._original_manager.__aenter__()
        span.output = "<pending stream>"
        return self._stream_wrapper_func(raw_iterator, self._client, span)

    async def __aexit__(self, exc_type, exc_val, exc_tb):
        if hasattr(self, '_span_context_token'):
            span_id = self._trace_client.get_current_span()
            self._finalize_span(span_id)
            self._trace_client.reset_current_span(self._span_context_token)
            delattr(self, '_span_context_token')
        return await self._original_manager.__aexit__(exc_type, exc_val, exc_tb)

class _TracedSyncStreamManagerWrapper(_BaseStreamManagerWrapper, AbstractContextManager):
    def __enter__(self):
        self._parent_span_id_at_entry = self._trace_client.get_current_span()
        if not self._trace_client:
            return self._original_manager.__enter__()

        span_id, span = self._create_span()
        self._span_context_token = self._trace_client.set_current_span(span_id)
        span.inputs = _format_input_data(self._client, **self._input_kwargs)

        raw_iterator = self._original_manager.__enter__()
        span.output = "<pending stream>"
        return self._stream_wrapper_func(raw_iterator, self._client, span)

    def __exit__(self, exc_type, exc_val, exc_tb):
        if hasattr(self, '_span_context_token'):
            span_id = self._trace_client.get_current_span()
            self._finalize_span(span_id)
            self._trace_client.reset_current_span(self._span_context_token)
            delattr(self, '_span_context_token')
        return self._original_manager.__exit__(exc_type, exc_val, exc_tb)

# --- Helper function for instance-prefixed qual_name ---
def get_instance_prefixed_name(instance, class_name, class_identifiers):
    """
    Returns the agent name (prefix) if the class and attribute are found in class_identifiers.
    Otherwise, returns None.
    """
    if class_name in class_identifiers:
        class_config = class_identifiers[class_name]
        attr = class_config['identifier']
            
        if hasattr(instance, attr):
            instance_name = getattr(instance, attr)
            return instance_name
        else:
            raise Exception(f"Attribute {attr} does not exist for {class_name}. Check your identify() decorator.")
    return None<|MERGE_RESOLUTION|>--- conflicted
+++ resolved
@@ -487,79 +487,8 @@
     
     def reset_current_span(self, token: Any):
         """Reset the current span from the context var"""
-<<<<<<< HEAD
-        return current_span_var.reset(token)
-    
-
-    def set_metadata(self, key: str = None, value: Any = None, **kwargs) -> None:
-        """
-        Set metadata on the trace.
-        
-        Supported keys:
-        - customer_id: ID of the customer using this trace
-        - tags: List of tags for this trace
-        - has_notification: Whether this trace has a notification
-        - overwrite: Whether to overwrite existing traces
-        - rules: Rules for this trace
-        - name: Name of the trace
-        
-        Args:
-            key: The metadata key to set (if using single key-value pair)
-            value: The value to set for the metadata key (if using single key-value pair)
-            **kwargs: Multiple metadata fields to set at once
-            
-        Examples:
-            ```python
-            # Single key-value pair
-            trace.set_metadata("customer_id", "customer-123")
-            
-            # Setting tags
-            trace.set_metadata("tags", ["production", "api-v2"])
-            
-            # Multiple fields at once
-            trace.set_metadata(
-                customer_id="customer-123",
-                tags=["production", "api-v2"],
-                has_notification=True
-            )
-            ```
-        """
-        # Handle both calling styles
-        metadata = {}
-        if key is not None and value is not None:
-            metadata[key] = value
-        metadata.update(kwargs)
-        
-        # Process each metadata field
-        for k, v in metadata.items():
-            if k == "customer_id":
-                self.customer_id = v
-            elif k == "tags":
-                self.tags = v
-            elif k == "has_notification":
-                self.has_notification = bool(v)
-            elif k == "overwrite":
-                self.overwrite = bool(v)
-            elif k == "rules":
-                self.rules = v
-            elif k == "name":
-                self.name = v
-            else:
-                supported_keys = ["customer_id", "tags", "has_notification", "overwrite", "rules", "name"]
-                raise ValueError(f"Unsupported metadata key: {k}. Supported keys: {supported_keys}")
-        
-    def set_tags(self, tags: List[str]) -> None:
-        """
-        Convenience method for setting tags on the trace.
-=======
         self.tracer.reset_current_span(token)
->>>>>>> 83b79583
-        
-        Args:
-            tags: List of tags for this trace
-        """
-        self.tags = tags
-
+        
     @contextmanager
     def span(self, name: str, span_type: SpanType = "span"):
         """Context manager for creating a trace span, managing the current span via contextvars"""
@@ -894,8 +823,7 @@
             "overwrite": overwrite,
             "offline_mode": self.tracer.offline_mode,
             "parent_trace_id": self.parent_trace_id,
-            "customer_id": self.customer_id,
-            "tags": self.tags
+            "parent_name": self.parent_name
         }        
         # --- Log trace data before saving ---
         server_response = self.trace_manager_client.save_trace(trace_data, offline_mode=self.tracer.offline_mode, final_save=True)
@@ -975,25 +903,6 @@
     def delete(self):
         return self.trace_manager_client.delete_trace(self.trace_id)
     
-<<<<<<< HEAD
-    def print_metadata(self):
-        """
-        Print the metadata associated with this trace in a readable format.
-        
-        This is useful for debugging and verifying that metadata was set correctly.
-        """
-        print(f"\n=== Trace Metadata for {self.trace_id} ===\n")
-        print(f"Name: {self.name}")
-        print(f"Project: {self.project_name}")
-        print(f"Customer ID: {self.customer_id or 'Not set'}")
-        print(f"Tags: {self.tags or 'Not set'}")
-        print(f"Has Notification: {self.has_notification if hasattr(self, 'has_notification') else False}")
-        print(f"Overwrite: {self.overwrite}")
-        print(f"Rules: {self.rules}")
-        print(f"Parent Trace ID: {self.parent_trace_id or 'None'}")
-        print("\n")
-    
-=======
 def _capture_exception_for_trace(current_trace: Optional['TraceClient'], exc_info: ExcInfo):
     if not current_trace:
         return
@@ -1357,7 +1266,6 @@
     def get_queue_size(self) -> int:
         """Get the current size of the span queue."""
         return self._span_queue.qsize()
->>>>>>> 83b79583
 
 class _DeepTracer:
     _instance: Optional["_DeepTracer"] = None
@@ -1887,112 +1795,8 @@
                 score=score
             )
             current_trace.add_annotation(annotation)
-        else:
-            print(f"[{label}] {msg}")
-            
-    def set_customer_id(self, customer_id: str):
-        """
-        Set the customer ID for the current trace.
-        
-        Args:
-            customer_id: A string identifier for the customer using this trace
-            
-        Example:
-            ```python
-            judgment.set_customer_id("customer-123")
-            ```
-            
-        This is a convenience method that calls set_metadata("customer_id", customer_id)
-        on the current trace.
-        """
-        trace = self.get_current_trace()
-        if not trace:
-            raise ValueError("No active trace found. Create a trace first before setting metadata.")
-        trace.set_metadata("customer_id", customer_id)
-        
-    def set_tags(self, tags: List[str]):
-        """
-        Set tags for the current trace.
-        
-        Args:
-            tags: A list of string tags to associate with this trace
-            
-        Example:
-            ```python
-            judgment.set_tags(["production", "api-v2"])
-            ```
-            
-        This is a convenience method that calls set_metadata("tags", tags)
-        on the current trace.
-        """
-        trace = self.get_current_trace()
-        if not trace:
-            raise ValueError("No active trace found. Create a trace first before setting metadata.")
-        trace.set_metadata("tags", tags)
-            
-    def set_metadata(self, key: str = None, value: Any = None, **kwargs) -> None:
-        """
-        Set metadata on the current trace.
-        
-        Supported keys:
-        - customer_id: ID of the customer using this trace
-        - tags: List of tags for this trace
-        - has_notification: Whether this trace has a notification
-        - overwrite: Whether to overwrite existing traces
-        - rules: Rules for this trace
-        - name: Name of the trace
-        
-        Args:
-            key: The metadata key to set (if using single key-value pair)
-            value: The value to set for the metadata key (if using single key-value pair)
-            **kwargs: Multiple metadata fields to set at once
-            
-        Examples:
-            ```python
-            # Single key-value pair
-            judgment.set_metadata("customer_id", "customer-123")
-            
-            # Setting tags
-            judgment.set_metadata("tags", ["production", "api-v2"])
-            
-            # Multiple fields at once
-            judgment.set_metadata(
-                customer_id="customer-123",
-                tags=["production", "api-v2"],
-                has_notification=True
-            )
-            ```
-        """
-        current_trace = self.get_current_trace()
-        if not current_trace:
-            raise ValueError("No active trace found. Create a trace first before setting metadata.")
-            
-        if key and value is not None:
-            current_trace.set_metadata(key, value)
-        elif kwargs:
-            current_trace.set_metadata(**kwargs)
-        else:
-            raise ValueError("Either provide a key-value pair or keyword arguments.")
-
-    def print_metadata(self) -> None:
-        """
-        Print the metadata of the current trace.
-        
-{{ ... }}
-        This is a convenience method that calls print_metadata() on the current trace.
-        Useful for debugging and verifying that metadata was set correctly.
-        
-        Example:
-            ```python
-            judgment.print_metadata()
-            ```
-        """
-        current_trace = self.get_current_trace()
-        if current_trace:
-            current_trace.print_metadata()
-        else:
-            print("No active trace found. Create a trace first before printing metadata.")
-
+
+        rprint(f"[bold]{label}:[/bold] {msg}")
     
     def identify(self, identifier: str, track_state: bool = False, track_attributes: Optional[List[str]] = None, field_mappings: Optional[Dict[str, str]] = None):
         """
