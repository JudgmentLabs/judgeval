--- conflicted
+++ resolved
@@ -3,33 +3,19 @@
       prompt: "Do something random"
     expected_tools:
       - tool_name: "send_message"
-<<<<<<< HEAD
-        agent: Alice
-=======
         agent_name: Alice
->>>>>>> ad706aad
         # parameters:
         #   self:
         #     name: "Random Tool Agent"
         #   recipient: "Bob"
         #   content: "Hello, how are you?"
       - tool_name: "send_message"
-<<<<<<< HEAD
-        agent: Bob
-=======
         agent_name: Bob
->>>>>>> ad706aad
         # parameters:
         #   self:
         #     name: "Random Tool Agent"
       - tool_name: "send_message"
-<<<<<<< HEAD
-        agent: Alice
-      - tool_name: "send_message"
-        agent: Charles
-=======
         agent_name: Alice
->>>>>>> ad706aad
         # parameters:
         #   self:
         #     name: "Random Tool Agent"
