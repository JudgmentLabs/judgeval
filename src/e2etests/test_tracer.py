--- conflicted
+++ resolved
@@ -123,10 +123,6 @@
         print(f"Error generating poem: {e}")
         return ""
 
-<<<<<<< HEAD
-async def test_evaluation_mixed(trace_manager_client: TraceManagerClient):
-    input = "Write a poem about Nissan R32 GTR"
-=======
 async def test_token_counting(trace_data: dict):
     """Test that token counts are properly aggregated from different LLM API calls."""
     # Verify token counts exist and are properly aggregated
@@ -144,20 +140,13 @@
     print(f"Completion Tokens: {token_counts['completion_tokens']}")
     print(f"Total Tokens: {token_counts['total_tokens']}")
 
-async def test_evaluation_mixed(input):
->>>>>>> 6648c736
+async def test_evaluation_mixed(trace_manager_client: TraceManagerClient):
+    input = "Write a poem about Nissan R32 GTR"
     PROJECT_NAME = "TestingPoemBot"
     with judgment.trace("Use-claude-hehexd123", project_name=PROJECT_NAME, overwrite=True) as trace:
         upper = await make_upper(input)
         result = await make_poem(upper)
         await answer_user_question("What if these shoes don't fit?")
-<<<<<<< HEAD
-
-    trace.save()
-    trace.print()
-    
-    return result
-=======
         
         # Save trace data and test token counting
         trace_id, trace_data = trace.save()
@@ -165,7 +154,7 @@
         
         trace.print()
         return result
->>>>>>> 6648c736
+
 
 
 async def test_trace_delete(trace_manager_client: TraceManagerClient):
@@ -237,15 +226,9 @@
         print("*" * 40)
 
 if __name__ == "__main__":
-<<<<<<< HEAD
     # Use a more meaningful test input
     asyncio.run(run_selected_tests([
         "evaluation_mixed", 
         "trace_delete", 
         "trace_delete_batch"
-        ]))
-=======
-    # Run both tests
-    test_input = "Write a poem about Nissan R32 GTR"
-    asyncio.run(test_evaluation_mixed(test_input))
->>>>>>> 6648c736
+        ]))