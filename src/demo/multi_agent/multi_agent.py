from typing import List, Dict, Any
from pydantic import BaseModel
from judgeval.common.tracer import Tracer, wrap
from judgeval import JudgmentClient
from judgeval.scorers import ToolOrderScorer, ToolDependencyScorer
from judgeval.common.tracer import Tracer
import os


judgment = Tracer(project_name="multi_agent_system")
judgment_client = JudgmentClient()

class Message(BaseModel):
    sender: str
    content: str
    recipient: str

@judgment.identify(identifier="name")
class SimpleAgent:
    def __init__(self, name: str, tracer: Tracer):
        self.name = name
        self.tracer = tracer
        self.messages: List[Message] = []
        
    @judgment.observe(span_type="tool")
    def send_message(self, content: str, recipient: str) -> None:
        """
        Send a message to another agent

        Args:
            content: The content of the message to send.
            recipient: The name of the recipient of the message.
        """
        message = Message(sender=self.name, content=content, recipient=recipient)
        self.messages.append(message)
        return f"Message sent to {recipient}: {content}"
    
    @judgment.observe(span_type="function")
    def receive_message(self, sender: str) -> List[str]:
        """Get all messages from a specific sender"""
        received = [msg.content for msg in self.messages if msg.sender == sender]
        return received
    
    def get_all_messages(self) -> List[Message]:
        """Get all messages this agent has received"""
        return self.messages

class MultiAgentSystem:
    def __init__(self):
        self.tracer = Tracer()
        self.agents: Dict[str, SimpleAgent] = {}
    
    def add_agent(self, name: str) -> SimpleAgent:
        """Add a new agent to the system"""
        agent = SimpleAgent(name, self.tracer)
        self.agents[name] = agent
        return agent
    
    @judgment.observe(span_type="function")
    def run_simple_task(self, prompt: str):
        """Run a simple task where agents communicate with each other"""
        # Create two agents
        alice = self.add_agent("Alice")
        bob = self.add_agent("Bob")
        charles = self.add_agent("Charles")
        
        # Have them exchange messages

        alice.send_message("Hello Bob, how are you?", "Bob")
        bob.send_message("I'm good Alice, thanks for asking!", "Alice")
        alice.send_message("Great to hear! What about you, Charles?", "Charles")
        charles.send_message("I'm good Alice, thanks for asking!", "Alice")
        # Print the conversation
        print("\nAlice's messages:")
        for msg in alice.get_all_messages():
            print(f"From {msg.sender}: {msg.content}")
            
        print("\nBob's messages:")
        for msg in bob.get_all_messages():
            print(f"From {msg.sender}: {msg.content}")
        
        print("\nCharles's messages:")
        for msg in charles.get_all_messages():
            print(f"From {msg.sender}: {msg.content}")

# Example usage
if __name__ == "__main__":
    system = MultiAgentSystem()
<<<<<<< HEAD

    test_file = os.path.join(os.path.dirname(__file__), "tests.yaml")
    judgment_client.assert_test(
        scorers=[ToolOrderScorer(threshold=0.5)],
=======
    system.run_simple_task("Do something random")

    test_file = os.path.join(os.path.dirname(__file__), "tests.yaml")
    judgment_client.assert_test(
        scorers=[ToolOrderScorer()],
>>>>>>> ad706aad
        function=system.run_simple_task,
        tracer=judgment,
        override=True,
        test_file=test_file,
        eval_run_name="multi_agent_tool_order",
        project_name="multi_agent_system"
    )
<<<<<<< HEAD

    tools = [
        {
            "type": "function",
            "name": "send_message",
            "description": "Send a message to another agent",
            "parameters": {
                "type": "object",
                "properties": {
                    "self": {
                        "type": "SimpleAgent",
                        "description": "The name of the agent sending the message",
                    },
                    "content": {
                        "type": "string",
                        "description": "The content of the message to send.",
                    },
                    "recipient": {
                        "type": "string",
                        "description": "The name of the recipient of the message.",
                    },
                },
                "required": ["self", "content", "recipient"],
            }
        }
    ]

    test_file2 = os.path.join(os.path.dirname(__file__), "tests2.yaml")
    judgment_client.assert_test(
        scorers=[ToolDependencyScorer(threshold=0.5)],
        function=system.run_simple_task,
        tracer=judgment,
        override=True,
        test_file=test_file2,
        eval_run_name="multi_agent_tool_dependency",
        project_name="multi_agent_system",
        tools=tools
    )
=======
>>>>>>> ad706aad
<|MERGE_RESOLUTION|>--- conflicted
+++ resolved
@@ -62,14 +62,12 @@
         # Create two agents
         alice = self.add_agent("Alice")
         bob = self.add_agent("Bob")
-        charles = self.add_agent("Charles")
         
         # Have them exchange messages
 
         alice.send_message("Hello Bob, how are you?", "Bob")
         bob.send_message("I'm good Alice, thanks for asking!", "Alice")
         alice.send_message("Great to hear! What about you, Charles?", "Charles")
-        charles.send_message("I'm good Alice, thanks for asking!", "Alice")
         # Print the conversation
         print("\nAlice's messages:")
         for msg in alice.get_all_messages():
@@ -78,26 +76,15 @@
         print("\nBob's messages:")
         for msg in bob.get_all_messages():
             print(f"From {msg.sender}: {msg.content}")
-        
-        print("\nCharles's messages:")
-        for msg in charles.get_all_messages():
-            print(f"From {msg.sender}: {msg.content}")
 
 # Example usage
 if __name__ == "__main__":
     system = MultiAgentSystem()
-<<<<<<< HEAD
-
-    test_file = os.path.join(os.path.dirname(__file__), "tests.yaml")
-    judgment_client.assert_test(
-        scorers=[ToolOrderScorer(threshold=0.5)],
-=======
     system.run_simple_task("Do something random")
 
     test_file = os.path.join(os.path.dirname(__file__), "tests.yaml")
     judgment_client.assert_test(
         scorers=[ToolOrderScorer()],
->>>>>>> ad706aad
         function=system.run_simple_task,
         tracer=judgment,
         override=True,
@@ -105,44 +92,41 @@
         eval_run_name="multi_agent_tool_order",
         project_name="multi_agent_system"
     )
-<<<<<<< HEAD
 
-    tools = [
-        {
-            "type": "function",
-            "name": "send_message",
-            "description": "Send a message to another agent",
-            "parameters": {
-                "type": "object",
-                "properties": {
-                    "self": {
-                        "type": "SimpleAgent",
-                        "description": "The name of the agent sending the message",
-                    },
-                    "content": {
-                        "type": "string",
-                        "description": "The content of the message to send.",
-                    },
-                    "recipient": {
-                        "type": "string",
-                        "description": "The name of the recipient of the message.",
-                    },
-                },
-                "required": ["self", "content", "recipient"],
-            }
-        }
-    ]
+    # tools = [
+    #     {
+    #         "type": "function",
+    #         "name": "send_message",
+    #         "description": "Send a message to another agent",
+    #         "parameters": {
+    #             "type": "object",
+    #             "properties": {
+    #                 "self": {
+    #                     "type": "SimpleAgent",
+    #                     "description": "The name of the agent sending the message",
+    #                 },
+    #                 "content": {
+    #                     "type": "string",
+    #                     "description": "The content of the message to send.",
+    #                 },
+    #                 "recipient": {
+    #                     "type": "string",
+    #                     "description": "The name of the recipient of the message.",
+    #                 },
+    #             },
+    #             "required": ["self", "content", "recipient"],
+    #         }
+    #     }
+    # ]
 
-    test_file2 = os.path.join(os.path.dirname(__file__), "tests2.yaml")
-    judgment_client.assert_test(
-        scorers=[ToolDependencyScorer(threshold=0.5)],
-        function=system.run_simple_task,
-        tracer=judgment,
-        override=True,
-        test_file=test_file2,
-        eval_run_name="multi_agent_tool_dependency",
-        project_name="multi_agent_system",
-        tools=tools
-    )
-=======
->>>>>>> ad706aad
+    # test_file2 = os.path.join(os.path.dirname(__file__), "tests2.yaml")
+    # judgment_client.assert_test(
+    #     scorers=[ToolDependencyScorer(threshold=0.5)],
+    #     function=system.run_simple_task,
+    #     tracer=judgment,
+    #     override=True,
+    #     test_file=test_file2,
+    #     eval_run_name="multi_agent_tool_dependency",
+    #     project_name="multi_agent_system",
+    #     tools=tools
+    # )