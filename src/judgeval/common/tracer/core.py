--- conflicted
+++ resolved
@@ -48,7 +48,6 @@
 from judgeval.evaluation_run import EvaluationRun
 from judgeval.common.utils import OptExcInfo, validate_api_key
 from judgeval.common.logger import judgeval_logger
-from judgeval.constants import DEFAULT_GPT_MODEL
 
 from litellm import cost_per_token as _original_cost_per_token  # type: ignore
 from judgeval.common.tracer.providers import (
@@ -59,6 +58,7 @@
     HAS_GROQ,
     ApiClient,
 )
+from judgeval.constants import DEFAULT_GPT_MODEL
 
 
 current_trace_var = contextvars.ContextVar[Optional["TraceClient"]](
@@ -179,61 +179,8 @@
         start_time = time.time()
         span_id = self.get_current_span()
 
-<<<<<<< HEAD
-        try:
-            if not scorers:
-                judgeval_logger.warning("No valid scorers available for evaluation")
-                return
-
-        except Exception as e:
-            judgeval_logger.warning(f"Failed to load scorers: {str(e)}")
-            return
-
-        if example is None:
-            if any(
-                param is not None
-                for param in [
-                    input,
-                    actual_output,
-                    expected_output,
-                    context,
-                    retrieval_context,
-                    tools_called,
-                    expected_tools,
-                    additional_metadata,
-                ]
-            ):
-                example = Example(
-                    input=input,
-                    actual_output=actual_output,
-                    expected_output=expected_output,
-                    context=context,
-                    retrieval_context=retrieval_context,
-                    tools_called=tools_called,
-                    expected_tools=expected_tools,
-                    additional_metadata=additional_metadata,
-                )
-            else:
-                raise ValueError(
-                    "Either 'example' or at least one of the individual parameters (input, actual_output, etc.) must be provided"
-                )
-
-        span_id_to_use = span_id if span_id is not None else self.get_current_span()
-
-        eval_run = EvaluationRun(
-            organization_id=self.tracer.organization_id,
-            project_name=self.project_name,
-            eval_name=f"{self.name.capitalize()}-"
-            f"{span_id_to_use}-"
-            f"[{','.join(scorer.score_type.capitalize() for scorer in scorers)}]",
-            examples=[example],
-            scorers=scorers,
-            model=model,
-            trace_span_id=span_id_to_use,
-=======
         eval_run_name = (
             f"{self.name.capitalize()}-{span_id}-{scorer.score_type.capitalize()}"
->>>>>>> 8cbb45a6
         )
         if isinstance(scorer, APIScorerConfig):
             eval_run = EvaluationRun(
@@ -243,8 +190,7 @@
                 examples=[example],
                 scorers=[scorer],
                 model=model,
-                judgment_api_key=self.tracer.api_key,
-                trace_span_id=span_id,
+                    trace_span_id=span_id,
             )
 
             self.add_eval_run(eval_run, start_time)
