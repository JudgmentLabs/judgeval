--- conflicted
+++ resolved
@@ -1,15 +1,9 @@
-<<<<<<< HEAD
 from typing import List, Union
 from judgeval.common.logger import debug
 from judgeval.data import ScorerData, Example
-=======
-from typing import List, Optional, Union
-from judgeval.common.logger import debug
-from pydantic import BaseModel
-from judgeval.data import ScorerData, Example, CustomExample
->>>>>>> af664ffa
 from judgeval.data.trace import TraceSpan
 from judgeval.data.judgment_types import ScoringResultJudgmentType
+
 
 class ScoringResult(ScoringResultJudgmentType):
     """
@@ -23,23 +17,7 @@
         data_object (Optional[Example]): The original example object that was used to create the ScoringResult, can be Example, CustomExample (future), WorkflowRun (future)
 
     """
-<<<<<<< HEAD
-=======
 
-    # Fields for scoring outputs
-    success: bool  # used for unit testing
-    scorers_data: Union[List[ScorerData], None]
-    name: Optional[str] = None
-
-    # The original example object that was used to create the ScoringResult
-    data_object: Optional[Union[TraceSpan, CustomExample, Example]] = None
-    trace_id: Optional[str] = None
-
-    # Additional fields for internal use
-    run_duration: Optional[float] = None
-    evaluation_cost: Optional[float] = None
-
->>>>>>> af664ffa
     def to_dict(self) -> dict:
         """Convert the ScoringResult instance to a dictionary, properly serializing scorer_data."""
         return {
