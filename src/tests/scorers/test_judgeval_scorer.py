--- conflicted
+++ resolved
@@ -133,25 +133,4 @@
         str_rep = str(basic_scorer)
         assert "BaseScorer" in str_rep
         assert "test_scorer" in str_rep
-<<<<<<< HEAD
-        assert "0.7" in str_rep  # threshold value
-
-    def test_abstract_methods_base_class(self):
-        """Test that abstract methods raise NotImplementedError when not implemented"""
-
-        class IncompleteScorer(JudgevalScorer):
-            pass
-
-        scorer = IncompleteScorer(score_type="test", threshold=0.5)
-
-        with pytest.raises(NotImplementedError):
-            scorer.score_example({})
-
-        with pytest.raises(NotImplementedError):
-            asyncio.run(scorer.a_score_example({}))
-
-        with pytest.raises(NotImplementedError):
-            scorer.success_check()
-=======
-        assert "0.7" in str_rep  # threshold value
->>>>>>> efd2b5bb
+        assert "0.7" in str_rep  # threshold value