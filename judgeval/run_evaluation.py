import asyncio
import requests
from typing import List, Dict
from datetime import datetime
from fastapi import HTTPException
from rich import print as rprint

from judgeval.data import (
    Example, 
    ScorerData, 
    ScoringResult
)
from judgeval.scorers import (
    CustomScorer, 
    JudgmentScorer,
    ClassifierScorer
)
from judgeval.scorers.score import a_execute_scoring

from judgeval.constants import (
    ROOT_API,
    JUDGMENT_EVAL_API_URL,
    JUDGMENT_EVAL_LOG_API_URL,
    APIScorer,
)
from judgeval.common.exceptions import JudgmentAPIError
from judgeval.playground import CustomFaithfulnessMetric
from judgeval.judges import TogetherJudge, MixtureOfJudges
from judgeval.evaluation_run import EvaluationRun
from judgeval.common.logger import (
    enable_logging, 
    debug, 
    info, 
    error, 
    example_logging_context
)


def execute_api_eval(evaluation_run: EvaluationRun) -> List[Dict]:
    """
    Executes an evaluation of a list of `Example`s using one or more `JudgmentScorer`s via the Judgment API.

    Args:
        evaluation_run (EvaluationRun): The evaluation run object containing the examples, scorers, and metadata

    Returns:
        List[Dict]: The results of the evaluation. Each result is a dictionary containing the fields of a `ScoringResult`
                    object. 
    """
    
    try:
        # submit API request to execute evals
        response = requests.post(JUDGMENT_EVAL_API_URL, json=evaluation_run.model_dump(warnings=False))
        response_data = response.json()
    except Exception as e:
        error(f"Error: {e}")
        details = response.json().get("detail", "No details provided")
        raise JudgmentAPIError("An error occurred while executing the Judgment API request: " + details)
    # Check if the response status code is not 2XX
    # Add check for the duplicate eval run name
    if not response.ok:
        error_message = response_data.get('detail', 'An unknown error occurred.')
        error(f"Error: {error_message=}")
        raise JudgmentAPIError(error_message)
    return response_data


def merge_results(api_results: List[ScoringResult], local_results: List[ScoringResult]) -> List[ScoringResult]:
    """
    When executing scorers that come from both the Judgment API and custom scorers, we're left with
    results for each type of scorer. This function merges the results from the API and local evaluations,
    grouped by example. In particular, we merge the `scorers_data` field of each `ScoringResult` object.

    Args:
        api_results (List[ScoringResult]): The `ScoringResult`s from the API evaluation
        local_results (List[ScoringResult]): The `ScoringResult`s from the local evaluation

    Returns:
        List[ScoringResult]: The merged `ScoringResult`s (updated `scorers_data` field)
    """
    # No merge required
    if not local_results and api_results:
        return api_results
    if not api_results and local_results:
        return local_results

    if len(api_results) != len(local_results):
        # Results should be of same length because each ScoringResult is a 1-1 mapping to an Example
        raise ValueError(f"The number of API and local results do not match: {len(api_results)} vs {len(local_results)}")
    
    # Each ScoringResult in api and local have all the same fields besides `scorers_data`
    for api_result, local_result in zip(api_results, local_results):
        if api_result.input != local_result.input:
            raise ValueError("The API and local results are not aligned.")
        if api_result.actual_output != local_result.actual_output:
            raise ValueError("The API and local results are not aligned.")
        if api_result.expected_output != local_result.expected_output:
            raise ValueError("The API and local results are not aligned.")
        if api_result.context != local_result.context:
            raise ValueError("The API and local results are not aligned.")
        if api_result.retrieval_context != local_result.retrieval_context:
            raise ValueError("The API and local results are not aligned.")
        
        # Merge ScorerData from the API and local scorers together
        api_scorer_data = api_result.scorers_data
        local_scorer_data = local_result.scorers_data
        if api_scorer_data is None and local_scorer_data is not None:
            api_result.scorers_data = local_scorer_data

        if api_scorer_data is not None and local_scorer_data is not None:
            api_result.scorers_data = api_scorer_data + local_scorer_data
    
    return api_results


def check_missing_scorer_data(results: List[ScoringResult]) -> List[ScoringResult]:
    """
    Checks if any `ScoringResult` objects are missing `scorers_data`.

    If any are missing, logs an error and returns the results.
    """
    for i, result in enumerate(results):
        if not result.scorers_data:
            error(
                f"Scorer data is missing for example {i}. "
                "This is usually caused when the example does not contain "
                "the fields required by the scorer. "
                "Check that your example contains the fields required by the scorers. "
                "TODO add docs link here for reference."
            )
    return results

<<<<<<< HEAD
def run_eval(evaluation_run: EvaluationRun) -> List[ScoringResult]:
=======
def check_eval_run_name_exists(eval_name: str, project_name: str, judgment_api_key: str) -> None:
    """
    Checks if an evaluation run name already exists for a given project.

    Args:
        eval_name (str): Name of the evaluation run
        project_name (str): Name of the project
        judgment_api_key (str): API key for authentication

    Raises:
        ValueError: If the evaluation run name already exists
        JudgmentAPIError: If there's an API error during the check
    """
    try:
        response = requests.post(
            f"{ROOT_API}/eval-run-name-exists/",
            json={
                "eval_name": eval_name,
                "project_name": project_name,
                "judgment_api_key": judgment_api_key,
            }
        )
        
        if response.status_code == 409:
            error(f"Evaluation run name '{eval_name}' already exists for this project")
            raise ValueError(f"Evaluation run name '{eval_name}' already exists for this project")
        
        if not response.ok:
            response_data = response.json()
            error_message = response_data.get('detail', 'An unknown error occurred.')
            error(f"Error checking eval run name: {error_message}")
            raise JudgmentAPIError(error_message)
            
    except requests.exceptions.RequestException as e:
        error(f"Failed to check if eval run name exists: {str(e)}")
        raise JudgmentAPIError(f"Failed to check if eval run name exists: {str(e)}")

def log_evaluation_results(merged_results: List[ScoringResult], evaluation_run: EvaluationRun) -> None:
    """
    Logs evaluation results to the Judgment API database.

    Args:
        merged_results (List[ScoringResult]): The results to log
        evaluation_run (EvaluationRun): The evaluation run containing project info and API key

    Raises:
        JudgmentAPIError: If there's an API error during logging
        ValueError: If there's a validation error with the results
    """
    try:
        res = requests.post(
            JUDGMENT_EVAL_LOG_API_URL,
            json={
                "results": [result.to_dict() for result in merged_results],
                "judgment_api_key": evaluation_run.judgment_api_key,
                "project_name": evaluation_run.project_name,
                "eval_name": evaluation_run.eval_name,
            }
        )
        
        if not res.ok:
            response_data = res.json()
            error_message = response_data.get('detail', 'An unknown error occurred.')
            error(f"Error {res.status_code}: {error_message}")
            raise JudgmentAPIError(error_message)
        
        if "ui_results_url" in res.json():
            rprint(f"\n🔍 You can view your evaluation results here: [rgb(106,0,255)]{res.json()['ui_results_url']}[/]\n")
            
    except requests.exceptions.RequestException as e:
        error(f"Request failed while saving evaluation results to DB: {str(e)}")
        raise JudgmentAPIError(f"Request failed while saving evaluation results to DB: {str(e)}")
    except Exception as e:
        error(f"Failed to save evaluation results to DB: {str(e)}")
        raise ValueError(f"Failed to save evaluation results to DB: {str(e)}")

def run_eval(evaluation_run: EvaluationRun, override: bool = False) -> List[ScoringResult]:
>>>>>>> 82b011c8
    """
    Executes an evaluation of `Example`s using one or more `Scorer`s

    Args:
        evaluation_run (EvaluationRun): Stores example and evaluation together for running
    
        Args: 
            project_name (str): The name of the project the evaluation results belong to
            eval_name (str): The name of the evaluation run
            examples (List[Example]): The examples to evaluate
            scorers (List[Union[JudgmentScorer, CustomScorer]]): A list of scorers to use for evaluation
            model (str): The model used as a judge when using LLM as a Judge
            aggregator (Optional[str]): The aggregator to use for evaluation if using Mixture of Judges
            metadata (Optional[Dict[str, Any]]): Additional metadata to include for this evaluation run, e.g. comments, dataset name, purpose, etc.
            judgment_api_key (Optional[str]): The API key for running evaluations on the Judgment API
            log_results (bool): Whether to log the results to the Judgment API


    Returns:
        List[ScoringResult]: The results of the evaluation. Each result is a dictionary containing the fields of a `ScoringResult` object.
    """
    
    # Call endpoint to check to see if eval run name exists (if we DON'T want to override and DO want to log results)
    if not override and evaluation_run.log_results:
        check_eval_run_name_exists(
            evaluation_run.eval_name,
            evaluation_run.project_name,
            evaluation_run.judgment_api_key
        )
    
    # Set example IDs if not already set
    debug("Initializing examples with IDs and timestamps")
    for idx, example in enumerate(evaluation_run.examples):
        if example.example_id is None:
            example.example_id = idx
            debug(f"Set example ID {idx} for input: {example.input[:50]}...")
        example.timestamp = datetime.now().strftime("%Y%m%d_%H%M%S")
        with example_logging_context(example.timestamp, example.example_id):
            debug(f"Initialized example {example.example_id}")
            debug(f"Input: {example.input}")
            debug(f"Actual output: {example.actual_output}")
            if example.expected_output:
                debug(f"Expected output: {example.expected_output}")
            if example.context:
                debug(f"Context: {example.context}")
            if example.retrieval_context:
                debug(f"Retrieval context: {example.retrieval_context}")
    
    debug(f"Starting evaluation run with {len(evaluation_run.examples)} examples")
    
    # Group JudgmentScorers and CustomScorers, then evaluate them in parallel
    debug("Grouping scorers by type")
    judgment_scorers: List[JudgmentScorer] = []
    custom_scorers: List[CustomScorer] = []
    for scorer in evaluation_run.scorers:
        if isinstance(scorer, (JudgmentScorer, ClassifierScorer)):
            judgment_scorers.append(scorer)
            debug(f"Added judgment scorer: {type(scorer).__name__}")
        else:
            custom_scorers.append(scorer)
            debug(f"Added custom scorer: {type(scorer).__name__}")
    
    debug(f"Found {len(judgment_scorers)} judgment scorers and {len(custom_scorers)} custom scorers")
    
    api_results: List[ScoringResult] = []
    local_results: List[ScoringResult] = []
    
    # Execute evaluation using Judgment API
    if judgment_scorers:
        info("Starting API evaluation")
        debug(f"Creating API evaluation run with {len(judgment_scorers)} scorers")
        try:  # execute an EvaluationRun with just JudgmentScorers
            api_evaluation_run: EvaluationRun = EvaluationRun(
                eval_name=evaluation_run.eval_name,
                project_name=evaluation_run.project_name,
                examples=evaluation_run.examples,
                scorers=judgment_scorers,
                model=evaluation_run.model,
                aggregator=evaluation_run.aggregator,
                metadata=evaluation_run.metadata,
                judgment_api_key=evaluation_run.judgment_api_key,
                log_results=evaluation_run.log_results
            )
            debug("Sending request to Judgment API")    
            response_data: List[Dict] = execute_api_eval(api_evaluation_run)  # ScoringResults
            info(f"Received {len(response_data['results'])} results from API")
        except JudgmentAPIError as e:
            error(f"An error occurred while executing the Judgment API request: {str(e)}")
            raise JudgmentAPIError(f"An error occurred while executing the Judgment API request: {str(e)}")
        except ValueError as e:
            raise ValueError(f"Please check your EvaluationRun object, one or more fields are invalid: {str(e)}")
        
        # Convert the response data to `ScoringResult` objects
        debug("Processing API results")
        for idx, result in enumerate(response_data["results"]):  
            with example_logging_context(evaluation_run.examples[idx].timestamp, evaluation_run.examples[idx].example_id):
                for scorer in judgment_scorers:
                    debug(f"Processing API result for example {idx} and scorer {scorer.score_type}")
                # filter for key-value pairs that are used to initialize ScoringResult
                # there may be some stuff in here that doesn't belong in ScoringResult
                # TODO: come back and refactor this to have ScoringResult take in **kwargs
                filtered_result = {k: v for k, v in result.items() if k in ScoringResult.__annotations__}
                
                # Convert scorers_data dicts to ScorerData objects
                if "scorers_data" in filtered_result and filtered_result["scorers_data"]:
                    filtered_result["scorers_data"] = [
                        ScorerData(**scorer_dict) 
                        for scorer_dict in filtered_result["scorers_data"]
                    ]
                
                api_results.append(ScoringResult(**filtered_result))

    # Run local evals
    if custom_scorers:  # List[CustomScorer]
        info("Starting local evaluation")
        for example in evaluation_run.examples:
            with example_logging_context(example.timestamp, example.example_id):
                debug(f"Processing example {example.example_id}: {example.input}")
        
        results: List[ScoringResult] = asyncio.run(
            a_execute_scoring(
                evaluation_run.examples,
                custom_scorers,
                model=evaluation_run.model,
                ignore_errors=True,
                skip_on_missing_params=True,
                show_indicator=True,
                _use_bar_indicator=True,
                throttle_value=0,
                max_concurrent=100,
            )
        )
        local_results = results
        info(f"Local evaluation complete with {len(local_results)} results")

    # Aggregate the ScorerData from the API and local evaluations
    debug("Merging API and local results")
    merged_results: List[ScoringResult] = merge_results(api_results, local_results)
    merged_results = check_missing_scorer_data(merged_results)

    info(f"Successfully merged {len(merged_results)} results")

    if evaluation_run.log_results:
<<<<<<< HEAD
        try:
            res = requests.post(
                JUDGMENT_EVAL_LOG_API_URL,
                json={
                    "results": [result.to_dict() for result in merged_results],
                    "judgment_api_key": evaluation_run.judgment_api_key,
                    "project_name": evaluation_run.project_name,
                    "eval_name": evaluation_run.eval_name,
                }
            )
            if not res.ok:
                response_data = res.json()
                error_message = response_data.get('detail', 'An unknown error occurred.')
                error(f"Error {res.status_code}: {error_message}")
                raise Exception(f"Error {res.status_code}: {error_message}")
            else:
                if "ui_results_url" in res.json():
                    rprint(f"\n🔍 You can view your evaluation results here: [rgb(106,0,255)]{res.json()['ui_results_url']}[/]\n")
                
                # Set the merged_result to the logged results (which contain the example_id in ScoringResult)
                logged_results = res.json()["logged_results"]
                # Convert each result dict back into a ScoringResult object
                # Differing fields:
                # ScoringResult doesn't have any of the fields beside the 'result' field.
                
                # Basically, we want to merge the logged_results.example_id into the logged_results.result
                merged_results = []
                for result in logged_results:
                    cur_result = result['result']
                    merged_result = ScoringResult(
                        success=cur_result["success"],
                        scorers_data=[ScorerData(**scorer_dict) for scorer_dict in cur_result["scorers_data"]] if cur_result["scorers_data"] else None,
                        input=cur_result.get("input"),
                        actual_output=cur_result.get("actual_output"), 
                        expected_output=cur_result.get("expected_output"),
                        context=cur_result.get("context"),
                        retrieval_context=cur_result.get("retrieval_context"),
                        trace_id=result.get("trace_id"),
                        example_id=result.get("example_id"),
                        eval_run_name=result.get("eval_result_run"),
                    )
                    merged_results.append(merged_result)
        except requests.exceptions.RequestException as e:
            error(f"Request failed while saving evaluation results to DB: {str(e)}")
            raise JudgmentAPIError(f"Request failed while saving evaluation results to DB: {str(e)}")
        except Exception as e:
            error(f"Failed to save evaluation results to DB: {str(e)}")
            raise ValueError(f"Failed to save evaluation results to DB: {str(e)}")
=======
        log_evaluation_results(merged_results, evaluation_run)
>>>>>>> 82b011c8

    for i, result in enumerate(merged_results):
        if not result.scorers_data:  # none of the scorers could be executed on this example
            info(f"None of the scorers could be executed on example {i}. This is usually because the Example is missing the fields needed by the scorers. Try checking that the Example has the necessary fields for your scorers.")
<<<<<<< HEAD
    
=======
>>>>>>> 82b011c8
    return merged_results


if __name__ == "__main__":
    from judgeval.common.logger import enable_logging, debug, info
    from judgeval.common.tracer import Tracer
    
    # TODO comeback and delete this, move this to a demo example
    # Eval using a proprietary Judgment Scorer
    from judgeval.judgment_client import JudgmentClient

    example1 = Example(
        input="What if these shoes don't fit?",
        actual_output="We offer a 30-day full refund at no extra cost.",  # replace this with your code's actual output
        retrieval_context=["All customers are eligible for a 30 day full refund at no extra cost."],
    )

    example2 = Example(
        input="How do I reset my password?",
        actual_output="You can reset your password by clicking on 'Forgot Password' at the login screen.",
        expected_output="You can reset your password by clicking on 'Forgot Password' at the login screen.",
        name="Password Reset",
        context=["User Account"],
        retrieval_context=["Password reset instructions"],
        tools_called=["authentication"],
        expected_tools=["authentication"],
        additional_metadata={"difficulty": "medium"}
    )


    scorer = JudgmentScorer(threshold=0.5, score_type=APIScorer.FAITHFULNESS)
    scorer2 = JudgmentScorer(threshold=0.5, score_type=APIScorer.HALLUCINATION)
    c_scorer = CustomFaithfulnessMetric(threshold=0.6)


    client = JudgmentClient()<|MERGE_RESOLUTION|>--- conflicted
+++ resolved
@@ -130,9 +130,6 @@
             )
     return results
 
-<<<<<<< HEAD
-def run_eval(evaluation_run: EvaluationRun) -> List[ScoringResult]:
-=======
 def check_eval_run_name_exists(eval_name: str, project_name: str, judgment_api_key: str) -> None:
     """
     Checks if an evaluation run name already exists for a given project.
@@ -210,7 +207,6 @@
         raise ValueError(f"Failed to save evaluation results to DB: {str(e)}")
 
 def run_eval(evaluation_run: EvaluationRun, override: bool = False) -> List[ScoringResult]:
->>>>>>> 82b011c8
     """
     Executes an evaluation of `Example`s using one or more `Scorer`s
 
@@ -354,66 +350,11 @@
     info(f"Successfully merged {len(merged_results)} results")
 
     if evaluation_run.log_results:
-<<<<<<< HEAD
-        try:
-            res = requests.post(
-                JUDGMENT_EVAL_LOG_API_URL,
-                json={
-                    "results": [result.to_dict() for result in merged_results],
-                    "judgment_api_key": evaluation_run.judgment_api_key,
-                    "project_name": evaluation_run.project_name,
-                    "eval_name": evaluation_run.eval_name,
-                }
-            )
-            if not res.ok:
-                response_data = res.json()
-                error_message = response_data.get('detail', 'An unknown error occurred.')
-                error(f"Error {res.status_code}: {error_message}")
-                raise Exception(f"Error {res.status_code}: {error_message}")
-            else:
-                if "ui_results_url" in res.json():
-                    rprint(f"\n🔍 You can view your evaluation results here: [rgb(106,0,255)]{res.json()['ui_results_url']}[/]\n")
-                
-                # Set the merged_result to the logged results (which contain the example_id in ScoringResult)
-                logged_results = res.json()["logged_results"]
-                # Convert each result dict back into a ScoringResult object
-                # Differing fields:
-                # ScoringResult doesn't have any of the fields beside the 'result' field.
-                
-                # Basically, we want to merge the logged_results.example_id into the logged_results.result
-                merged_results = []
-                for result in logged_results:
-                    cur_result = result['result']
-                    merged_result = ScoringResult(
-                        success=cur_result["success"],
-                        scorers_data=[ScorerData(**scorer_dict) for scorer_dict in cur_result["scorers_data"]] if cur_result["scorers_data"] else None,
-                        input=cur_result.get("input"),
-                        actual_output=cur_result.get("actual_output"), 
-                        expected_output=cur_result.get("expected_output"),
-                        context=cur_result.get("context"),
-                        retrieval_context=cur_result.get("retrieval_context"),
-                        trace_id=result.get("trace_id"),
-                        example_id=result.get("example_id"),
-                        eval_run_name=result.get("eval_result_run"),
-                    )
-                    merged_results.append(merged_result)
-        except requests.exceptions.RequestException as e:
-            error(f"Request failed while saving evaluation results to DB: {str(e)}")
-            raise JudgmentAPIError(f"Request failed while saving evaluation results to DB: {str(e)}")
-        except Exception as e:
-            error(f"Failed to save evaluation results to DB: {str(e)}")
-            raise ValueError(f"Failed to save evaluation results to DB: {str(e)}")
-=======
         log_evaluation_results(merged_results, evaluation_run)
->>>>>>> 82b011c8
 
     for i, result in enumerate(merged_results):
         if not result.scorers_data:  # none of the scorers could be executed on this example
             info(f"None of the scorers could be executed on example {i}. This is usually because the Example is missing the fields needed by the scorers. Try checking that the Example has the necessary fields for your scorers.")
-<<<<<<< HEAD
-    
-=======
->>>>>>> 82b011c8
     return merged_results
 
 
