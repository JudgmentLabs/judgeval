--- conflicted
+++ resolved
@@ -150,15 +150,6 @@
         self._span_id_to_start_time[span_id] = start_time
         self._span_id_to_depth[span_id] = current_depth
 
-<<<<<<< HEAD
-        # --- Set SPAN context variable ONLY for chain (node) spans (Sync version) ---
-        # if span_type == "chain":
-        #     token = self.tracer.set_current_span(span_id)
-        #     if token:
-        #         self.span_id_to_token[span_id] = token
-
-=======
->>>>>>> 5a4361f9
         new_span = TraceSpan(
             span_id=span_id,
             trace_id=trace_client.trace_id,
@@ -173,16 +164,16 @@
         if inputs:
             metadata = {}
             clean_inputs = {}
-            
+
             # Extract metadata fields
-            metadata_fields = ['tags', 'metadata', 'kwargs', 'serialized']
+            metadata_fields = ["tags", "metadata", "kwargs", "serialized"]
             for field in metadata_fields:
                 if field in inputs:
                     metadata[field] = inputs.pop(field)
-            
+
             # Store the remaining inputs
             clean_inputs = inputs
-            
+
             # Set both fields on the span
             new_span.inputs = clean_inputs
             new_span.additional_metadata = metadata
@@ -225,11 +216,7 @@
             trace_span = trace_client.span_id_to_span.get(span_id)
             if trace_span:
                 trace_span.duration = duration
-<<<<<<< HEAD
-                trace_span.output = error if error else outputs
-
-=======
-                
+
                 # Handle outputs and error
                 if error:
                     trace_span.output = error
@@ -237,27 +224,29 @@
                     # Separate metadata from outputs
                     metadata = {}
                     clean_outputs = {}
-                    
+
                     # Extract metadata fields
-                    metadata_fields = ['tags', 'kwargs']
+                    metadata_fields = ["tags", "kwargs"]
                     if isinstance(outputs, dict):
                         for field in metadata_fields:
                             if field in outputs:
                                 metadata[field] = outputs.pop(field)
-                        
+
                         # Store the remaining outputs
                         clean_outputs = outputs
                     else:
                         clean_outputs = outputs
-                    
+
                     # Set both fields on the span
                     trace_span.output = clean_outputs
                     if metadata:
                         # Merge with existing metadata
                         existing_metadata = trace_span.additional_metadata or {}
-                        trace_span.additional_metadata = {**existing_metadata, **metadata}
-                
->>>>>>> 5a4361f9
+                        trace_span.additional_metadata = {
+                            **existing_metadata,
+                            **metadata,
+                        }
+
                 # Queue span with completed state through background service
                 if trace_client.background_span_service:
                     span_state = "error" if error else "completed"
@@ -306,17 +295,8 @@
                     )
                     token = self.trace_id_to_token.pop(trace_id, None)
                     self.tracer.reset_current_trace(token, trace_id)
-<<<<<<< HEAD
-                    # current_trace_var.set(None)
 
                     # Store complete trace data instead of server response
-
-                    if self._trace_client.background_span_service:
-                        self._trace_client.background_span_service.flush()
-=======
-                    
-                    # Store complete trace data instead of server response
->>>>>>> 5a4361f9
                     self.tracer.traces.append(complete_trace_data)
                     self._trace_saved = True  # Set flag only after successful save
             finally:
