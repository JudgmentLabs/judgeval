import pytest
import os
from typing import TypedDict, List
import warnings
import time

from langgraph.graph import StateGraph
from langchain_core.messages import HumanMessage, AIMessage
from langchain_openai import ChatOpenAI

from judgeval.common.tracer import Tracer, TraceManagerClient, TraceClient
from judgeval.integrations.langgraph import JudgevalCallbackHandler

# --- Test Configuration ---
PROJECT_NAME_SYNC = "test-sync-langgraph-project"
PROJECT_NAME_ASYNC = "test-async-langgraph-project"
API_KEY = os.getenv("JUDGMENT_API_KEY")
ORG_ID = os.getenv("JUDGMENT_ORG_ID")

# --- Shared Graph Definition ---
llm = ChatOpenAI(model="gpt-4.1-mini", temperature=0)


class SimpleState(TypedDict):
    messages: List[HumanMessage | AIMessage]
    result: str


def call_llm_node(state: SimpleState) -> SimpleState:
    """Node that calls the LLM."""
    print("--- Node: call_llm_node ---")
    response = llm.invoke(state["messages"])
    return {"messages": state["messages"] + [response], "result": "LLM Called"}


async def async_call_llm_node(state: SimpleState) -> SimpleState:
    """Async node that calls the LLM."""
    print("--- Node: async_call_llm_node ---")
    # Use ainvoke for async LLM call if needed, but invoke works fine too
    response = await llm.ainvoke(state["messages"])
    return {"messages": state["messages"] + [response], "result": "Async LLM Called"}


def build_graph():
    """Builds the simple test graph."""
    # Sync Graph
    graph_builder_sync = StateGraph(SimpleState)
    graph_builder_sync.add_node("call_llm", call_llm_node)
    graph_builder_sync.add_node("finish", lambda state: state)
    graph_builder_sync.set_entry_point("call_llm")
    graph_builder_sync.add_edge("call_llm", "finish")
    graph_builder_sync.set_finish_point("finish")
    graph_sync = graph_builder_sync.compile()

    # Async Graph
    graph_builder_async = StateGraph(SimpleState)
    graph_builder_async.add_node("async_call_llm", async_call_llm_node)
    graph_builder_async.add_node("finish", lambda state: state)
    graph_builder_async.set_entry_point("async_call_llm")
    graph_builder_async.add_edge("async_call_llm", "finish")
    graph_builder_async.set_finish_point("finish")
    graph_async = graph_builder_async.compile()

    return graph_sync, graph_async


graph_sync, graph_async = build_graph()  # Compile graphs once


# --- Helper Function ---
def fetch_and_validate_trace(trace_id: str, expected_project: str):
    """Fetches a trace and performs basic validation."""
    print(f"\nFetching trace ID: {trace_id} for project: {expected_project}")
    if not API_KEY or not ORG_ID:
        pytest.skip(
            "JUDGMENT_API_KEY or JUDGMENT_ORG_ID not set, skipping trace fetch."
        )

    client = TraceManagerClient(judgment_api_key=API_KEY, organization_id=ORG_ID)
    try:
        trace_data = client.fetch_trace(trace_id=trace_id)
        print("Trace data fetched successfully.")
        # rprint(trace_data) # Use rich print if available for better readability

        assert trace_data, f"Trace data for {trace_id} should not be empty."
        assert trace_data.get("trace_id") == trace_id
        # assert trace_data.get("project_name") == expected_project # Commenting out: Seems fetch API doesn't return project_name

        # --- MODIFIED CHECK: Look for 'trace_spans' instead of 'entries' ---
        assert "trace_spans" in trace_data, (
            f"Fetched trace {trace_id} should contain 'trace_spans' key."
        )
        trace_spans = trace_data.get("trace_spans")
        assert trace_spans is not None, (
            f"Trace {trace_id} field 'trace_spans' should not be None."
        )
        # assert len(trace_spans) > 0, f"Trace {trace_id} should have at least one span in 'trace_spans'." # Can be 0 if only root span
        # --- END MODIFIED CHECK ---

        # Check for specific nodes/spans if needed
        if trace_spans is None:  # Should not happen due to assert above, but defensive
            warnings.warn(
                f"Trace {trace_id} fetched successfully, but 'trace_spans' was None. Skipping specific span assertions."
            )
            span_functions = []
        else:
            # Extract function names from the list of span dictionaries
            span_functions = [span.get("function") for span in trace_spans]
        print(f"Span functions found: {span_functions}")
        return trace_data  # Return fetched data for further specific assertions

    except Exception as e:
        pytest.fail(f"Failed to fetch or validate trace {trace_id}: {e}")


# --- Synchronous Test ---
def test_sync_graph_execution():
    """Tests synchronous graph execution with JudgevalCallbackHandler."""
    print("\n--- Running Sync Test ---")
    Tracer._instance = None
    tracer_sync = Tracer(
        api_key=API_KEY, organization_id=ORG_ID, project_name=PROJECT_NAME_SYNC
    )
    handler_sync = JudgevalCallbackHandler(tracer_sync)
    trace_client_sync: TraceClient = None  # Keep this for type hinting
    trace_id_sync: str = None

    initial_state = {"messages": [HumanMessage(content="What is 5 + 5?")]}
    config = {"callbacks": [handler_sync]}

    try:
        # Invoke the synchronous graph
        result = graph_sync.invoke(initial_state, config=config)  # USE graph_sync

        # --- Assertions after invoke ---
        assert isinstance(result, dict)
        assert "messages" in result
        assert len(result["messages"]) == 2
        assert isinstance(result["messages"][-1], AIMessage)
        assert result.get("result") == "LLM Called"

        # Get trace_id from the handler's internal client AFTER execution
        trace_client_sync = getattr(
            handler_sync, "_trace_client", None
        )  # Use getattr for safety
        assert trace_client_sync is not None, (
            "Sync handler should have an active trace client after invoke."
        )
        trace_id_sync = trace_client_sync.trace_id
        assert isinstance(trace_id_sync, str), "Trace ID should be a string."
        print(f"Sync test generated Trace ID: {trace_id_sync}")

        # Check node execution via handler AFTER invoke
        # Optional: Add check if executed_nodes exists
        if hasattr(handler_sync, "executed_nodes"):
            assert "call_llm" in handler_sync.executed_nodes
            assert "finish" in handler_sync.executed_nodes
        else:
            warnings.warn(
                "executed_nodes attribute not found on sync handler. Skipping node execution assertion."
            )

    except Exception as e:
        # Include trace_id in failure message if available
        fail_msg = f"Sync execution raised an exception: {e}"
        if trace_id_sync:
            fail_msg += f" (Trace ID: {trace_id_sync})"
        pytest.fail(fail_msg)

    # Fetch and validate the trace outside the main try block
    assert trace_id_sync is not None, "trace_id_sync was not set during the test run."

    if trace_id_sync:
        # Add a small delay before fetching
        print("Waiting 5 seconds before fetching sync trace...")
        time.sleep(5)
        fetched_trace = fetch_and_validate_trace(trace_id_sync, PROJECT_NAME_SYNC)
        # Add more specific trace content assertions
        assert fetched_trace.get("trace_spans") is not None, (
            f"Trace {trace_id_sync} should have trace_spans."
        )
        assert any(
            "call_llm" in span.get("function", "")
            for span in fetched_trace["trace_spans"]
        ), f"Trace {trace_id_sync} should contain 'call_llm' span."
        assert any(
            "OPENAI_API_CALL" in span.get("function", "")
            for span in fetched_trace["trace_spans"]
        ), f"Trace {trace_id_sync} should contain 'OPENAI_API_CALL' span."


# --- Asynchronous Test ---
@pytest.mark.asyncio
async def test_async_graph_execution():
    """Tests asynchronous graph execution with JudgevalCallbackHandler."""
    print("\n--- Running Async Test ---")
    Tracer._instance = None
    tracer_async = Tracer(
        api_key=API_KEY, organization_id=ORG_ID, project_name=PROJECT_NAME_ASYNC
    )
    handler_async = JudgevalCallbackHandler(tracer_async)
    trace_client_async: TraceClient = None
    trace_id_async: str = None

    initial_state = {"messages": [HumanMessage(content="What is 10 + 10?")]}
    config = {"callbacks": [handler_async]}

    try:
        # Invoke the asynchronous graph
        result = await graph_async.ainvoke(
            initial_state, config=config
        )  # USE graph_async

        # --- Assertions ---
        # Check node execution via handler AFTER invoke
        if hasattr(handler_async, "executed_nodes"):
            assert (
                "async_call_llm" in handler_async.executed_nodes
            )  # Check for async node
            assert "finish" in handler_async.executed_nodes
        else:
            warnings.warn(
                "executed_nodes attribute not found on async handler. Skipping node execution assertion."
            )

        assert isinstance(result, dict)
        assert "messages" in result
        assert len(result["messages"]) == 2  # Initial + AI response
        assert isinstance(result["messages"][-1], AIMessage)
        # Check the result field populated by the async node
        assert (
            result.get("result") == "Async LLM Called"
        )  # Expect result from async node

        # Get trace_id AFTER execution
        trace_client_async = getattr(
            handler_async, "_trace_client", None
        )  # Use getattr for safety
        assert trace_client_async is not None, (
            "Async handler should have an active trace client after ainvoke."
        )
        trace_id_async = trace_client_async.trace_id
        assert isinstance(trace_id_async, str), "Async Trace ID should be a string."
        print(f"Async test generated Trace ID: {trace_id_async}")

    except Exception as e:
        # Include trace_id in failure message if available
        fail_msg = f"Async execution raised an exception: {e}"
        if trace_id_async:
            fail_msg += f" (Trace ID: {trace_id_async})"
        pytest.fail(fail_msg)

    # Fetch and validate the trace
    assert trace_id_async is not None, (
        "trace_id_async was not set during the async test run."
    )
    if trace_id_async:
        # Add a small delay before fetching
        print("Waiting 5 seconds before fetching async trace...")
        time.sleep(5)
        fetched_trace = fetch_and_validate_trace(trace_id_async, PROJECT_NAME_ASYNC)
        # Add more specific trace content assertions
<<<<<<< HEAD
        assert fetched_trace.get("trace_spans") is not None, (
            f"Trace {trace_id_async} should have trace_spans."
        )
        assert any(
            "async_call_llm" in span.get("function", "")
            for span in fetched_trace["trace_spans"]
        ), f"Trace {trace_id_async} should contain 'async_call_llm' span."
        assert any(
            "OPENAI_API_CALL" in span.get("function", "")
            for span in fetched_trace["trace_spans"]
        ), f"Trace {trace_id_async} should contain 'OPENAI_API_CALL' span."


# --- Optional Cleanup ---
# You might add a fixture to delete traces/projects after tests,
# but fetching and verifying is often safer for CI/debugging.
# Example (use with caution):
# @pytest.fixture(scope="session", autouse=True)
# def cleanup_projects():
#     yield
#     print("\n--- Cleaning up test projects ---")
#     if not API_KEY or not ORG_ID:
#         print("Skipping cleanup.")
#         return
#     client = TraceManagerClient(judgment_api_key=API_KEY, organization_id=ORG_ID)
#     try:
#         client.delete_project(project_name=PROJECT_NAME_SYNC)
#         print(f"Deleted project: {PROJECT_NAME_SYNC}")
#     except Exception as e:
#         print(f"Failed to delete project {PROJECT_NAME_SYNC}: {e}")
#     try:
#         client.delete_project(project_name=PROJECT_NAME_ASYNC)
#         print(f"Deleted project: {PROJECT_NAME_ASYNC}")
#     except Exception as e:
#         print(f"Failed to delete project {PROJECT_NAME_ASYNC}: {e}")
=======
        assert fetched_trace.get("trace_spans") is not None, f"Trace {trace_id_async} should have trace_spans."
        assert any("async_call_llm" in span.get("function","") for span in fetched_trace["trace_spans"]), f"Trace {trace_id_async} should contain 'async_call_llm' span."
        assert any("OPENAI_API_CALL" in span.get("function","") for span in fetched_trace["trace_spans"]), f"Trace {trace_id_async} should contain 'OPENAI_API_CALL' span."
>>>>>>> 007206bb
<|MERGE_RESOLUTION|>--- conflicted
+++ resolved
@@ -260,7 +260,6 @@
         time.sleep(5)
         fetched_trace = fetch_and_validate_trace(trace_id_async, PROJECT_NAME_ASYNC)
         # Add more specific trace content assertions
-<<<<<<< HEAD
         assert fetched_trace.get("trace_spans") is not None, (
             f"Trace {trace_id_async} should have trace_spans."
         )
@@ -273,31 +272,3 @@
             for span in fetched_trace["trace_spans"]
         ), f"Trace {trace_id_async} should contain 'OPENAI_API_CALL' span."
 
-
-# --- Optional Cleanup ---
-# You might add a fixture to delete traces/projects after tests,
-# but fetching and verifying is often safer for CI/debugging.
-# Example (use with caution):
-# @pytest.fixture(scope="session", autouse=True)
-# def cleanup_projects():
-#     yield
-#     print("\n--- Cleaning up test projects ---")
-#     if not API_KEY or not ORG_ID:
-#         print("Skipping cleanup.")
-#         return
-#     client = TraceManagerClient(judgment_api_key=API_KEY, organization_id=ORG_ID)
-#     try:
-#         client.delete_project(project_name=PROJECT_NAME_SYNC)
-#         print(f"Deleted project: {PROJECT_NAME_SYNC}")
-#     except Exception as e:
-#         print(f"Failed to delete project {PROJECT_NAME_SYNC}: {e}")
-#     try:
-#         client.delete_project(project_name=PROJECT_NAME_ASYNC)
-#         print(f"Deleted project: {PROJECT_NAME_ASYNC}")
-#     except Exception as e:
-#         print(f"Failed to delete project {PROJECT_NAME_ASYNC}: {e}")
-=======
-        assert fetched_trace.get("trace_spans") is not None, f"Trace {trace_id_async} should have trace_spans."
-        assert any("async_call_llm" in span.get("function","") for span in fetched_trace["trace_spans"]), f"Trace {trace_id_async} should contain 'async_call_llm' span."
-        assert any("OPENAI_API_CALL" in span.get("function","") for span in fetched_trace["trace_spans"]), f"Trace {trace_id_async} should contain 'OPENAI_API_CALL' span."
->>>>>>> 007206bb
