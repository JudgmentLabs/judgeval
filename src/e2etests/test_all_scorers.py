--- conflicted
+++ resolved
@@ -235,79 +235,6 @@
     print_debug_on_failure(res[1])
 
 
-<<<<<<< HEAD
-def test_local_prompt_scorer(client: JudgmentClient):
-    """Test custom prompt scorer functionality."""
-
-    class SentimentScorer(PromptScorer):
-        def _build_measure_prompt(self, example: Example) -> List[dict]:
-            return [
-                {
-                    "role": "system",
-                    "content": "You are a judge that evaluates whether the response has a positive or negative sentiment. Rate the sentiment on a scale of 1-5, where 1 is very negative and 5 is very positive.",
-                },
-                {
-                    "role": "user",
-                    "content": f"Response: {example.actual_output}\n\nYour judgment: ",
-                },
-            ]
-
-        def _build_schema(self) -> dict:
-            return {"score": int, "reason": str}
-
-        def _process_response(self, response: dict):
-            score = response["score"]
-            reason = response["reason"]
-            # Convert 1-5 scale to 0-1 scale
-            normalized_score = (score - 1) / 4
-            self.score = normalized_score
-            return normalized_score, reason
-
-        def success_check(self, **kwargs) -> bool:
-            return self.score >= self.threshold
-
-    # Create test examples
-    positive_example = Example(
-        input="How was your day?",
-        actual_output="I had a wonderful day! The weather was perfect and I got to spend time with friends.",
-    )
-
-    negative_example = Example(
-        input="How was your day?",
-        actual_output="It was terrible. Everything went wrong and I'm feeling really down.",
-    )
-
-    # Create and configure the scorer
-    sentiment_scorer = SentimentScorer(
-        name="Sentiment Scorer",
-        threshold=0.5,  # Expect positive sentiment (3 or higher on 1-5 scale)
-        include_reason=True,
-        strict_mode=False,
-        verbose_mode=True,
-        required_params=[ExampleParams.INPUT, ExampleParams.ACTUAL_OUTPUT],
-    )
-
-    # Run evaluation
-    res = client.run_evaluation(
-        examples=[positive_example, negative_example],
-        scorers=[sentiment_scorer],
-        model="Qwen/Qwen2.5-72B-Instruct-Turbo",
-        project_name="test-project",
-        eval_run_name="test-run-sentiment",
-        override=True,
-    )
-
-    # Verify results
-    assert res[0].success, "Positive example should pass sentiment check"
-    assert not res[1].success, "Negative example should fail sentiment check"
-
-    # Print debug info if any test fails
-    print_debug_on_failure(res[0])
-    print_debug_on_failure(res[1])
-
-
-=======
->>>>>>> efd2b5bb
 def print_debug_on_failure(result) -> bool:
     """
     Helper function to print debug info only on test failure
