from typing import List, Dict, Any
from pydantic import BaseModel
from judgeval.common.tracer import Tracer, wrap
from judgeval import JudgmentClient
from judgeval.scorers import ToolOrderScorer, ToolDependencyScorer
from judgeval.common.tracer import Tracer
import os


judgment = Tracer(project_name="multi_agent_system")
judgment_client = JudgmentClient()

class Message(BaseModel):
    sender: str
    content: str
    recipient: str

@judgment.identify(identifier="name")
class SimpleAgent:
    def __init__(self, name: str, tracer: Tracer):
        self.name = name
        self.tracer = tracer
        self.messages: List[Message] = []
        
    @judgment.observe(span_type="tool")
    def send_message(self, content: str, recipient: str) -> None:
        """
        Send a message to another agent

        Args:
            content: The content of the message to send.
            recipient: The name of the recipient of the message.
        """
        message = Message(sender=self.name, content=content, recipient=recipient)
        self.messages.append(message)
        return f"Message sent to {recipient}: {content}"
    
    @judgment.observe(span_type="function")
    def receive_message(self, sender: str) -> List[str]:
        """Get all messages from a specific sender"""
        received = [msg.content for msg in self.messages if msg.sender == sender]
        return received
    
    def get_all_messages(self) -> List[Message]:
        """Get all messages this agent has received"""
        return self.messages

class MultiAgentSystem:
    def __init__(self):
        self.tracer = Tracer()
        self.agents: Dict[str, SimpleAgent] = {}
    
    def add_agent(self, name: str) -> SimpleAgent:
        """Add a new agent to the system"""
        agent = SimpleAgent(name, self.tracer)
        self.agents[name] = agent
        return agent
    
    @judgment.observe(span_type="function")
    def run_simple_task(self, prompt: str):
        """Run a simple task where agents communicate with each other"""
        # Create two agents
        alice = self.add_agent("Alice")
        bob = self.add_agent("Bob")
        
        # Have them exchange messages

        alice.send_message("Hello Bob, how are you?", "Bob")
        bob.send_message("I'm good Alice, thanks for asking!", "Alice")
        alice.send_message("Great to hear! What about you, Charles?", "Charles")
        bob.send_message("I'm good Alice, thanks for asking!", "Alice")
        bob.send_message("I'm good Alice, thanks for asking!", "Alice")
        # Print the conversation
        print("\nAlice's messages:")
        for msg in alice.get_all_messages():
            print(f"From {msg.sender}: {msg.content}")
            
        print("\nBob's messages:")
        for msg in bob.get_all_messages():
            print(f"From {msg.sender}: {msg.content}")

# Example usage
if __name__ == "__main__":
    system = MultiAgentSystem()
    system.run_simple_task("Do something random")

<<<<<<< HEAD
    # test_file = os.path.join(os.path.dirname(__file__), "tests.yaml")
    # judgment_client.assert_test(
    #     scorers=[ToolOrderScorer()],
    #     function=system.run_simple_task,
    #     tracer=judgment,
    #     override=True,
    #     test_file=test_file,
    #     eval_run_name="multi_agent_tool_order",
    #     project_name="multi_agent_system"
    # )

    tools = [
        {
            "type": "function",
            "name": "send_message",
            "description": "Send a message to another agent",
            "parameters": {
                "type": "object",
                "properties": {
                    "self": {
                        "type": "SimpleAgent",
                        "description": "The name of the agent sending the message",
                    },
                    "content": {
                        "type": "string",
                        "description": "The content of the message to send.",
                    },
                    "recipient": {
                        "type": "string",
                        "description": "The name of the recipient of the message.",
                    },
                },
                "required": ["self", "content", "recipient"],
            }
        }
    ]

    test_file2 = os.path.join(os.path.dirname(__file__), "tests2.yaml")
    judgment_client.assert_test(
        scorers=[ToolDependencyScorer(enable_param_checking=False)],
        function=system.run_simple_task,
        tracer=judgment,
        override=True,
        test_file=test_file2,
        eval_run_name="multi_agent_tool_dependency",
        project_name="multi_agent_system",
        tools=tools
    )
=======
    test_file = os.path.join(os.path.dirname(__file__), "tests.yaml")
    judgment_client.assert_test(
        scorers=[ToolOrderScorer()],
        function=system.run_simple_task,
        tracer=judgment,
        override=True,
        test_file=test_file,
        eval_run_name="multi_agent_tool_order",
        project_name="multi_agent_system"
    )
>>>>>>> ebbc5d5c
<|MERGE_RESOLUTION|>--- conflicted
+++ resolved
@@ -69,7 +69,6 @@
         bob.send_message("I'm good Alice, thanks for asking!", "Alice")
         alice.send_message("Great to hear! What about you, Charles?", "Charles")
         bob.send_message("I'm good Alice, thanks for asking!", "Alice")
-        bob.send_message("I'm good Alice, thanks for asking!", "Alice")
         # Print the conversation
         print("\nAlice's messages:")
         for msg in alice.get_all_messages():
@@ -84,17 +83,16 @@
     system = MultiAgentSystem()
     system.run_simple_task("Do something random")
 
-<<<<<<< HEAD
-    # test_file = os.path.join(os.path.dirname(__file__), "tests.yaml")
-    # judgment_client.assert_test(
-    #     scorers=[ToolOrderScorer()],
-    #     function=system.run_simple_task,
-    #     tracer=judgment,
-    #     override=True,
-    #     test_file=test_file,
-    #     eval_run_name="multi_agent_tool_order",
-    #     project_name="multi_agent_system"
-    # )
+    test_file = os.path.join(os.path.dirname(__file__), "tests.yaml")
+    judgment_client.assert_test(
+        scorers=[ToolOrderScorer()],
+        function=system.run_simple_task,
+        tracer=judgment,
+        override=True,
+        test_file=test_file,
+        eval_run_name="multi_agent_tool_order",
+        project_name="multi_agent_system"
+    )
 
     tools = [
         {
@@ -132,16 +130,4 @@
         eval_run_name="multi_agent_tool_dependency",
         project_name="multi_agent_system",
         tools=tools
-    )
-=======
-    test_file = os.path.join(os.path.dirname(__file__), "tests.yaml")
-    judgment_client.assert_test(
-        scorers=[ToolOrderScorer()],
-        function=system.run_simple_task,
-        tracer=judgment,
-        override=True,
-        test_file=test_file,
-        eval_run_name="multi_agent_tool_order",
-        project_name="multi_agent_system"
-    )
->>>>>>> ebbc5d5c
+    )