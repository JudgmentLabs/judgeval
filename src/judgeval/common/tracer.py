"""
Tracing system for judgeval that allows for function tracing using decorators.
"""
# Standard library imports
import asyncio
import functools
import inspect
import json
import os
import time
import uuid
import warnings
import contextvars
import sys
from contextlib import contextmanager, asynccontextmanager, AbstractAsyncContextManager, AbstractContextManager # Import context manager bases
from dataclasses import dataclass, field
from datetime import datetime
from http import HTTPStatus
from typing import (
    Any,
    Callable,
    Dict,
    Generator,
    List,
    Literal,
    Optional,
    Tuple,
    Type,
    TypeVar,
    Union,
    AsyncGenerator,
    TypeAlias,
)
from rich import print as rprint
import types # <--- Add this import

# Third-party imports
import pika
import requests
from litellm import cost_per_token
from pydantic import BaseModel
from rich import print as rprint
from openai import OpenAI, AsyncOpenAI
from together import Together, AsyncTogether
from anthropic import Anthropic, AsyncAnthropic
from google import genai
from judgeval.run_evaluation import check_examples

# Local application/library-specific imports
from judgeval.constants import (
    JUDGMENT_TRACES_SAVE_API_URL,
    JUDGMENT_TRACES_FETCH_API_URL,
    RABBITMQ_HOST,
    RABBITMQ_PORT,
    RABBITMQ_QUEUE,
    JUDGMENT_TRACES_DELETE_API_URL,
    JUDGMENT_PROJECT_DELETE_API_URL,
)
from judgeval.judgment_client import JudgmentClient
from judgeval.data import Example
from judgeval.scorers import APIJudgmentScorer, JudgevalScorer
from judgeval.rules import Rule
from judgeval.evaluation_run import EvaluationRun
from judgeval.data.result import ScoringResult

# Standard library imports needed for the new class
import concurrent.futures
from collections.abc import Iterator, AsyncIterator # Add Iterator and AsyncIterator

# Define context variables for tracking the current trace and the current span within a trace
current_trace_var = contextvars.ContextVar('current_trace', default=None)
current_span_var = contextvars.ContextVar('current_span', default=None) # ContextVar for the active span name
in_traced_function_var = contextvars.ContextVar('in_traced_function', default=False) # Track if we're in a traced function

# Define type aliases for better code readability and maintainability
ApiClient: TypeAlias = Union[OpenAI, Together, Anthropic, AsyncOpenAI, AsyncAnthropic, AsyncTogether, genai.Client, genai.client.AsyncClient]  # Supported API clients
TraceEntryType = Literal['enter', 'exit', 'output', 'input', 'evaluation']  # Valid trace entry types
SpanType = Literal['span', 'tool', 'llm', 'evaluation', 'chain']

# --- Evaluation Config Dataclass (Moved from langgraph.py) ---
@dataclass
class EvaluationConfig:
    """Configuration for triggering an evaluation from the handler."""
    scorers: List[Union[APIJudgmentScorer, JudgevalScorer]]
    example: Example
    model: Optional[str] = None
    log_results: Optional[bool] = True
# --- End Evaluation Config Dataclass ---

@dataclass
class TraceEntry:
    """Represents a single trace entry with its visual representation.
    
    Visual representations:
    - enter: → (function entry)
    - exit: ← (function exit)
    - output: Output: (function return value)
    - input: Input: (function parameters)
    - evaluation: Evaluation: (evaluation results)
    """
    type: TraceEntryType
    span_id: str # Unique ID for this specific span instance
    depth: int    # Indentation level for nested calls
    created_at: float # Unix timestamp when entry was created, replacing the deprecated 'timestamp' field
    function: Optional[str] = None  # Name of the function being traced
    message: Optional[str] = None  # Human-readable description
    duration: Optional[float] = None  # Time taken (for exit/evaluation entries)
    trace_id: str = None # ID of the trace this entry belongs to
    output: Any = None  # Function output value
    # Use field() for mutable defaults to avoid shared state issues
    inputs: dict = field(default_factory=dict)
    span_type: SpanType = "span"
    evaluation_runs: List[Optional[EvaluationRun]] = field(default=None)
    parent_span_id: Optional[str] = None # ID of the parent span instance
    
    def print_entry(self):
        """Print a trace entry with proper formatting and parent relationship information."""
        indent = "  " * self.depth
        
        if self.type == "enter":
            # Format parent info if present
            parent_info = f" (parent_id: {self.parent_span_id})" if self.parent_span_id else ""
            print(f"{indent}→ {self.function} (id: {self.span_id}){parent_info} (trace: {self.message})")
        elif self.type == "exit":
            print(f"{indent}← {self.function} (id: {self.span_id}) ({self.duration:.3f}s)")
        elif self.type == "output":
            # Format output to align properly
            output_str = str(self.output)
            print(f"{indent}Output (for id: {self.span_id}): {output_str}")
        elif self.type == "input":
            # Format inputs to align properly
            print(f"{indent}Input (for id: {self.span_id}): {self.inputs}")
        elif self.type == "evaluation":
            for evaluation_run in self.evaluation_runs:
                print(f"{indent}Evaluation (for id: {self.span_id}): {evaluation_run.model_dump()}")
    
    def _serialize_inputs(self) -> dict:
        """Helper method to serialize input data safely.
        
        Returns a dict with serializable versions of inputs, converting non-serializable
        objects to None with a warning.
        """
        serialized_inputs = {}
        for key, value in self.inputs.items():
            if isinstance(value, BaseModel):
                serialized_inputs[key] = value.model_dump()
            elif isinstance(value, (list, tuple)):
                # Handle lists/tuples of arguments
                serialized_inputs[key] = [
                    item.model_dump() if isinstance(item, BaseModel)
                    else None if not self._is_json_serializable(item)
                    else item
                    for item in value
                ]
            else:
                if self._is_json_serializable(value):
                    serialized_inputs[key] = value
                else:
                    serialized_inputs[key] = self.safe_stringify(value, self.function)
        return serialized_inputs

    def _is_json_serializable(self, obj: Any) -> bool:
        """Helper method to check if an object is JSON serializable."""
        try:
            json.dumps(obj)
            return True
        except (TypeError, OverflowError, ValueError):
            return False

    def safe_stringify(self, output, function_name):
        """
        Safely converts an object to a string or repr, handling serialization issues gracefully.
        """
        try:
            return str(output)
        except (TypeError, OverflowError, ValueError):
            pass
    
        try:
            return repr(output)
        except (TypeError, OverflowError, ValueError):
            pass
    
        warnings.warn(
            f"Output for function {function_name} is not JSON serializable and could not be converted to string. Setting to None."
        )
        return None

    def to_dict(self) -> dict:
        """Convert the trace entry to a dictionary format for storage/transmission."""
        return {
            "type": self.type,
            "function": self.function,
            "span_id": self.span_id,
            "trace_id": self.trace_id,
            "depth": self.depth,
            "message": self.message,
            "created_at": datetime.fromtimestamp(self.created_at).isoformat(),
            "duration": self.duration,
            "output": self._serialize_output(),
            "inputs": self._serialize_inputs(),
            "evaluation_runs": [evaluation_run.model_dump() for evaluation_run in self.evaluation_runs] if self.evaluation_runs else [],
            "span_type": self.span_type,
            "parent_span_id": self.parent_span_id,
        }

    def _serialize_output(self) -> Any:
        """Helper method to serialize output data safely.
        
        Handles special cases:
        - Pydantic models are converted using model_dump()
        - Dictionaries are processed recursively to handle non-serializable values.
        - We try to serialize into JSON, then string, then the base representation (__repr__)
        - Non-serializable objects return None with a warning
        """

        def serialize_value(value):
            if isinstance(value, BaseModel):
                return value.model_dump()
            elif isinstance(value, dict):
                # Recursively serialize dictionary values
                return {k: serialize_value(v) for k, v in value.items()}
            elif isinstance(value, (list, tuple)):
                # Recursively serialize list/tuple items
                return [serialize_value(item) for item in value]
            else:
                # Try direct JSON serialization first
                try:
                    json.dumps(value)
                    return value
                except (TypeError, OverflowError, ValueError):
                    # Fallback to safe stringification
                    return self.safe_stringify(value, self.function)

        # Start serialization with the top-level output
        return serialize_value(self.output)

class TraceManagerClient:
    """
    Client for handling trace endpoints with the Judgment API
    

    Operations include:
    - Fetching a trace by id
    - Saving a trace
    - Deleting a trace
    """
    def __init__(self, judgment_api_key: str, organization_id: str, tracer: Optional["Tracer"] = None):
        self.judgment_api_key = judgment_api_key
        self.organization_id = organization_id
        self.tracer = tracer

    def fetch_trace(self, trace_id: str):
        """
        Fetch a trace by its id
        """
        response = requests.post(
            JUDGMENT_TRACES_FETCH_API_URL,
            json={
                "trace_id": trace_id,
            },
            headers={
                "Content-Type": "application/json",
                "Authorization": f"Bearer {self.judgment_api_key}",
                "X-Organization-Id": self.organization_id
            },
            verify=True
        )

        if response.status_code != HTTPStatus.OK:
            raise ValueError(f"Failed to fetch traces: {response.text}")
        
        return response.json()
    


    def save_trace(self, trace_data: dict):
        """
        Saves a trace to the Judgment Supabase and optionally to S3 if configured.

        Args:
            trace_data: The trace data to save
            NOTE we save empty traces in order to properly handle async operations; we need something in the DB to associate the async results with
        """
        # Save to Judgment API
        response = requests.post(
            JUDGMENT_TRACES_SAVE_API_URL,
            json=trace_data,
            headers={
                "Content-Type": "application/json",
                "Authorization": f"Bearer {self.judgment_api_key}",
                "X-Organization-Id": self.organization_id
            },
            verify=True
        )
        
        if response.status_code == HTTPStatus.BAD_REQUEST:
            raise ValueError(f"Failed to save trace data: Check your Trace name for conflicts, set overwrite=True to overwrite existing traces: {response.text}")
        elif response.status_code != HTTPStatus.OK:
            raise ValueError(f"Failed to save trace data: {response.text}")
        
        # If S3 storage is enabled, save to S3 as well
        if self.tracer and self.tracer.use_s3:
            try:
                s3_key = self.tracer.s3_storage.save_trace(
                    trace_data=trace_data,
                    trace_id=trace_data["trace_id"],
                    project_name=trace_data["project_name"]
                )
                print(f"Trace also saved to S3 at key: {s3_key}")
            except Exception as e:
                warnings.warn(f"Failed to save trace to S3: {str(e)}")
        
        if "ui_results_url" in response.json():
            pretty_str = f"\n🔍 You can view your trace data here: [rgb(106,0,255)][link={response.json()['ui_results_url']}]View Trace[/link]\n"
            rprint(pretty_str)

    def delete_trace(self, trace_id: str):
        """
        Delete a trace from the database.
        """
        response = requests.delete(
            JUDGMENT_TRACES_DELETE_API_URL,
            json={
                "trace_ids": [trace_id],
            },
            headers={
                "Content-Type": "application/json",
                "Authorization": f"Bearer {self.judgment_api_key}",
                "X-Organization-Id": self.organization_id
            }
        )

        if response.status_code != HTTPStatus.OK:
            raise ValueError(f"Failed to delete trace: {response.text}")
        
        return response.json()
    
    def delete_traces(self, trace_ids: List[str]):
        """
        Delete a batch of traces from the database.
        """
        response = requests.delete(
            JUDGMENT_TRACES_DELETE_API_URL,
            json={
                "trace_ids": trace_ids,
            },
            headers={
                "Content-Type": "application/json",
                "Authorization": f"Bearer {self.judgment_api_key}",
                "X-Organization-Id": self.organization_id
            }
        )

        if response.status_code != HTTPStatus.OK:
            raise ValueError(f"Failed to delete trace: {response.text}")
        
        return response.json()
    
    def delete_project(self, project_name: str):
        """
        Deletes a project from the server. Which also deletes all evaluations and traces associated with the project.
        """
        response = requests.delete(
            JUDGMENT_PROJECT_DELETE_API_URL,
            json={
                "project_name": project_name,
            },
            headers={
                "Content-Type": "application/json",
                "Authorization": f"Bearer {self.judgment_api_key}",
                "X-Organization-Id": self.organization_id
            }
        )

        if response.status_code != HTTPStatus.OK:
            raise ValueError(f"Failed to delete traces: {response.text}")
            
        return response.json()


class TraceClient:
    """Client for managing a single trace context"""
    
    def __init__(
        self,
        tracer: Optional["Tracer"],
        trace_id: Optional[str] = None,
        name: str = "default",
        project_name: str = "default_project",
        overwrite: bool = False,
        rules: Optional[List[Rule]] = None,
        enable_monitoring: bool = True,
        enable_evaluations: bool = True,
        parent_trace_id: Optional[str] = None,
        parent_name: Optional[str] = None
    ):
        self.name = name
        self.trace_id = trace_id or str(uuid.uuid4())
        self.project_name = project_name
        self.overwrite = overwrite
        self.tracer = tracer
        self.rules = rules or []
        self.enable_monitoring = enable_monitoring
        self.enable_evaluations = enable_evaluations
        self.parent_trace_id = parent_trace_id
        self.parent_name = parent_name
        self.client: JudgmentClient = tracer.client
        self.entries: List[TraceEntry] = []
        self.start_time = time.time()
        self.trace_manager_client = TraceManagerClient(tracer.api_key, tracer.organization_id, tracer)
        self.visited_nodes = []
        self.executed_tools = []
        self.executed_node_tools = []
        self._span_depths: Dict[str, int] = {} # NEW: To track depth of active spans
    
    def get_current_span(self):
        """Get the current span from the context var"""
        return current_span_var.get()
    
    def set_current_span(self, span: Any):
        """Set the current span from the context var"""
        return current_span_var.set(span)
    
    def reset_current_span(self, token: Any):
        """Reset the current span from the context var"""
        return current_span_var.reset(token)
        
    @contextmanager
    def span(self, name: str, span_type: SpanType = "span"):
        """Context manager for creating a trace span, managing the current span via contextvars"""
        start_time = time.time()
        
        # Generate a unique ID for *this specific span invocation*
        span_id = str(uuid.uuid4())
        
        parent_span_id = current_span_var.get() # Get ID of the parent span from context var
        token = current_span_var.set(span_id) # Set *this* span's ID as the current one
        
        current_depth = 0
        if parent_span_id and parent_span_id in self._span_depths:
            current_depth = self._span_depths[parent_span_id] + 1
        
        self._span_depths[span_id] = current_depth # Store depth by span_id
            
        entry = TraceEntry(
            type="enter",
            function=name,
            span_id=span_id,
            trace_id=self.trace_id,
            depth=current_depth,
            message=name,
            created_at=start_time,
            span_type=span_type,
            parent_span_id=parent_span_id,
        )
        self.add_entry(entry)
        
        try:
            yield self
        finally:
            duration = time.time() - start_time
            exit_depth = self._span_depths.get(span_id, 0) # Get depth using this span's ID
            self.add_entry(TraceEntry(
                type="exit",
                function=name,
                span_id=span_id, # Use the same span_id for exit
                trace_id=self.trace_id, # Use the trace_id from the trace client
                depth=exit_depth, 
                message=f"← {name}",
                created_at=time.time(),
                duration=duration,
                span_type=span_type,
            ))
            # Clean up depth tracking for this span_id
            if span_id in self._span_depths:
                del self._span_depths[span_id]
            # Reset context var
            current_span_var.reset(token)

    def async_evaluate(
        self,
        scorers: List[Union[APIJudgmentScorer, JudgevalScorer]],
        example: Optional[Example] = None,
        input: Optional[str] = None,
        actual_output: Optional[Union[str, List[str]]] = None,
        expected_output: Optional[Union[str, List[str]]] = None,
        context: Optional[List[str]] = None,
        retrieval_context: Optional[List[str]] = None,
        tools_called: Optional[List[str]] = None,
        expected_tools: Optional[List[str]] = None,
        additional_metadata: Optional[Dict[str, Any]] = None,
        model: Optional[str] = None,
        span_id: Optional[str] = None, # <<< ADDED optional span_id parameter
        log_results: Optional[bool] = True
    ):
        if not self.enable_evaluations:
            return
        
        start_time = time.time()  # Record start time

        try:
            # Load appropriate implementations for all scorers
            if not scorers:
                warnings.warn("No valid scorers available for evaluation")
                return
            
            # Prevent using JudgevalScorer with rules - only APIJudgmentScorer allowed with rules
            if self.rules and any(isinstance(scorer, JudgevalScorer) for scorer in scorers):
                raise ValueError("Cannot use Judgeval scorers, you can only use API scorers when using rules. Please either remove rules or use only APIJudgmentScorer types.")
            
        except Exception as e:
            warnings.warn(f"Failed to load scorers: {str(e)}")
            return
        
        # If example is not provided, create one from the individual parameters
        if example is None:
            # Check if any of the individual parameters are provided
            if any(param is not None for param in [input, actual_output, expected_output, context, 
                                                retrieval_context, tools_called, expected_tools, 
                                                additional_metadata]):
                example = Example(
                    input=input,
                    actual_output=actual_output,
                    expected_output=expected_output,
                    context=context,
                    retrieval_context=retrieval_context,
                    tools_called=tools_called,
                    expected_tools=expected_tools,
                    additional_metadata=additional_metadata,
                    trace_id=self.trace_id
                )
            else:
                raise ValueError("Either 'example' or at least one of the individual parameters (input, actual_output, etc.) must be provided")
        
        # Check examples before creating evaluation run
        check_examples([example], scorers)
        
        # --- Modification: Capture span_id immediately ---
        # span_id_at_eval_call = current_span_var.get()
        # print(f"[TraceClient.async_evaluate] Captured span ID at eval call: {span_id_at_eval_call}")
        # Prioritize explicitly passed span_id, fallback to context var
        span_id_to_use = span_id if span_id is not None else current_span_var.get()
        # print(f"[TraceClient.async_evaluate] Using span_id: {span_id_to_use}")
        # --- End Modification ---

        # Combine the trace-level rules with any evaluation-specific rules)
        eval_run = EvaluationRun(
            organization_id=self.tracer.organization_id,
            log_results=log_results,
            project_name=self.project_name,
            eval_name=f"{self.name.capitalize()}-"
                f"{current_span_var.get()}-" # Keep original eval name format using context var if available
                f"[{','.join(scorer.score_type.capitalize() for scorer in scorers)}]",
            examples=[example],
            scorers=scorers,
            model=model,
            metadata={},
            judgment_api_key=self.tracer.api_key,
            override=self.overwrite,
            trace_span_id=span_id_to_use, # Pass the determined ID
            rules=self.rules # Use the combined rules
        )
        
        self.add_eval_run(eval_run, start_time)  # Pass start_time to record_evaluation
            
    def add_eval_run(self, eval_run: EvaluationRun, start_time: float):
        # --- Modification: Use span_id from eval_run --- 
        current_span_id = eval_run.trace_span_id # Get ID from the eval_run object
        # print(f"[TraceClient.add_eval_run] Using span_id from eval_run: {current_span_id}")
        # --- End Modification ---

        if current_span_id:
            duration = time.time() - start_time
            prev_entry = self.entries[-1] if self.entries else None
            # Determine function name based on previous entry or context var (less ideal)
            function_name = "unknown_function" # Default
            if prev_entry and prev_entry.span_type == "llm":
                 function_name = prev_entry.function
            else:
                 # Try to find the function name associated with the current span_id
                 for entry in reversed(self.entries):
                     if entry.span_id == current_span_id and entry.type == 'enter':
                         function_name = entry.function
                         break
            
            # Get depth for the current span
            current_depth = self._span_depths.get(current_span_id, 0)

            self.add_entry(TraceEntry(
                type="evaluation",
                function=function_name,
                span_id=current_span_id, # Associate with current span
                trace_id=self.trace_id, # Use the trace_id from the trace client
                depth=current_depth,
                message=f"Evaluation results for {function_name}",
                created_at=time.time(),
                evaluation_runs=[eval_run],
                duration=duration,
                span_type="evaluation"
            ))

    def record_input(self, inputs: dict):
        current_span_id = current_span_var.get()
        if current_span_id:
            entry_span_type = "span"
            current_depth = self._span_depths.get(current_span_id, 0)
            function_name = "unknown_function" # Default
            for entry in reversed(self.entries):
                 if entry.span_id == current_span_id and entry.type == 'enter':
                      entry_span_type = entry.span_type
                      function_name = entry.function
                      break

            self.add_entry(TraceEntry(
                type="input",
                function=function_name,
                span_id=current_span_id, # Use current span_id from context
                trace_id=self.trace_id, # Use the trace_id from the trace client
                depth=current_depth,
                message=f"Inputs to {function_name}",
                created_at=time.time(),
                inputs=inputs,
                span_type=entry_span_type,
            ))
        # Removed else block - original didn't have one

    async def _update_coroutine_output(self, entry: TraceEntry, coroutine: Any):
        """Helper method to update the output of a trace entry once the coroutine completes"""
        try:
            result = await coroutine
            entry.output = result
            return result
        except Exception as e:
            entry.output = f"Error: {str(e)}"
            raise

    def record_output(self, output: Any):
        current_span_id = current_span_var.get()
        if current_span_id:
            entry_span_type = "span"
            current_depth = self._span_depths.get(current_span_id, 0)
            function_name = "unknown_function" # Default
            for entry in reversed(self.entries):
                 if entry.span_id == current_span_id and entry.type == 'enter':
                      entry_span_type = entry.span_type
                      function_name = entry.function
                      break

            entry = TraceEntry(
                type="output",
                function=function_name,
                span_id=current_span_id, # Use current span_id from context
                depth=current_depth,
                message=f"Output from {function_name}",
                created_at=time.time(),
                output="<pending>" if inspect.iscoroutine(output) else output,
                span_type=entry_span_type,
                trace_id=self.trace_id # Added trace_id for consistency 
            )
            self.add_entry(entry)
            
            if inspect.iscoroutine(output):
                asyncio.create_task(self._update_coroutine_output(entry, output))
            
            return entry # Return the created entry
        # Removed else block - original didn't have one
        return None # Return None if no span_id found

    def add_entry(self, entry: TraceEntry):
        """Add a trace entry to this trace context"""
        self.entries.append(entry)
        return self
        
    def print(self):
        """Print the complete trace with proper visual structure"""
        for entry in self.entries:
            entry.print_entry()
            
    def print_hierarchical(self):
        """Print the trace in a hierarchical structure based on parent-child relationships"""
        # First, build a map of spans
        spans = {}
        root_spans = []
        
        # Collect all enter events first
        for entry in self.entries:
            if entry.type == "enter":
                spans[entry.function] = {
                    "name": entry.function,
                    "depth": entry.depth,
                    "parent_id": entry.parent_span_id,
                    "children": []
                }
                
                # If no parent, it's a root span
                if not entry.parent_span_id:
                    root_spans.append(entry.function)
                elif entry.parent_span_id not in spans:
                    # If parent doesn't exist yet, temporarily treat as root
                    # (we'll fix this later)
                    root_spans.append(entry.function)
        
        # Build parent-child relationships
        for span_name, span in spans.items():
            parent = span["parent_id"]
            if parent and parent in spans:
                spans[parent]["children"].append(span_name)
                # Remove from root spans if it was temporarily there
                if span_name in root_spans:
                    root_spans.remove(span_name)
        
        # Now print the hierarchy
        def print_span(span_name, level=0):
            if span_name not in spans:
                return
                
            span = spans[span_name]
            indent = "  " * level
            parent_info = f" (parent_id: {span['parent_id']})" if span["parent_id"] else ""
            print(f"{indent}→ {span_name}{parent_info}")
            
            # Print children
            for child in span["children"]:
                print_span(child, level + 1)
        
        # Print starting with root spans
        print("\nHierarchical Trace Structure:")
        for root in root_spans:
            print_span(root)
            
    def get_duration(self) -> float:
        """
        Get the total duration of this trace
        """
        return time.time() - self.start_time
    
    def condense_trace(self, entries: List[dict]) -> List[dict]:
        """
        Condenses trace entries into a single entry for each span instance,
        preserving parent-child span relationships using span_id and parent_span_id.
        """
        spans_by_id: Dict[str, dict] = {}
        evaluation_runs: List[EvaluationRun] = []

        # First pass: Group entries by span_id and gather data
        for entry in entries:
            span_id = entry.get("span_id")
            if not span_id:
                continue # Skip entries without a span_id (should not happen)

            if entry["type"] == "enter":
                if span_id not in spans_by_id:
                    spans_by_id[span_id] = {
                        "span_id": span_id,
                        "function": entry["function"],
                        "depth": entry["depth"], # Use the depth recorded at entry time
                        "created_at": entry["created_at"],
                        "trace_id": entry["trace_id"],
                        "parent_span_id": entry.get("parent_span_id"),
                        "span_type": entry.get("span_type", "span"),
                        "inputs": None,
                        "output": None,
                        "evaluation_runs": [],
                        "duration": None
                    }
                # Handle potential duplicate enter events if necessary (e.g., log warning)

            elif span_id in spans_by_id:
                current_span_data = spans_by_id[span_id]
                
                if entry["type"] == "input" and entry["inputs"]:
                    # Merge inputs if multiple are recorded, or just assign
                    if current_span_data["inputs"] is None:
                        current_span_data["inputs"] = entry["inputs"]
                    elif isinstance(current_span_data["inputs"], dict) and isinstance(entry["inputs"], dict):
                        current_span_data["inputs"].update(entry["inputs"])
                    # Add more sophisticated merging if needed

                elif entry["type"] == "output" and "output" in entry:
                    current_span_data["output"] = entry["output"]

                elif entry["type"] == "evaluation" and entry.get("evaluation_runs"):
                    if current_span_data.get("evaluation_runs") is not None:
                        evaluation_runs.extend(entry["evaluation_runs"])

                elif entry["type"] == "exit":
                    if current_span_data["duration"] is None: # Calculate duration only once
                        start_time = datetime.fromisoformat(current_span_data.get("created_at", entry["created_at"]))
                        end_time = datetime.fromisoformat(entry["created_at"])
                        current_span_data["duration"] = (end_time - start_time).total_seconds()
                    # Update depth if exit depth is different (though current span() implementation keeps it same)
                    # current_span_data["depth"] = entry["depth"] 

        # Convert dictionary to a list initially for easier access
        spans_list = list(spans_by_id.values())

        # Build tree structure (adjacency list) and find roots
        children_map: Dict[Optional[str], List[dict]] = {}
        roots = []
        span_map = {span['span_id']: span for span in spans_list} # Map for quick lookup

        for span in spans_list:
            parent_id = span.get("parent_span_id")
            if parent_id is None:
                roots.append(span)
            else:
                if parent_id not in children_map:
                    children_map[parent_id] = []
                children_map[parent_id].append(span)

        # Sort roots by timestamp
        roots.sort(key=lambda x: datetime.fromisoformat(x.get("created_at", "1970-01-01T00:00:00")))

        # Perform depth-first traversal to get the final sorted list
        sorted_condensed_list = []
        visited = set() # To handle potential cycles, though unlikely with UUIDs

        def dfs(span_data):
            span_id = span_data['span_id']
            if span_id in visited:
                return # Avoid infinite loops in case of cycles
            visited.add(span_id)
            
            sorted_condensed_list.append(span_data) # Add parent before children

            # Get children, sort them by created_at, and visit them
            span_children = children_map.get(span_id, [])
            span_children.sort(key=lambda x: datetime.fromisoformat(x.get("created_at", "1970-01-01T00:00:00")))
            for child in span_children:
                # Ensure the child exists in our map before recursing
                if child['span_id'] in span_map: 
                    dfs(child)
                else:
                    # This case might indicate an issue, but we'll add the child directly
                    # if its parent was processed but the child itself wasn't in the initial list?
                    # Or if the child's 'enter' event was missing. For robustness, add it.
                    if child['span_id'] not in visited:
                         visited.add(child['span_id'])
                         sorted_condensed_list.append(child)


        # Start DFS from each root
        for root_span in roots:
            if root_span['span_id'] not in visited:
                dfs(root_span)
                
        # Handle spans that might not have been reachable from roots (orphans)
        # Though ideally, all spans should descend from a root.
        for span_data in spans_list:
             if span_data['span_id'] not in visited:
                  # Decide how to handle orphans, maybe append them at the end sorted by time?
                  # For now, let's just add them to ensure they aren't lost.
                  sorted_condensed_list.append(span_data)


        return sorted_condensed_list, evaluation_runs

    def save(self, overwrite: bool = False) -> Tuple[str, dict]:
        """
        Save the current trace to the database.
        Returns a tuple of (trace_id, trace_data) where trace_data is the trace data that was saved.
        """
        # Calculate total elapsed time
        total_duration = self.get_duration()
        
        raw_entries = [entry.to_dict() for entry in self.entries]
        
        condensed_entries, evaluation_runs = self.condense_trace(raw_entries)

        # Only count tokens for actual LLM API call spans
        llm_span_names = {"OPENAI_API_CALL", "TOGETHER_API_CALL", "ANTHROPIC_API_CALL", "GOOGLE_API_CALL"}
        for entry in condensed_entries:
            entry_function_name = entry.get("function", "") # Get function name safely
            # Check if it's an LLM span AND function name CONTAINS an API call suffix AND output is dict
            is_llm_entry = entry.get("span_type") == "llm"
            has_api_suffix = any(suffix in entry_function_name for suffix in llm_span_names)
            output_is_dict = isinstance(entry.get("output"), dict)

            # --- DEBUG PRINT 1: Check if condition passes --- 
            # if is_llm_entry and has_api_suffix and output_is_dict:
            #   #  print(f"[DEBUG TraceClient.save] Processing entry: {entry.get('span_id')} ({entry_function_name}) - Condition PASSED")
            # elif is_llm_entry:
            #      # Print why it failed if it was an LLM entry
            #      print(f"[DEBUG TraceClient.save] Skipping LLM entry: {entry.get('span_id')} ({entry_function_name}) - Suffix Match: {has_api_suffix}, Output is Dict: {output_is_dict}")
            # # --- END DEBUG --- 

            if is_llm_entry and has_api_suffix and output_is_dict:
                output = entry["output"]
                usage = output.get("usage", {}) # Gets the 'usage' dict from the 'output' field

                # --- DEBUG PRINT 2: Check extracted usage --- 
                # print(f"[DEBUG TraceClient.save]   Extracted usage dict: {usage}")
                # --- END DEBUG --- 

                # --- NEW: Extract model_name correctly from nested inputs ---
                model_name = None
                entry_inputs = entry.get("inputs", {})
                # print(f"[DEBUG TraceClient.save]   Inspecting inputs for span {entry.get('span_id')}: {entry_inputs}") # DEBUG Inputs
                if entry_inputs:
                    # Try common locations for model name within the inputs structure
                    invocation_params = entry_inputs.get("invocation_params", {})
                    serialized_data = entry_inputs.get("serialized", {})

                    # Look in invocation_params (often directly contains model)
                    if isinstance(invocation_params, dict):
                        model_name = invocation_params.get("model")

                    # Fallback: Check serialized 'repr' if it contains model info
                    if not model_name and isinstance(serialized_data, dict):
                         serialized_repr = serialized_data.get("repr", "")
                         if "model_name=" in serialized_repr:
                              try: # Simple parsing attempt
                                   model_name = serialized_repr.split("model_name='")[1].split("'")[0]
                              except IndexError: pass # Ignore parsing errors

                    # Fallback: Check top-level of invocation_params (sometimes passed flat)
                    if not model_name and isinstance(invocation_params, dict):
                        model_name = invocation_params.get("model") # Redundant check, but safe

                    # Fallback: Check top-level of inputs itself (less likely for callbacks)
                    if not model_name:
                        model_name = entry_inputs.get("model")


                # print(f"[DEBUG TraceClient.save]     Determined model_name: {model_name}") # DEBUG Model Name
                # --- END NEW ---

                prompt_tokens = 0
                completion_tokens = 0

                # Handle OpenAI/Together format (checks within the 'usage' dict)
                if "prompt_tokens" in usage:
                    prompt_tokens = usage.get("prompt_tokens", 0)
                    completion_tokens = usage.get("completion_tokens", 0)
<<<<<<< HEAD

                    # --- DEBUG PRINT 3: Check extracted tokens --- 
             #       print(f"[DEBUG TraceClient.save]     Extracted prompt_tokens: {prompt_tokens}, completion_tokens: {completion_tokens}")
                    # --- END DEBUG --- 

                    total_prompt_tokens += prompt_tokens
                    total_completion_tokens += completion_tokens

                    # --- DEBUG PRINT 4: Check accumulated totals --- 
           #         print(f"[DEBUG TraceClient.save]     AFTER accumulation: total_prompt_tokens={total_prompt_tokens}, total_completion_tokens={total_completion_tokens}")
                    # --- END DEBUG --- 

                # Handle Anthropic format (checks within the 'usage' dict)
                elif "input_tokens" in usage:
                    # (Similar debug prints could be added here if needed for Anthropic)
                    prompt_tokens = usage.get("input_tokens", 0)
                    completion_tokens = usage.get("output_tokens", 0)
                    total_prompt_tokens += prompt_tokens
                    total_completion_tokens += completion_tokens
                
                # Use total_tokens from usage if available, otherwise sum prompt and completion
                total_tokens += usage.get("total_tokens", prompt_tokens + completion_tokens) # Modified fallback
=======
                # Handle Anthropic format - MAP values to standard keys
                elif "input_tokens" in usage:
                    prompt_tokens = usage.get("input_tokens", 0)       # Get value from input_tokens
                    completion_tokens = usage.get("output_tokens", 0)    # Get value from output_tokens

                    # *** Overwrite the usage dict in the entry to use standard keys ***
                    original_total = usage.get("total_tokens", 0)
                    original_total_cost = usage.get("total_cost_usd", 0.0) # Preserve if already calculated
                    # Recalculate cost just in case it wasn't done correctly before
                    temp_prompt_cost, temp_completion_cost = 0.0, 0.0
                    if model_name:
                        try:
                           temp_prompt_cost, temp_completion_cost = cost_per_token(
                                model=model_name,
                                prompt_tokens=prompt_tokens,
                                completion_tokens=completion_tokens
                           )
                        except Exception:
                           pass # Ignore cost calculation errors here, focus on keys
                    # Replace the usage dict with one using standard keys but Anthropic values
                    output["usage"] = {
                        "prompt_tokens": prompt_tokens,
                        "completion_tokens": completion_tokens,
                        "total_tokens": original_total,
                        "prompt_tokens_cost_usd": temp_prompt_cost, # Use standard cost key
                        "completion_tokens_cost_usd": temp_completion_cost, # Use standard cost key
                        "total_cost_usd": original_total_cost if original_total_cost > 0 else (temp_prompt_cost + temp_completion_cost)
                    }
                    usage = output["usage"]

                # Calculate costs if model name is available and ensure they are stored with standard keys
                prompt_tokens = usage.get("prompt_tokens", 0)
                completion_tokens = usage.get("completion_tokens", 0)
>>>>>>> 18c82509
                
                # Calculate costs if model name is available
                if model_name:
                    try:
                        # Recalculate costs based on potentially mapped tokens
                        prompt_cost, completion_cost = cost_per_token(
                            model=model_name, 
                            prompt_tokens=prompt_tokens, 
                            completion_tokens=completion_tokens
                        )
                        
<<<<<<< HEAD
                        # Add cost information directly to the usage dictionary in the condensed entry
                        # Ensure 'usage' exists in the output dict before modifying it
=======
                        # Add/Update cost information using standard keys
>>>>>>> 18c82509
                        if "usage" not in output:
                            output["usage"] = {} # Initialize if missing
                        elif not isinstance(output["usage"], dict): # Handle cases where 'usage' might not be a dict (e.g., placeholder string)
                            print(f"[WARN TraceClient.save] Output 'usage' for span {entry.get('span_id')} was not a dict ({type(output['usage'])}). Resetting before adding costs.")
                            output["usage"] = {} # Reset to dict

                        output["usage"]["prompt_tokens_cost_usd"] = prompt_cost
                        output["usage"]["completion_tokens_cost_usd"] = completion_cost
                        output["usage"]["total_cost_usd"] = prompt_cost + completion_cost
                    except Exception as e:
                        # If cost calculation fails, continue without adding costs
                        print(f"Error calculating cost for model '{model_name}' (span: {entry.get('span_id')}): {str(e)}")
                        pass
                else:
                     print(f"[WARN TraceClient.save] Could not determine model name for cost calculation (span: {entry.get('span_id')}). Inputs: {entry_inputs}")


        # Create trace document - Always use standard keys for top-level counts
        trace_data = {
            "trace_id": self.trace_id,
            "name": self.name,
            "project_name": self.project_name,
            "created_at": datetime.utcfromtimestamp(self.start_time).isoformat(),
            "duration": total_duration,
            "entries": condensed_entries,
            "evaluation_runs": evaluation_runs,
            "overwrite": overwrite,
            "parent_trace_id": self.parent_trace_id,
            "parent_name": self.parent_name
        }        
        # --- Log trace data before saving ---
<<<<<<< HEAD
        # try:
        #     rprint(f"[TraceClient.save] Saving trace data for trace_id {self.trace_id}:")
        #     rprint(json.dumps(trace_data, indent=2))
        # except Exception as log_e:
        #     rprint(f"[TraceClient.save] Error logging trace data: {log_e}")
        # # --- End logging ---
=======
        try:
            rprint(f"[TraceClient.save] Saving trace data for trace_id {self.trace_id}:")
            # rprint(json.dumps(trace_data, indent=2)) # Optional: Disable detailed logging if too verbose
        except Exception as log_e:
            rprint(f"[TraceClient.save] Error logging trace data: {log_e}")
        # --- End logging ---
>>>>>>> 18c82509
        self.trace_manager_client.save_trace(trace_data)

        return self.trace_id, trace_data

    def delete(self):
        return self.trace_manager_client.delete_trace(self.trace_id)
    
class Tracer:
    _instance = None

    def __new__(cls, *args, **kwargs):
        if cls._instance is None:
            cls._instance = super(Tracer, cls).__new__(cls)
        return cls._instance

    def __init__(
        self, 
        api_key: str = os.getenv("JUDGMENT_API_KEY"), 
        project_name: str = "default_project",
        rules: Optional[List[Rule]] = None,  # Added rules parameter
        organization_id: str = os.getenv("JUDGMENT_ORG_ID"),
        enable_monitoring: bool = os.getenv("JUDGMENT_MONITORING", "true").lower() == "true",
        enable_evaluations: bool = os.getenv("JUDGMENT_EVALUATIONS", "true").lower() == "true",
        # S3 configuration
        use_s3: bool = False,
        s3_bucket_name: Optional[str] = None,
        s3_aws_access_key_id: Optional[str] = None,
        s3_aws_secret_access_key: Optional[str] = None,
        s3_region_name: Optional[str] = None,
        deep_tracing: bool = True  # NEW: Enable deep tracing by default
        ):
        if not hasattr(self, 'initialized'):
            if not api_key:
                raise ValueError("Tracer must be configured with a Judgment API key")
            
            if not organization_id:
                raise ValueError("Tracer must be configured with an Organization ID")
            if use_s3 and not s3_bucket_name:
                raise ValueError("S3 bucket name must be provided when use_s3 is True")
            if use_s3 and not (s3_aws_access_key_id or os.getenv("AWS_ACCESS_KEY_ID")):
                raise ValueError("AWS Access Key ID must be provided when use_s3 is True")
            if use_s3 and not (s3_aws_secret_access_key or os.getenv("AWS_SECRET_ACCESS_KEY")):
                raise ValueError("AWS Secret Access Key must be provided when use_s3 is True")
            
            self.api_key: str = api_key
            self.project_name: str = project_name
            self.client: JudgmentClient = JudgmentClient(judgment_api_key=api_key)
            self.organization_id: str = organization_id
            self._current_trace: Optional[str] = None
            self._active_trace_client: Optional[TraceClient] = None # Add active trace client attribute
            self.rules: List[Rule] = rules or []  # Store rules at tracer level
            self.initialized: bool = True
            self.enable_monitoring: bool = enable_monitoring
            self.enable_evaluations: bool = enable_evaluations

            # Initialize S3 storage if enabled
            self.use_s3 = use_s3
            if use_s3:
                from judgeval.common.s3_storage import S3Storage
                self.s3_storage = S3Storage(
                    bucket_name=s3_bucket_name,
                    aws_access_key_id=s3_aws_access_key_id,
                    aws_secret_access_key=s3_aws_secret_access_key,
                    region_name=s3_region_name
                )
            self.deep_tracing: bool = deep_tracing  # NEW: Store deep tracing setting

        elif hasattr(self, 'project_name') and self.project_name != project_name:
            warnings.warn(
                f"Attempting to initialize Tracer with project_name='{project_name}' but it was already initialized with "
                f"project_name='{self.project_name}'. Due to the singleton pattern, the original project_name will be used. "
                "To use a different project name, ensure the first Tracer initialization uses the desired project name.",
                RuntimeWarning
            )
    
    def set_current_trace(self, trace: TraceClient):
        """
        Set the current trace context in contextvars
        """
        current_trace_var.set(trace)
    
    def get_current_trace(self) -> Optional[TraceClient]:
        """
        Get the current trace context.

        Tries to get the trace client from the context variable first.
        If not found (e.g., context lost across threads/tasks),
        it falls back to the active trace client managed by the callback handler.
        """
        trace_from_context = current_trace_var.get()
        if trace_from_context:
            return trace_from_context
        
        # Fallback: Check the active client potentially set by a callback handler
        if hasattr(self, '_active_trace_client') and self._active_trace_client:
            # warnings.warn("Falling back to _active_trace_client in get_current_trace. ContextVar might be lost.", RuntimeWarning)
            return self._active_trace_client
            
        # If neither is available
        # warnings.warn("No current trace found in context variable or active client fallback.", RuntimeWarning)
        return None
        
    def get_active_trace_client(self) -> Optional[TraceClient]:
        """Returns the TraceClient instance currently marked as active by the handler."""
        return self._active_trace_client

    def _apply_deep_tracing(self, func, span_type="span"):
        """
        Apply deep tracing to all functions in the same module as the given function.
        
        Args:
            func: The function being traced
            span_type: Type of span to use for traced functions
            
        Returns:
            A tuple of (module, original_functions_dict) where original_functions_dict
            contains the original functions that were replaced with traced versions.
        """
        module = inspect.getmodule(func)
        if not module:
            return None, {}
            
        # Save original functions
        original_functions = {}
        
        # Find all functions in the module
        for name, obj in inspect.getmembers(module, inspect.isfunction):
            # Skip already wrapped functions
            if hasattr(obj, '_judgment_traced'):
                continue
                
            # Create a traced version of the function
            # Always use default span type "span" for child functions
            traced_func = _create_deep_tracing_wrapper(obj, self, "span")
            
            # Mark the function as traced to avoid double wrapping
            traced_func._judgment_traced = True
            
            # Save the original function
            original_functions[name] = obj
            
            # Replace with traced version
            setattr(module, name, traced_func)
            
        return module, original_functions

    @contextmanager
    def trace(
        self, 
        name: str, 
        project_name: str = None, 
        overwrite: bool = False,
        rules: Optional[List[Rule]] = None  # Added rules parameter
    ) -> Generator[TraceClient, None, None]:
        """Start a new trace context using a context manager"""
        trace_id = str(uuid.uuid4())
        project = project_name if project_name is not None else self.project_name
        
        # Get parent trace info from context
        parent_trace = current_trace_var.get()
        parent_trace_id = None
        parent_name = None
        
        if parent_trace:
            parent_trace_id = parent_trace.trace_id
            parent_name = parent_trace.name

        trace = TraceClient(
            self, 
            trace_id, 
            name, 
            project_name=project, 
            overwrite=overwrite,
            rules=self.rules,  # Pass combined rules to the trace client
            enable_monitoring=self.enable_monitoring,
            enable_evaluations=self.enable_evaluations,
            parent_trace_id=parent_trace_id,
            parent_name=parent_name
        )
        
        # Set the current trace in context variables
        token = current_trace_var.set(trace)
        
        # Automatically create top-level span
        with trace.span(name or "unnamed_trace") as span:
            try:
                # Save the trace to the database to handle Evaluations' trace_id referential integrity
                yield trace
            finally:
                # Reset the context variable
                current_trace_var.reset(token)
    
    def observe(self, func=None, *, name=None, span_type: SpanType = "span", project_name: str = None, overwrite: bool = False, deep_tracing: bool = None):
        """
        Decorator to trace function execution with detailed entry/exit information.
        
        Args:
            func: The function to decorate
            name: Optional custom name for the span (defaults to function name)
            span_type: Type of span (default "span")
            project_name: Optional project name override
            overwrite: Whether to overwrite existing traces
            deep_tracing: Whether to enable deep tracing for this function and all nested calls.
                          If None, uses the tracer's default setting.
        """
        # If monitoring is disabled, return the function as is
        if not self.enable_monitoring:
            return func if func else lambda f: f
        
        if func is None:
            return lambda f: self.observe(f, name=name, span_type=span_type, project_name=project_name, 
                                         overwrite=overwrite, deep_tracing=deep_tracing)
        
        # Use provided name or fall back to function name
        span_name = name or func.__name__
        
        # Store custom attributes on the function object
        func._judgment_span_name = span_name
        func._judgment_span_type = span_type
        
        # Use the provided deep_tracing value or fall back to the tracer's default
        use_deep_tracing = deep_tracing if deep_tracing is not None else self.deep_tracing
        
        if asyncio.iscoroutinefunction(func):
            @functools.wraps(func)
            async def async_wrapper(*args, **kwargs):
                # Check if we're already in a traced function
                if in_traced_function_var.get():
                    return await func(*args, **kwargs)
                
                # Set in_traced_function_var to True
                token = in_traced_function_var.set(True)
                
                # Get current trace from context
                current_trace = current_trace_var.get()
                
                # If there's no current trace, create a root trace
                if not current_trace:
                    trace_id = str(uuid.uuid4())
                    project = project_name if project_name is not None else self.project_name
                    
                    # Create a new trace client to serve as the root
                    current_trace = TraceClient(
                        self,
                        trace_id,
                        span_name, # MODIFIED: Use span_name directly
                        project_name=project,
                        overwrite=overwrite,
                        rules=self.rules,
                        enable_monitoring=self.enable_monitoring,
                        enable_evaluations=self.enable_evaluations
                    )
                    
                    # Save empty trace and set trace context
                    # current_trace.save(empty_save=True, overwrite=overwrite)
                    trace_token = current_trace_var.set(current_trace)
                    
                    try:
                        # Use span for the function execution within the root trace
                        # This sets the current_span_var
                        with current_trace.span(span_name, span_type=span_type) as span: # MODIFIED: Use span_name directly
                            # Record inputs
                            span.record_input({
                                'args': str(args),
                                'kwargs': kwargs
                            })
                            
                            # If deep tracing is enabled, apply monkey patching
                            if use_deep_tracing:
                                module, original_functions = self._apply_deep_tracing(func, span_type)
                            
                            # Execute function
                            result = await func(*args, **kwargs)
                            
                            # Restore original functions if deep tracing was enabled
                            if use_deep_tracing and module and 'original_functions' in locals():
                                for name, obj in original_functions.items():
                                    setattr(module, name, obj)
                            
                            # Record output
                            span.record_output(result)
                            
                        # Save the completed trace
                        current_trace.save(overwrite=overwrite)
                        return result
                    finally:
                        # Reset trace context (span context resets automatically)
                        current_trace_var.reset(trace_token)
                        # Reset in_traced_function_var
                        in_traced_function_var.reset(token)
                else:
                    # Already have a trace context, just create a span in it
                    # The span method handles current_span_var
                    
                    try:
                        with current_trace.span(span_name, span_type=span_type) as span: # MODIFIED: Use span_name directly
                            # Record inputs
                            span.record_input({
                                'args': str(args),
                                'kwargs': kwargs
                            })
                            
                            # If deep tracing is enabled, apply monkey patching
                            if use_deep_tracing:
                                module, original_functions = self._apply_deep_tracing(func, span_type)
                            
                            # Execute function
                            result = await func(*args, **kwargs)
                            
                            # Restore original functions if deep tracing was enabled
                            if use_deep_tracing and module and 'original_functions' in locals():
                                for name, obj in original_functions.items():
                                    setattr(module, name, obj)
                            
                            # Record output
                            span.record_output(result)
                        
                        return result
                    finally:
                        # Reset in_traced_function_var
                        in_traced_function_var.reset(token)
                
            return async_wrapper
        else:
            # Non-async function implementation with deep tracing
            @functools.wraps(func)
            def wrapper(*args, **kwargs):
                # Check if we're already in a traced function
                if in_traced_function_var.get():
                    return func(*args, **kwargs)
                
                # Set in_traced_function_var to True
                token = in_traced_function_var.set(True)
                
                # Get current trace from context
                current_trace = current_trace_var.get()
                
                # If there's no current trace, create a root trace
                if not current_trace:
                    trace_id = str(uuid.uuid4())
                    project = project_name if project_name is not None else self.project_name
                    
                    # Create a new trace client to serve as the root
                    current_trace = TraceClient(
                        self,
                        trace_id,
                        span_name, # MODIFIED: Use span_name directly
                        project_name=project,
                        overwrite=overwrite,
                        rules=self.rules,
                        enable_monitoring=self.enable_monitoring,
                        enable_evaluations=self.enable_evaluations
                    )
                    
                    # Save empty trace and set trace context
                    # current_trace.save(empty_save=True, overwrite=overwrite)
                    trace_token = current_trace_var.set(current_trace)
                    
                    try:
                        # Use span for the function execution within the root trace
                        # This sets the current_span_var
                        with current_trace.span(span_name, span_type=span_type) as span: # MODIFIED: Use span_name directly
                            # Record inputs
                            span.record_input({
                                'args': str(args),
                                'kwargs': kwargs
                            })
                            
                            # If deep tracing is enabled, apply monkey patching
                            if use_deep_tracing:
                                module, original_functions = self._apply_deep_tracing(func, span_type)
                            
                            # Execute function
                            result = func(*args, **kwargs)
                            
                            # Restore original functions if deep tracing was enabled
                            if use_deep_tracing and module and 'original_functions' in locals():
                                for name, obj in original_functions.items():
                                    setattr(module, name, obj)
                            
                            # Record output
                            span.record_output(result)
                            
                        # Save the completed trace
                        current_trace.save(overwrite=overwrite)
                        return result
                    finally:
                        # Reset trace context (span context resets automatically)
                        current_trace_var.reset(trace_token)
                        # Reset in_traced_function_var
                        in_traced_function_var.reset(token)
                else:
                    # Already have a trace context, just create a span in it
                    # The span method handles current_span_var
                    
                    try:
                        with current_trace.span(span_name, span_type=span_type) as span: # MODIFIED: Use span_name directly
                            # Record inputs
                            span.record_input({
                                'args': str(args),
                                'kwargs': kwargs
                            })
                            
                            # If deep tracing is enabled, apply monkey patching
                            if use_deep_tracing:
                                module, original_functions = self._apply_deep_tracing(func, span_type)
                            
                            # Execute function
                            result = func(*args, **kwargs)
                            
                            # Restore original functions if deep tracing was enabled
                            if use_deep_tracing and module and 'original_functions' in locals():
                                for name, obj in original_functions.items():
                                    setattr(module, name, obj)
                            
                            # Record output
                            span.record_output(result)
                        
                        return result
                    finally:
                        # Reset in_traced_function_var
                        in_traced_function_var.reset(token)
                
            return wrapper
        
    def async_evaluate(self, *args, **kwargs):
        if not self.enable_evaluations:
            return

        # --- Get trace_id passed explicitly (if any) ---
        passed_trace_id = kwargs.pop('trace_id', None) # Get and remove trace_id from kwargs

        # --- Get current trace from context FIRST ---
        current_trace = current_trace_var.get()

        # --- Fallback Logic: Use active client only if context var is empty ---
        if not current_trace:
            current_trace = self._active_trace_client # Use the fallback
        # --- End Fallback Logic ---

        if current_trace:
            # Pass the explicitly provided trace_id if it exists, otherwise let async_evaluate handle it
            # (Note: TraceClient.async_evaluate doesn't currently use an explicit trace_id, but this is for future proofing/consistency)
            if passed_trace_id:
                kwargs['trace_id'] = passed_trace_id # Re-add if needed by TraceClient.async_evaluate
            current_trace.async_evaluate(*args, **kwargs)
        else:
            warnings.warn("No trace found (context var or fallback), skipping evaluation") # Modified warning


def wrap(client: Any) -> Any:
    """
    Wraps an API client to add tracing capabilities.
    Supports OpenAI, Together, Anthropic, and Google GenAI clients.
    Patches both '.create' and Anthropic's '.stream' methods using a wrapper class.
    """
    span_name, original_create, original_stream = _get_client_config(client)

    # --- Define Traced Async Functions ---
    async def traced_create_async(*args, **kwargs):
        # [Existing logic - unchanged]
        current_trace = current_trace_var.get()
        if not current_trace:
            if asyncio.iscoroutinefunction(original_create):
                 return await original_create(*args, **kwargs)
            else:
                 return original_create(*args, **kwargs)

        is_streaming = kwargs.get("stream", False)

        with current_trace.span(span_name, span_type="llm") as span:
            input_data = _format_input_data(client, **kwargs)
            span.record_input(input_data)

            # Warn about token counting limitations with streaming
            if isinstance(client, (AsyncOpenAI, OpenAI)) and is_streaming:
                if not kwargs.get("stream_options", {}).get("include_usage"):
                    warnings.warn(
                        "OpenAI streaming calls don't include token counts by default. "
                        "To enable token counting with streams, set stream_options={'include_usage': True} "
                        "in your API call arguments.",
                        UserWarning
                    )

            try:
                if is_streaming:
                    stream_iterator = await original_create(*args, **kwargs)
                    output_entry = span.record_output("<pending stream>")
                    return _async_stream_wrapper(stream_iterator, client, output_entry)
                else:
                    awaited_response = await original_create(*args, **kwargs)
                    output_data = _format_output_data(client, awaited_response)
                    span.record_output(output_data)
                    return awaited_response
            except Exception as e:
                print(f"Error during wrapped async API call ({span_name}): {e}")
                span.record_output({"error": str(e)})
                raise


    # Function replacing .stream() - NOW returns the wrapper class instance
    def traced_stream_async(*args, **kwargs):
        current_trace = current_trace_var.get()
        if not current_trace or not original_stream:
            return original_stream(*args, **kwargs)
        original_manager = original_stream(*args, **kwargs)
        wrapper_manager = _TracedAsyncStreamManagerWrapper(
            original_manager=original_manager,
            client=client,
            span_name=span_name,
            trace_client=current_trace,
            stream_wrapper_func=_async_stream_wrapper,
            input_kwargs=kwargs
        )
        return wrapper_manager

    # --- Define Traced Sync Functions ---
    def traced_create_sync(*args, **kwargs):
         # [Existing logic - unchanged]
        current_trace = current_trace_var.get()
        if not current_trace:
             return original_create(*args, **kwargs)

        is_streaming = kwargs.get("stream", False)

        with current_trace.span(span_name, span_type="llm") as span:
             input_data = _format_input_data(client, **kwargs)
             span.record_input(input_data)

             # Warn about token counting limitations with streaming
             if isinstance(client, (AsyncOpenAI, OpenAI)) and is_streaming:
                 if not kwargs.get("stream_options", {}).get("include_usage"):
                     warnings.warn(
                         "OpenAI streaming calls don't include token counts by default. "
                         "To enable token counting with streams, set stream_options={'include_usage': True} "
                         "in your API call arguments.",
                         UserWarning
                     )

             try:
                 response_or_iterator = original_create(*args, **kwargs)
             except Exception as e:
                 print(f"Error during wrapped sync API call ({span_name}): {e}")
                 span.record_output({"error": str(e)})
                 raise

             if is_streaming:
                 output_entry = span.record_output("<pending stream>")
                 return _sync_stream_wrapper(response_or_iterator, client, output_entry)
             else:
                 output_data = _format_output_data(client, response_or_iterator)
                 span.record_output(output_data)
                 return response_or_iterator


    # Function replacing sync .stream()
    def traced_stream_sync(*args, **kwargs):
         current_trace = current_trace_var.get()
         if not current_trace or not original_stream:
             return original_stream(*args, **kwargs)
         original_manager = original_stream(*args, **kwargs)
         wrapper_manager = _TracedSyncStreamManagerWrapper(
             original_manager=original_manager,
             client=client,
             span_name=span_name,
             trace_client=current_trace,
             stream_wrapper_func=_sync_stream_wrapper,
             input_kwargs=kwargs
         )
         return wrapper_manager


    # --- Assign Traced Methods to Client Instance ---
    # [Assignment logic remains the same]
    if isinstance(client, (AsyncOpenAI, AsyncTogether)):
        client.chat.completions.create = traced_create_async
        # Wrap the Responses API endpoint for OpenAI clients
        if hasattr(client, "responses") and hasattr(client.responses, "create"):
            # Capture the original responses.create
            original_responses_create = client.responses.create
            def traced_responses(*args, **kwargs):
                # Get the current trace from contextvars
                current_trace = current_trace_var.get()
                # If no active trace, call the original
                if not current_trace:
                    return original_responses_create(*args, **kwargs)
                # Trace this responses.create call
                with current_trace.span(span_name, span_type="llm") as span:
                    # Record raw input kwargs
                    span.record_input(kwargs)
                    # Make the actual API call
                    response = original_responses_create(*args, **kwargs)
                    # Record the output object
                    span.record_output(response)
                    return response
            # Assign the traced wrapper
            client.responses.create = traced_responses
    elif isinstance(client, AsyncAnthropic):
        client.messages.create = traced_create_async
        if original_stream:
             client.messages.stream = traced_stream_async
    elif isinstance(client, genai.client.AsyncClient):
        client.generate_content = traced_create_async
    elif isinstance(client, (OpenAI, Together)):
         client.chat.completions.create = traced_create_sync
    elif isinstance(client, Anthropic):
         client.messages.create = traced_create_sync
         if original_stream:
             client.messages.stream = traced_stream_sync
    elif isinstance(client, genai.Client):
         client.generate_content = traced_create_sync

    return client

# Helper functions for client-specific operations

def _get_client_config(client: ApiClient) -> tuple[str, callable, Optional[callable]]:
    """Returns configuration tuple for the given API client.
    
    Args:
        client: An instance of OpenAI, Together, or Anthropic client
        
    Returns:
        tuple: (span_name, create_method, stream_method)
            - span_name: String identifier for tracing
            - create_method: Reference to the client's creation method
            - stream_method: Reference to the client's stream method (if applicable)
            
    Raises:
        ValueError: If client type is not supported
    """
    if isinstance(client, (OpenAI, AsyncOpenAI)):
        return "OPENAI_API_CALL", client.chat.completions.create, None
    elif isinstance(client, (Together, AsyncTogether)):
        return "TOGETHER_API_CALL", client.chat.completions.create, None
    elif isinstance(client, (Anthropic, AsyncAnthropic)):
        return "ANTHROPIC_API_CALL", client.messages.create, client.messages.stream
    elif isinstance(client, (genai.Client, genai.client.AsyncClient)):
        return "GOOGLE_API_CALL", client.models.generate_content, None
    raise ValueError(f"Unsupported client type: {type(client)}")

def _format_input_data(client: ApiClient, **kwargs) -> dict:
    """Format input parameters based on client type.
    
    Extracts relevant parameters from kwargs based on the client type
    to ensure consistent tracing across different APIs.
    """
    if isinstance(client, (OpenAI, Together, AsyncOpenAI, AsyncTogether)):
        return {
            "model": kwargs.get("model"),
            "messages": kwargs.get("messages"),
        }
    elif isinstance(client, (genai.Client, genai.client.AsyncClient)):
        return {
            "model": kwargs.get("model"),
            "contents": kwargs.get("contents")
        }
    # Anthropic requires additional max_tokens parameter
    return {
        "model": kwargs.get("model"),
        "messages": kwargs.get("messages"),
        "max_tokens": kwargs.get("max_tokens")
    }

def _format_output_data(client: ApiClient, response: Any) -> dict:
    """Format API response data based on client type.
    
    Normalizes different response formats into a consistent structure
    for tracing purposes.
    
    Returns:
        dict containing:
            - content: The generated text
            - usage: Token usage statistics
    """
    if isinstance(client, (OpenAI, Together, AsyncOpenAI, AsyncTogether)):
        return {
            "content": response.choices[0].message.content,
            "usage": {
                "prompt_tokens": response.usage.prompt_tokens,
                "completion_tokens": response.usage.completion_tokens,
                "total_tokens": response.usage.total_tokens
            }
        }
    elif isinstance(client, (genai.Client, genai.client.AsyncClient)):
        return {
            "content": response.candidates[0].content.parts[0].text,
            "usage": {
                "prompt_tokens": response.usage_metadata.prompt_token_count,
                "completion_tokens": response.usage_metadata.candidates_token_count,
                "total_tokens": response.usage_metadata.total_token_count
            }
        }
    # Anthropic has a different response structure
    return {
        "content": response.content[0].text,
        "usage": {
            "prompt_tokens": response.usage.input_tokens,
            "completion_tokens": response.usage.output_tokens,
            "total_tokens": response.usage.input_tokens + response.usage.output_tokens
        }
    }

# Define a blocklist of functions that should not be traced
# These are typically utility functions, print statements, logging, etc.
_TRACE_BLOCKLIST = {
    # Built-in functions
    'print', 'str', 'int', 'float', 'bool', 'list', 'dict', 'set', 'tuple',
    'len', 'range', 'enumerate', 'zip', 'map', 'filter', 'sorted', 'reversed',
    'min', 'max', 'sum', 'any', 'all', 'abs', 'round', 'format',
    # Logging functions
    'debug', 'info', 'warning', 'error', 'critical', 'exception', 'log',
    # Common utility functions
    'sleep', 'time', 'datetime', 'json', 'dumps', 'loads',
    # String operations
    'join', 'split', 'strip', 'lstrip', 'rstrip', 'replace', 'lower', 'upper',
    # Dict operations
    'get', 'items', 'keys', 'values', 'update',
    # List operations
    'append', 'extend', 'insert', 'remove', 'pop', 'clear', 'index', 'count', 'sort',
}


# Add a new function for deep tracing at the module level
def _create_deep_tracing_wrapper(func, tracer, span_type="span"):
    """
    Creates a wrapper for a function that automatically traces it when called within a traced function.
    This enables deep tracing without requiring explicit @observe decorators on every function.
    
    Args:
        func: The function to wrap
        tracer: The Tracer instance
        span_type: Type of span (default "span")
        
    Returns:
        A wrapped function that will be traced when called
    """
    # Skip wrapping if the function is not callable or is a built-in
    if not callable(func) or isinstance(func, type) or func.__module__ == 'builtins':
        return func
    
    # Skip functions in the blocklist
    if func.__name__ in _TRACE_BLOCKLIST:
        return func
    
    # Skip functions from certain modules (logging, sys, etc.)
    if func.__module__ and any(func.__module__.startswith(m) for m in ['logging', 'sys', 'os', 'json', 'time', 'datetime']):
        return func
    

    # Get function name for the span - check for custom name set by @observe
    func_name = getattr(func, '_judgment_span_name', func.__name__)
    
    # Check for custom span_type set by @observe
    func_span_type = getattr(func, '_judgment_span_type', "span")
    
    # Store original function to prevent losing reference
    original_func = func
    
    # Create appropriate wrapper based on whether the function is async or not
    if asyncio.iscoroutinefunction(func):
        @functools.wraps(func)
        async def async_deep_wrapper(*args, **kwargs):
            # Get current trace from context
            current_trace = current_trace_var.get()
            
            # If no trace context, just call the function
            if not current_trace:
                return await original_func(*args, **kwargs)
            
            # Create a span for this function call - use custom span_type if available
            with current_trace.span(func_name, span_type=func_span_type) as span:
                # Record inputs
                span.record_input({
                    'args': str(args),
                    'kwargs': kwargs
                })
                
                # Execute function
                result = await original_func(*args, **kwargs)
                
                # Record output
                span.record_output(result)
                
                return result
                
        return async_deep_wrapper
    else:
        @functools.wraps(func)
        def deep_wrapper(*args, **kwargs):
            # Get current trace from context
            current_trace = current_trace_var.get()
            
            # If no trace context, just call the function
            if not current_trace:
                return original_func(*args, **kwargs)
            
            # Create a span for this function call - use custom span_type if available
            with current_trace.span(func_name, span_type=func_span_type) as span:
                # Record inputs
                span.record_input({
                    'args': str(args),
                    'kwargs': kwargs
                })
                
                # Execute function
                result = original_func(*args, **kwargs)
                
                # Record output
                span.record_output(result)
                
                return result
                
        return deep_wrapper

# Add the new TraceThreadPoolExecutor class
class TraceThreadPoolExecutor(concurrent.futures.ThreadPoolExecutor):
    """
    A ThreadPoolExecutor subclass that automatically propagates contextvars
    from the submitting thread to the worker thread using copy_context().run().

    This ensures that context variables like `current_trace_var` and
    `current_span_var` are available within functions executed by the pool,
    allowing the Tracer to maintain correct parent-child relationships across
    thread boundaries.
    """
    def submit(self, fn, /, *args, **kwargs):
        """
        Submit a callable to be executed with the captured context.
        """
        # Capture context from the submitting thread
        ctx = contextvars.copy_context()

        # We use functools.partial to bind the arguments to the function *now*,
        # as ctx.run doesn't directly accept *args, **kwargs in the same way
        # submit does. It expects ctx.run(callable, arg1, arg2...).
        func_with_bound_args = functools.partial(fn, *args, **kwargs)

        # Submit the ctx.run callable to the original executor.
        # ctx.run will execute the (now argument-bound) function within the
        # captured context in the worker thread.
        return super().submit(ctx.run, func_with_bound_args)

    # Note: The `map` method would also need to be overridden for full context
    # propagation if users rely on it, but `submit` is the most common use case.

# Helper functions for stream processing
# ---------------------------------------

def _extract_content_from_chunk(client: ApiClient, chunk: Any) -> Optional[str]:
    """Extracts the text content from a stream chunk based on the client type."""
    try:
        if isinstance(client, (OpenAI, Together, AsyncOpenAI, AsyncTogether)):
            return chunk.choices[0].delta.content
        elif isinstance(client, (Anthropic, AsyncAnthropic)):
            # Anthropic streams various event types, we only care for content blocks
            if chunk.type == "content_block_delta":
                return chunk.delta.text
        elif isinstance(client, (genai.Client, genai.client.AsyncClient)):
            # Google streams Candidate objects
            if chunk.candidates and chunk.candidates[0].content and chunk.candidates[0].content.parts:
                return chunk.candidates[0].content.parts[0].text
    except (AttributeError, IndexError, KeyError):
        # Handle cases where chunk structure is unexpected or doesn't contain content
        pass # Return None
    return None

def _extract_usage_from_final_chunk(client: ApiClient, chunk: Any) -> Optional[Dict[str, int]]:
    """Extracts usage data if present in the *final* chunk (client-specific)."""
    try:
        # OpenAI/Together include usage in the *last* chunk's `usage` attribute if available
        # This typically requires specific API versions or settings. Often usage is *not* streamed.
        if isinstance(client, (OpenAI, Together, AsyncOpenAI, AsyncTogether)):
             # Check if usage is directly on the chunk (some models might do this)
             if hasattr(chunk, 'usage') and chunk.usage:
                 return {
                     "prompt_tokens": chunk.usage.prompt_tokens,
                     "completion_tokens": chunk.usage.completion_tokens,
                     "total_tokens": chunk.usage.total_tokens
                 }
             # Check if usage is nested within choices (less common for final chunk, but check)
             elif chunk.choices and hasattr(chunk.choices[0], 'usage') and chunk.choices[0].usage:
                 usage = chunk.choices[0].usage
                 return {
                      "prompt_tokens": usage.prompt_tokens,
                      "completion_tokens": usage.completion_tokens,
                      "total_tokens": usage.total_tokens
                  }
             # Anthropic includes usage in the 'message_stop' event type
        elif isinstance(client, (Anthropic, AsyncAnthropic)):
            if chunk.type == "message_stop":
                # Anthropic final usage is often attached to the *message* object, not the chunk directly
                # The API might provide a way to get the final message object, but typically not in the stream itself.
                # Let's assume for now usage might appear in the final *chunk* metadata if supported.
                # This is a placeholder - Anthropic usage typically needs a separate call or context.
                pass
        elif isinstance(client, (genai.Client, genai.client.AsyncClient)):
             # Google provides usage metadata on the full response object, not typically streamed per chunk.
             # It might be in the *last* chunk's usage_metadata if the stream implementation supports it.
             if hasattr(chunk, 'usage_metadata') and chunk.usage_metadata:
                 return {
                     "prompt_tokens": chunk.usage_metadata.prompt_token_count,
                     "completion_tokens": chunk.usage_metadata.candidates_token_count,
                     "total_tokens": chunk.usage_metadata.total_token_count
                 }

    except (AttributeError, IndexError, KeyError, TypeError):
        # Handle cases where usage data is missing or malformed
         pass # Return None
    return None


# --- Sync Stream Wrapper ---
def _sync_stream_wrapper(
    original_stream: Iterator,
    client: ApiClient,
    output_entry: TraceEntry
) -> Generator[Any, None, None]:
    """Wraps a synchronous stream iterator to capture content and update the trace."""
    content_parts = []  # Use a list instead of string concatenation
    final_usage = None
    last_chunk = None
    try:
        for chunk in original_stream:
            content_part = _extract_content_from_chunk(client, chunk)
            if content_part:
                content_parts.append(content_part)  # Append to list instead of concatenating
            last_chunk = chunk # Keep track of the last chunk for potential usage data
            yield chunk # Pass the chunk to the caller
    finally:
        # Attempt to extract usage from the last chunk received
        if last_chunk:
            final_usage = _extract_usage_from_final_chunk(client, last_chunk)

        # Update the trace entry with the accumulated content and usage
        output_entry.output = {
            "content": "".join(content_parts),  # Join list at the end
            "usage": final_usage if final_usage else {"info": "Usage data not available in stream."}, # Provide placeholder if None
            "streamed": True
        }
        # Note: We might need to adjust _serialize_output if this dict causes issues,
        # but Pydantic's model_dump should handle dicts.

# --- Async Stream Wrapper ---
async def _async_stream_wrapper(
    original_stream: AsyncIterator,
    client: ApiClient,
    output_entry: TraceEntry
) -> AsyncGenerator[Any, None]:
    # [Existing logic - unchanged]
    content_parts = []  # Use a list instead of string concatenation
    final_usage_data = None
    last_content_chunk = None
    anthropic_input_tokens = 0
    anthropic_output_tokens = 0

    target_span_id = getattr(output_entry, 'span_id', 'UNKNOWN')

    try:
        async for chunk in original_stream:
            # Check for OpenAI's final usage chunk
            if isinstance(client, (AsyncOpenAI, OpenAI)) and hasattr(chunk, 'usage') and chunk.usage is not None:
                final_usage_data = {
                    "prompt_tokens": chunk.usage.prompt_tokens,
                    "completion_tokens": chunk.usage.completion_tokens,
                    "total_tokens": chunk.usage.total_tokens
                }
                yield chunk
                continue

            if isinstance(client, (AsyncAnthropic, Anthropic)) and hasattr(chunk, 'type'):
                 if chunk.type == "message_start":
                     if hasattr(chunk, 'message') and hasattr(chunk.message, 'usage') and hasattr(chunk.message.usage, 'input_tokens'):
                         anthropic_input_tokens = chunk.message.usage.input_tokens
                 elif chunk.type == "message_delta":
                     if hasattr(chunk, 'usage') and hasattr(chunk.usage, 'output_tokens'):
                         anthropic_output_tokens += chunk.usage.output_tokens

            content_part = _extract_content_from_chunk(client, chunk)
            if content_part:
                content_parts.append(content_part)  # Append to list instead of concatenating
                last_content_chunk = chunk

            yield chunk
    finally:
        anthropic_final_usage = None
        if isinstance(client, (AsyncAnthropic, Anthropic)) and (anthropic_input_tokens > 0 or anthropic_output_tokens > 0):
             anthropic_final_usage = {
                 "prompt_tokens": anthropic_input_tokens,
                 "completion_tokens": anthropic_output_tokens,
                 "total_tokens": anthropic_input_tokens + anthropic_output_tokens
             }

        usage_info = None
        if final_usage_data:
             usage_info = final_usage_data
        elif anthropic_final_usage:
             usage_info = anthropic_final_usage
        elif last_content_chunk:
             usage_info = _extract_usage_from_final_chunk(client, last_content_chunk)

        if output_entry and hasattr(output_entry, 'output'):
            output_entry.output = {
                "content": "".join(content_parts),  # Join list at the end
                "usage": usage_info if usage_info else {"info": "Usage data not available in stream."},
                "streamed": True
            }
            start_ts = getattr(output_entry, 'created_at', time.time())
            output_entry.duration = time.time() - start_ts
        # else: # Handle error case if necessary, but remove debug print

# --- Define Context Manager Wrapper Classes ---
class _TracedAsyncStreamManagerWrapper(AbstractAsyncContextManager):
    """Wraps an original async stream manager to add tracing."""
    def __init__(self, original_manager, client, span_name, trace_client, stream_wrapper_func, input_kwargs):
        self._original_manager = original_manager
        self._client = client
        self._span_name = span_name
        self._trace_client = trace_client
        self._stream_wrapper_func = stream_wrapper_func
        self._input_kwargs = input_kwargs
        self._parent_span_id_at_entry = None

    async def __aenter__(self):
        self._parent_span_id_at_entry = current_span_var.get()
        if not self._trace_client:
             # If no trace, just delegate to the original manager
             return await self._original_manager.__aenter__()

        # --- Manually create the 'enter' entry ---
        start_time = time.time()
        span_id = str(uuid.uuid4())
        current_depth = 0
        if self._parent_span_id_at_entry and self._parent_span_id_at_entry in self._trace_client._span_depths:
            current_depth = self._trace_client._span_depths[self._parent_span_id_at_entry] + 1
        self._trace_client._span_depths[span_id] = current_depth
        enter_entry = TraceEntry(
             type="enter", function=self._span_name, span_id=span_id,
             trace_id=self._trace_client.trace_id, depth=current_depth, message=self._span_name,
             created_at=start_time, span_type="llm", parent_span_id=self._parent_span_id_at_entry
        )
        self._trace_client.add_entry(enter_entry)
        # --- End manual 'enter' entry ---

        # Set the current span ID in contextvars
        self._span_context_token = current_span_var.set(span_id)

        # Manually create 'input' entry
        input_data = _format_input_data(self._client, **self._input_kwargs)
        input_entry = TraceEntry(
             type="input", function=self._span_name, span_id=span_id,
             trace_id=self._trace_client.trace_id, depth=current_depth, message=f"Inputs to {self._span_name}",
             created_at=time.time(), inputs=input_data, span_type="llm"
        )
        self._trace_client.add_entry(input_entry)

        # Call the original __aenter__
        raw_iterator = await self._original_manager.__aenter__()

        # Manually create pending 'output' entry
        output_entry = TraceEntry(
            type="output", function=self._span_name, span_id=span_id,
            trace_id=self._trace_client.trace_id, depth=current_depth, message=f"Output from {self._span_name}",
            created_at=time.time(), output="<pending stream>", span_type="llm"
        )
        self._trace_client.add_entry(output_entry)

        # Wrap the raw iterator
        wrapped_iterator = self._stream_wrapper_func(raw_iterator, self._client, output_entry)
        return wrapped_iterator

    async def __aexit__(self, exc_type, exc_val, exc_tb):
        # Manually create the 'exit' entry
        if hasattr(self, '_span_context_token'):
             span_id = current_span_var.get()
             start_time_for_duration = 0
             for entry in reversed(self._trace_client.entries):
                  if entry.span_id == span_id and entry.type == 'enter':
                       start_time_for_duration = entry.created_at
                       break
             duration = time.time() - start_time_for_duration if start_time_for_duration else None
             exit_depth = self._trace_client._span_depths.get(span_id, 0)
             exit_entry = TraceEntry(
                  type="exit", function=self._span_name, span_id=span_id,
                  trace_id=self._trace_client.trace_id, depth=exit_depth, message=f"← {self._span_name}",
                  created_at=time.time(), duration=duration, span_type="llm"
             )
             self._trace_client.add_entry(exit_entry)
             if span_id in self._trace_client._span_depths: del self._trace_client._span_depths[span_id]
             current_span_var.reset(self._span_context_token)
             delattr(self, '_span_context_token')

        # Delegate __aexit__
        if hasattr(self._original_manager, "__aexit__"):
             return await self._original_manager.__aexit__(exc_type, exc_val, exc_tb)
        return None

class _TracedSyncStreamManagerWrapper(AbstractContextManager):
    """Wraps an original sync stream manager to add tracing."""
    def __init__(self, original_manager, client, span_name, trace_client, stream_wrapper_func, input_kwargs):
        self._original_manager = original_manager
        self._client = client
        self._span_name = span_name
        self._trace_client = trace_client
        self._stream_wrapper_func = stream_wrapper_func
        self._input_kwargs = input_kwargs
        self._parent_span_id_at_entry = None

    def __enter__(self):
        self._parent_span_id_at_entry = current_span_var.get()
        if not self._trace_client:
             return self._original_manager.__enter__()

        # Manually create 'enter' entry
        start_time = time.time()
        span_id = str(uuid.uuid4())
        current_depth = 0
        if self._parent_span_id_at_entry and self._parent_span_id_at_entry in self._trace_client._span_depths:
            current_depth = self._trace_client._span_depths[self._parent_span_id_at_entry] + 1
        self._trace_client._span_depths[span_id] = current_depth
        enter_entry = TraceEntry(
             type="enter", function=self._span_name, span_id=span_id,
             trace_id=self._trace_client.trace_id, depth=current_depth, message=self._span_name,
             created_at=start_time, span_type="llm", parent_span_id=self._parent_span_id_at_entry
        )
        self._trace_client.add_entry(enter_entry)
        self._span_context_token = current_span_var.set(span_id)

        # Manually create 'input' entry
        input_data = _format_input_data(self._client, **self._input_kwargs)
        input_entry = TraceEntry(
             type="input", function=self._span_name, span_id=span_id,
             trace_id=self._trace_client.trace_id, depth=current_depth, message=f"Inputs to {self._span_name}",
             created_at=time.time(), inputs=input_data, span_type="llm"
        )
        self._trace_client.add_entry(input_entry)

        # Call original __enter__
        raw_iterator = self._original_manager.__enter__()

        # Manually create 'output' entry (pending)
        output_entry = TraceEntry(
            type="output", function=self._span_name, span_id=span_id,
            trace_id=self._trace_client.trace_id, depth=current_depth, message=f"Output from {self._span_name}",
            created_at=time.time(), output="<pending stream>", span_type="llm"
        )
        self._trace_client.add_entry(output_entry)

        # Wrap the raw iterator
        wrapped_iterator = self._stream_wrapper_func(raw_iterator, self._client, output_entry)
        return wrapped_iterator

    def __exit__(self, exc_type, exc_val, exc_tb):
        # Manually create 'exit' entry
        if hasattr(self, '_span_context_token'):
             span_id = current_span_var.get()
             start_time_for_duration = 0
             for entry in reversed(self._trace_client.entries):
                  if entry.span_id == span_id and entry.type == 'enter':
                       start_time_for_duration = entry.created_at
                       break
             duration = time.time() - start_time_for_duration if start_time_for_duration else None
             exit_depth = self._trace_client._span_depths.get(span_id, 0)
             exit_entry = TraceEntry(
                  type="exit", function=self._span_name, span_id=span_id,
                  trace_id=self._trace_client.trace_id, depth=exit_depth, message=f"← {self._span_name}",
                  created_at=time.time(), duration=duration, span_type="llm"
             )
             self._trace_client.add_entry(exit_entry)
             if span_id in self._trace_client._span_depths: del self._trace_client._span_depths[span_id]
             current_span_var.reset(self._span_context_token)
             delattr(self, '_span_context_token')

        # Delegate __exit__
        if hasattr(self._original_manager, "__exit__"):
             return self._original_manager.__exit__(exc_type, exc_val, exc_tb)
        return None

# --- NEW Generalized Helper Function (Moved from demo) ---
def prepare_evaluation_for_state(
    scorers: List[Union[APIJudgmentScorer, JudgevalScorer]],
    example: Optional[Example] = None,
    # --- Individual components (alternative to 'example') ---
    input: Optional[str] = None,
    actual_output: Optional[Union[str, List[str]]] = None,
    expected_output: Optional[Union[str, List[str]]] = None,
    context: Optional[List[str]] = None,
    retrieval_context: Optional[List[str]] = None,
    tools_called: Optional[List[str]] = None,
    expected_tools: Optional[List[str]] = None,
    additional_metadata: Optional[Dict[str, Any]] = None,
    # --- Other eval parameters ---
    model: Optional[str] = None,
    log_results: Optional[bool] = True
) -> Optional[EvaluationConfig]:
    """
    Prepares an EvaluationConfig object, similar to TraceClient.async_evaluate.

    Accepts either a pre-made Example object or individual components to construct one.
    Returns the EvaluationConfig object ready to be placed in the state, or None.
    """
    final_example = example

    # If example is not provided, try to construct one from individual parts
    if final_example is None:
        # Basic validation: Ensure at least actual_output is present for most scorers
        if actual_output is None:
      #      print("[prepare_evaluation_for_state] Warning: 'actual_output' is required when 'example' is not provided. Skipping evaluation setup.")
            return None
        try:
            final_example = Example(
                input=input,
                actual_output=actual_output,
                expected_output=expected_output,
                context=context,
                retrieval_context=retrieval_context,
                tools_called=tools_called,
                expected_tools=expected_tools,
                additional_metadata=additional_metadata,
                # trace_id will be set by the handler later if needed
            )
       #     print("[prepare_evaluation_for_state] Constructed Example from individual components.")
        except Exception as e:
      #      print(f"[prepare_evaluation_for_state] Error constructing Example: {e}. Skipping evaluation setup.")
            return None

    # If we have a valid example (provided or constructed) and scorers
    if final_example and scorers:
        # TODO: Add validation like check_examples if needed here,
        # although the handler might implicitly handle some checks via TraceClient.
        return EvaluationConfig(
            scorers=scorers,
            example=final_example,
            model=model,
            log_results=log_results
        )
    elif not scorers:
    #    print("[prepare_evaluation_for_state] No scorers provided. Skipping evaluation setup.")
        return None
    else: # No valid example
    #   print("[prepare_evaluation_for_state] No valid Example available. Skipping evaluation setup.")
        return None
# --- End NEW Helper Function ---

# --- NEW: Helper function to simplify adding eval config to state --- 
def add_evaluation_to_state(
    state: Dict[str, Any], # The LangGraph state dictionary
    scorers: List[Union[APIJudgmentScorer, JudgevalScorer]],
    # --- Evaluation components (same as prepare_evaluation_for_state) ---
    input: Optional[str] = None,
    actual_output: Optional[Union[str, List[str]]] = None,
    expected_output: Optional[Union[str, List[str]]] = None,
    context: Optional[List[str]] = None,
    retrieval_context: Optional[List[str]] = None,
    tools_called: Optional[List[str]] = None,
    expected_tools: Optional[List[str]] = None,
    additional_metadata: Optional[Dict[str, Any]] = None,
    # --- Other eval parameters ---
    model: Optional[str] = None,
    log_results: Optional[bool] = True
) -> None:
    """
    Prepares an EvaluationConfig and adds it to the state dictionary 
    under the '_judgeval_eval' key if successful.

    This simplifies the process of setting up evaluations within LangGraph nodes.

    Args:
        state: The LangGraph state dictionary to modify.
        scorers: List of scorer instances.
        input: Input for the evaluation example.
        actual_output: Actual output for the evaluation example.
        expected_output: Expected output for the evaluation example.
        context: Context for the evaluation example.
        retrieval_context: Retrieval context for the evaluation example.
        tools_called: Tools called for the evaluation example.
        expected_tools: Expected tools for the evaluation example.
        additional_metadata: Additional metadata for the evaluation example.
        model: Model name used for generation (optional).
        log_results: Whether to log evaluation results (optional, defaults to True).
    """
    eval_config = prepare_evaluation_for_state(
        scorers=scorers,
        input=input,
        actual_output=actual_output,
        expected_output=expected_output,
        context=context,
        retrieval_context=retrieval_context,
        tools_called=tools_called,
        expected_tools=expected_tools,
        additional_metadata=additional_metadata,
        model=model,
        log_results=log_results
    )
    
    if eval_config:
        state["_judgeval_eval"] = eval_config
   #     print(f"[_judgeval_eval added to state for node]") # Optional: Log confirmation

     #   print("[Skipped adding _judgeval_eval to state: prepare_evaluation_for_state failed]")
# --- End NEW Helper --- <|MERGE_RESOLUTION|>--- conflicted
+++ resolved
@@ -933,30 +933,7 @@
                 if "prompt_tokens" in usage:
                     prompt_tokens = usage.get("prompt_tokens", 0)
                     completion_tokens = usage.get("completion_tokens", 0)
-<<<<<<< HEAD
-
-                    # --- DEBUG PRINT 3: Check extracted tokens --- 
-             #       print(f"[DEBUG TraceClient.save]     Extracted prompt_tokens: {prompt_tokens}, completion_tokens: {completion_tokens}")
-                    # --- END DEBUG --- 
-
-                    total_prompt_tokens += prompt_tokens
-                    total_completion_tokens += completion_tokens
-
-                    # --- DEBUG PRINT 4: Check accumulated totals --- 
-           #         print(f"[DEBUG TraceClient.save]     AFTER accumulation: total_prompt_tokens={total_prompt_tokens}, total_completion_tokens={total_completion_tokens}")
-                    # --- END DEBUG --- 
-
-                # Handle Anthropic format (checks within the 'usage' dict)
-                elif "input_tokens" in usage:
-                    # (Similar debug prints could be added here if needed for Anthropic)
-                    prompt_tokens = usage.get("input_tokens", 0)
-                    completion_tokens = usage.get("output_tokens", 0)
-                    total_prompt_tokens += prompt_tokens
-                    total_completion_tokens += completion_tokens
-                
-                # Use total_tokens from usage if available, otherwise sum prompt and completion
-                total_tokens += usage.get("total_tokens", prompt_tokens + completion_tokens) # Modified fallback
-=======
+
                 # Handle Anthropic format - MAP values to standard keys
                 elif "input_tokens" in usage:
                     prompt_tokens = usage.get("input_tokens", 0)       # Get value from input_tokens
@@ -990,7 +967,6 @@
                 # Calculate costs if model name is available and ensure they are stored with standard keys
                 prompt_tokens = usage.get("prompt_tokens", 0)
                 completion_tokens = usage.get("completion_tokens", 0)
->>>>>>> 18c82509
                 
                 # Calculate costs if model name is available
                 if model_name:
@@ -1002,12 +978,10 @@
                             completion_tokens=completion_tokens
                         )
                         
-<<<<<<< HEAD
                         # Add cost information directly to the usage dictionary in the condensed entry
                         # Ensure 'usage' exists in the output dict before modifying it
-=======
                         # Add/Update cost information using standard keys
->>>>>>> 18c82509
+
                         if "usage" not in output:
                             output["usage"] = {} # Initialize if missing
                         elif not isinstance(output["usage"], dict): # Handle cases where 'usage' might not be a dict (e.g., placeholder string)
@@ -1039,21 +1013,6 @@
             "parent_name": self.parent_name
         }        
         # --- Log trace data before saving ---
-<<<<<<< HEAD
-        # try:
-        #     rprint(f"[TraceClient.save] Saving trace data for trace_id {self.trace_id}:")
-        #     rprint(json.dumps(trace_data, indent=2))
-        # except Exception as log_e:
-        #     rprint(f"[TraceClient.save] Error logging trace data: {log_e}")
-        # # --- End logging ---
-=======
-        try:
-            rprint(f"[TraceClient.save] Saving trace data for trace_id {self.trace_id}:")
-            # rprint(json.dumps(trace_data, indent=2)) # Optional: Disable detailed logging if too verbose
-        except Exception as log_e:
-            rprint(f"[TraceClient.save] Error logging trace data: {log_e}")
-        # --- End logging ---
->>>>>>> 18c82509
         self.trace_manager_client.save_trace(trace_data)
 
         return self.trace_id, trace_data
