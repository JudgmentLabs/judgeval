--- conflicted
+++ resolved
@@ -47,15 +47,10 @@
                     self.s3_client.create_bucket(
                         Bucket=self.bucket_name,
                         CreateBucketConfiguration={
-<<<<<<< HEAD
-                            "LocationConstraint": self.s3_client.meta.region_name
-                        },
-=======
                             'LocationConstraint': self.s3_client.meta.region_name
                         }               
                     ) if self.s3_client.meta.region_name != "us-east-1" else self.s3_client.create_bucket(
                         Bucket=self.bucket_name
->>>>>>> 007206bb
                     )
                     info(f"Created S3 bucket: {self.bucket_name}")
                 except ClientError as create_error:
