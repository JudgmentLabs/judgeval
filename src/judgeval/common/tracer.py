--- conflicted
+++ resolved
@@ -834,18 +834,10 @@
         total_prompt_tokens_cost = 0.0
         total_completion_tokens_cost = 0.0
         total_cost = 0.0
-<<<<<<< HEAD
 
         # --- Calculate API Reported Totals and Per-Call Costs ---
         for entry in entries:
             if entry.get("span_type") == "llm" and isinstance(entry.get("output"), dict):
-=======
-        
-        # Only count tokens for actual LLM API call spans
-        llm_span_names = {"OPENAI_API_CALL", "TOGETHER_API_CALL", "ANTHROPIC_API_CALL", "GOOGLE_API_CALL"}
-        for entry in condensed_entries:
-            if entry.get("span_type") == "llm" and entry.get("function") in llm_span_names and isinstance(entry.get("output"), dict):
->>>>>>> dcfaabe5
                 output = entry["output"]
                 usage = output.get("usage", {})
                 inputs = entry.get("inputs", {})
