--- conflicted
+++ resolved
@@ -26,12 +26,9 @@
 langchain-community = "*"
 langgraph = "*"
 google-genai = "*"
-<<<<<<< HEAD
 autoevals = "*"
 langfuse = "*"
-=======
 boto3 = "*"
->>>>>>> 82773114
 
 [dev-packages]
 pytest = "*"
