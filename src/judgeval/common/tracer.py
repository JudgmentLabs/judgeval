--- conflicted
+++ resolved
@@ -907,10 +907,6 @@
                 "To use a different project name, ensure the first Tracer initialization uses the desired project name.",
                 RuntimeWarning
             )
-<<<<<<< HEAD
-        
-=======
->>>>>>> 3ae3d71c
                 
     def get_current_trace(self) -> Optional[TraceClient]:
         """
