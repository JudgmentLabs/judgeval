--- conflicted
+++ resolved
@@ -80,8 +80,6 @@
 if __name__ == "__main__":
     system = MultiAgentSystem()
     system.run_simple_task("Do something random")
-<<<<<<< HEAD
-=======
 
     # test_file = os.path.join(os.path.dirname(__file__), "tests.yaml")
     # judgment_client.assert_test(
@@ -129,5 +127,4 @@
         test_file=test_file2,
         eval_run_name="multi_agent_tool_dependency",
         project_name="multi_agent_system"
-    )
->>>>>>> 9f40a4d4
+    )