"""
Classes for representing examples in a dataset.
"""
<<<<<<< HEAD
=======

from typing import Optional, Any, Dict, List, Union
>>>>>>> af664ffa
from uuid import uuid4
from enum import Enum
from datetime import datetime
<<<<<<< HEAD
from judgeval.data.judgment_types import ExampleJudgmentType
=======
from judgeval.data.tool import Tool
>>>>>>> af664ffa


class ExampleParams(Enum):
    INPUT = "input"
    ACTUAL_OUTPUT = "actual_output"
    EXPECTED_OUTPUT = "expected_output"
    CONTEXT = "context"
    RETRIEVAL_CONTEXT = "retrieval_context"
    TOOLS_CALLED = "tools_called"
    EXPECTED_TOOLS = "expected_tools"
    REASONING = "reasoning"
    ADDITIONAL_METADATA = "additional_metadata"


<<<<<<< HEAD
class Example(ExampleJudgmentType):
=======
class Example(BaseModel):
    input: Optional[Union[str, Dict[str, Any]]] = None
    actual_output: Optional[Union[str, List[str]]] = None
    expected_output: Optional[Union[str, List[str]]] = None
    context: Optional[List[str]] = None
    retrieval_context: Optional[List[str]] = None
    additional_metadata: Optional[Dict[str, Any]] = None
    tools_called: Optional[List[str]] = None
    expected_tools: Optional[List[Tool]] = None
    name: Optional[str] = None
    example_id: str = Field(default_factory=lambda: str(uuid4()))
    example_index: Optional[int] = None
    created_at: Optional[str] = None
    trace_id: Optional[str] = None

>>>>>>> af664ffa
    def __init__(self, **data):
        if "example_id" not in data:
            data["example_id"] = str(uuid4())
        # Set timestamp if not provided
        if "created_at" not in data:
            data["created_at"] = datetime.now().isoformat()
        super().__init__(**data)
<<<<<<< HEAD
=======

    @field_validator("input", mode="before")
    @classmethod
    def validate_input(cls, v):
        if v is not None:
            if not isinstance(v, (str, dict)):
                raise ValueError(
                    f"Input must be a string or dictionary but got {v} of type {type(v)}"
                )

            # If it's a string, check that it's not empty
            if isinstance(v, str) and not v:
                raise ValueError(f"Input string must be non-empty but got '{v}'")

            # If it's a dictionary, check that it's not empty
            if isinstance(v, dict) and not v:
                raise ValueError(f"Input dictionary must be non-empty but got {v}")

        return v

    @field_validator("actual_output", mode="before")
    @classmethod
    def validate_actual_output(cls, v):
        if v is not None:
            if not isinstance(v, (str, list)):
                raise ValueError(
                    f"Actual output must be a string or a list of strings but got {v} of type {type(v)}"
                )
            if isinstance(v, list) and not all(isinstance(item, str) for item in v):
                raise ValueError(
                    f"All items in actual_output must be strings but got {v}"
                )
        return v

    @field_validator("expected_output", mode="before")
    @classmethod
    def validate_expected_output(cls, v):
        if v is not None and not isinstance(v, (str, list)):
            raise ValueError(
                f"Expected output must be a string, a list of strings, or None but got {v} of type {type(v)}"
            )
        if isinstance(v, list) and not all(isinstance(item, str) for item in v):
            raise ValueError(
                f"All items in expected_output must be strings but got {v}"
            )
        return v

    @field_validator("expected_tools")
    @classmethod
    def validate_expected_tools(cls, v):
        if v is not None:
            if not isinstance(v, list):
                raise ValueError(
                    f"Expected tools must be a list of Tools or None but got {v} of type {type(v)}"
                )

            # Check that each item in the list is a Tool
            for i, item in enumerate(v):
                if not isinstance(item, Tool):
                    raise ValueError(
                        f"Expected tools must be a list of Tools, but item at index {i} is {item} of type {type(item)}"
                    )

        return v

    @field_validator("context", "retrieval_context", "tools_called", mode="before")
    @classmethod
    def validate_string_lists(cls, v, info):
        field_name = info.field_name
        if v is not None:
            if not isinstance(v, list):
                raise ValueError(
                    f"{field_name} must be a list of strings or None but got {v} of type {type(v)}"
                )
            for i, item in enumerate(v):
                if not isinstance(item, str):
                    raise ValueError(
                        f"All items in {field_name} must be strings but item at index {i} is {item} of type {type(item)}"
                    )
        return v

    @field_validator("additional_metadata", mode="before")
    @classmethod
    def validate_additional_metadata(cls, v):
        if v is not None and not isinstance(v, dict):
            raise ValueError(
                f"Additional metadata must be a dictionary or None but got {v} of type {type(v)}"
            )
        return v

    @field_validator("example_index", mode="before")
    @classmethod
    def validate_example_index(cls, v):
        if v is not None and not isinstance(v, int):
            raise ValueError(
                f"Example index must be an integer or None but got {v} of type {type(v)}"
            )
        return v

    @field_validator("created_at", mode="before")
    @classmethod
    def validate_created_at(cls, v):
        if v is not None and not isinstance(v, str):
            raise ValueError(
                f"Timestamp must be a string or None but got {v} of type {type(v)}"
            )
        return v

    @field_validator("trace_id", mode="before")
    @classmethod
    def validate_trace_id(cls, v):
        if v is not None and not isinstance(v, str):
            raise ValueError(
                f"Trace ID must be a string or None but got {v} of type {type(v)}"
            )
        return v
>>>>>>> af664ffa

    def to_dict(self):
        return {
            "input": self.input,
            "actual_output": self.actual_output,
            "expected_output": self.expected_output,
            "context": self.context,
            "retrieval_context": self.retrieval_context,
            "additional_metadata": self.additional_metadata,
            "tools_called": self.tools_called,
            "expected_tools": self.expected_tools,
            "name": self.name,
            "example_id": self.example_id,
            "example_index": self.example_index,
            "created_at": self.created_at,
        }

    def __str__(self):
        return (
            f"Example(input={self.input}, "
            f"actual_output={self.actual_output}, "
            f"expected_output={self.expected_output}, "
            f"context={self.context}, "
            f"retrieval_context={self.retrieval_context}, "
            f"additional_metadata={self.additional_metadata}, "
            f"tools_called={self.tools_called}, "
            f"expected_tools={self.expected_tools}, "
            f"name={self.name}, "
            f"example_id={self.example_id}, "
            f"example_index={self.example_index}, "
            f"created_at={self.created_at}, "
        )<|MERGE_RESOLUTION|>--- conflicted
+++ resolved
@@ -1,19 +1,11 @@
 """
 Classes for representing examples in a dataset.
 """
-<<<<<<< HEAD
-=======
 
-from typing import Optional, Any, Dict, List, Union
->>>>>>> af664ffa
 from uuid import uuid4
 from enum import Enum
 from datetime import datetime
-<<<<<<< HEAD
 from judgeval.data.judgment_types import ExampleJudgmentType
-=======
-from judgeval.data.tool import Tool
->>>>>>> af664ffa
 
 
 class ExampleParams(Enum):
@@ -28,25 +20,7 @@
     ADDITIONAL_METADATA = "additional_metadata"
 
 
-<<<<<<< HEAD
 class Example(ExampleJudgmentType):
-=======
-class Example(BaseModel):
-    input: Optional[Union[str, Dict[str, Any]]] = None
-    actual_output: Optional[Union[str, List[str]]] = None
-    expected_output: Optional[Union[str, List[str]]] = None
-    context: Optional[List[str]] = None
-    retrieval_context: Optional[List[str]] = None
-    additional_metadata: Optional[Dict[str, Any]] = None
-    tools_called: Optional[List[str]] = None
-    expected_tools: Optional[List[Tool]] = None
-    name: Optional[str] = None
-    example_id: str = Field(default_factory=lambda: str(uuid4()))
-    example_index: Optional[int] = None
-    created_at: Optional[str] = None
-    trace_id: Optional[str] = None
-
->>>>>>> af664ffa
     def __init__(self, **data):
         if "example_id" not in data:
             data["example_id"] = str(uuid4())
@@ -54,125 +28,6 @@
         if "created_at" not in data:
             data["created_at"] = datetime.now().isoformat()
         super().__init__(**data)
-<<<<<<< HEAD
-=======
-
-    @field_validator("input", mode="before")
-    @classmethod
-    def validate_input(cls, v):
-        if v is not None:
-            if not isinstance(v, (str, dict)):
-                raise ValueError(
-                    f"Input must be a string or dictionary but got {v} of type {type(v)}"
-                )
-
-            # If it's a string, check that it's not empty
-            if isinstance(v, str) and not v:
-                raise ValueError(f"Input string must be non-empty but got '{v}'")
-
-            # If it's a dictionary, check that it's not empty
-            if isinstance(v, dict) and not v:
-                raise ValueError(f"Input dictionary must be non-empty but got {v}")
-
-        return v
-
-    @field_validator("actual_output", mode="before")
-    @classmethod
-    def validate_actual_output(cls, v):
-        if v is not None:
-            if not isinstance(v, (str, list)):
-                raise ValueError(
-                    f"Actual output must be a string or a list of strings but got {v} of type {type(v)}"
-                )
-            if isinstance(v, list) and not all(isinstance(item, str) for item in v):
-                raise ValueError(
-                    f"All items in actual_output must be strings but got {v}"
-                )
-        return v
-
-    @field_validator("expected_output", mode="before")
-    @classmethod
-    def validate_expected_output(cls, v):
-        if v is not None and not isinstance(v, (str, list)):
-            raise ValueError(
-                f"Expected output must be a string, a list of strings, or None but got {v} of type {type(v)}"
-            )
-        if isinstance(v, list) and not all(isinstance(item, str) for item in v):
-            raise ValueError(
-                f"All items in expected_output must be strings but got {v}"
-            )
-        return v
-
-    @field_validator("expected_tools")
-    @classmethod
-    def validate_expected_tools(cls, v):
-        if v is not None:
-            if not isinstance(v, list):
-                raise ValueError(
-                    f"Expected tools must be a list of Tools or None but got {v} of type {type(v)}"
-                )
-
-            # Check that each item in the list is a Tool
-            for i, item in enumerate(v):
-                if not isinstance(item, Tool):
-                    raise ValueError(
-                        f"Expected tools must be a list of Tools, but item at index {i} is {item} of type {type(item)}"
-                    )
-
-        return v
-
-    @field_validator("context", "retrieval_context", "tools_called", mode="before")
-    @classmethod
-    def validate_string_lists(cls, v, info):
-        field_name = info.field_name
-        if v is not None:
-            if not isinstance(v, list):
-                raise ValueError(
-                    f"{field_name} must be a list of strings or None but got {v} of type {type(v)}"
-                )
-            for i, item in enumerate(v):
-                if not isinstance(item, str):
-                    raise ValueError(
-                        f"All items in {field_name} must be strings but item at index {i} is {item} of type {type(item)}"
-                    )
-        return v
-
-    @field_validator("additional_metadata", mode="before")
-    @classmethod
-    def validate_additional_metadata(cls, v):
-        if v is not None and not isinstance(v, dict):
-            raise ValueError(
-                f"Additional metadata must be a dictionary or None but got {v} of type {type(v)}"
-            )
-        return v
-
-    @field_validator("example_index", mode="before")
-    @classmethod
-    def validate_example_index(cls, v):
-        if v is not None and not isinstance(v, int):
-            raise ValueError(
-                f"Example index must be an integer or None but got {v} of type {type(v)}"
-            )
-        return v
-
-    @field_validator("created_at", mode="before")
-    @classmethod
-    def validate_created_at(cls, v):
-        if v is not None and not isinstance(v, str):
-            raise ValueError(
-                f"Timestamp must be a string or None but got {v} of type {type(v)}"
-            )
-        return v
-
-    @field_validator("trace_id", mode="before")
-    @classmethod
-    def validate_trace_id(cls, v):
-        if v is not None and not isinstance(v, str):
-            raise ValueError(
-                f"Trace ID must be a string or None but got {v} of type {type(v)}"
-            )
-        return v
->>>>>>> af664ffa
 
     def to_dict(self):
         return {
