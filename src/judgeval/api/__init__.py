--- conflicted
+++ resolved
@@ -169,8 +169,6 @@
             payload,
         )
 
-<<<<<<< HEAD
-=======
     def projects_delete_from_judgeval(
         self, payload: ProjectDeleteFromJudgevalResponse
     ) -> ProjectDeleteResponse:
@@ -180,7 +178,6 @@
             payload,
         )
 
->>>>>>> d31ecb11
     def scorer_exists(self, payload: ScorerExistsRequest) -> ScorerExistsResponse:
         return self._request(
             "POST",
@@ -198,8 +195,6 @@
     def fetch_scorer(
         self, payload: FetchPromptScorerRequest
     ) -> FetchPromptScorerResponse:
-<<<<<<< HEAD
-=======
         return self._request(
             "POST",
             url_for("/fetch_scorer/"),
@@ -209,7 +204,6 @@
     def upload_custom_scorer(
         self, payload: CustomScorerUploadPayload
     ) -> CustomScorerTemplateResponse:
->>>>>>> d31ecb11
         return self._request(
             "POST",
             url_for("/upload_custom_scorer/"),
