from uuid import uuid4
import openai
import os
import asyncio
from tavily import TavilyClient
from dotenv import load_dotenv
import chromadb
from chromadb.utils import embedding_functions

from judgeval.tracer import Tracer, wrap
from judgeval.scorers import AnswerRelevancyScorer, FaithfulnessScorer
from judgeval.data import Example

client = wrap(openai.Client(api_key=os.getenv("OPENAI_API_KEY")))
tracer = Tracer(api_key=os.getenv("JUDGMENT_API_KEY"), project_name="travel_agent_demo")


@tracer.observe(span_type="tool")
def search_tavily(query):
    """Fetch travel data using Tavily API."""
<<<<<<< HEAD
    return "results"
=======
    # API_KEY = os.getenv("TAVILY_API_KEY")
    # client = TavilyClient(api_key=API_KEY)
    # results = client.search(query, num_results=3)
    # return results
    return "The weather in Tokyo is sunny with a high of 75°F."
>>>>>>> e8b72753

# @judgment.observe(span_type="tool")
def get_attractions(destination):
    """Search for top attractions in the destination."""
    prompt = f"Best tourist attractions in {destination}"
    attractions_search = search_tavily(prompt)
    return attractions_search

# @judgment.observe(span_type="tool")
def get_hotels(destination):
    """Search for hotels in the destination."""
    prompt = f"Best hotels in {destination}"
    hotels_search = search_tavily(prompt)
    return hotels_search

# @judgment.observe(span_type="tool")
def get_flights(destination):
    """Search for flights to the destination."""
    prompt = f"Flights to {destination} from major cities"
    flights_search = search_tavily(prompt)
    return flights_search

# @judgment.observe(span_type="tool")
def get_weather(destination, start_date, end_date):
    """Search for weather information."""
    prompt = f"Weather forecast for {destination} from {start_date} to {end_date}"
    weather_search = search_tavily(prompt)
    example = Example(
        input="What is the weather in Tokyo?",
        actual_output=weather_search
    )
    tracer.async_evaluate(
        scorers=[AnswerRelevancyScorer(threshold=0.5)],
        example=example,
        model="gpt-4o-mini",
    )
    return weather_search

def research_destination(destination, start_date, end_date):
    """Gather all necessary travel information for a destination."""
    # First, check the vector database

    # Get real-time information from Tavily
    tavily_data = {
        "attractions": get_attractions(destination),
        "hotels": get_hotels(destination),
        "flights": get_flights(destination),
        "weather": get_weather(destination, start_date, end_date)
    }
    
    return {
        **tavily_data
    }

def create_travel_plan(destination, start_date, end_date, research_data):
    """Generate a travel itinerary using the researched data."""
    vector_db_context = "No pre-stored information available."
    
    prompt = f"""
    Create a structured travel itinerary for a trip to {destination} from {start_date} to {end_date}.
    
    Pre-stored destination information:
    {vector_db_context}
    
    Current travel data:
    - Attractions: {research_data['attractions']}
    - Hotels: {research_data['hotels']}
    - Flights: {research_data['flights']}
    - Weather: {research_data['weather']}
    """
    
    # response = client.chat.completions.create(
    #     model="gpt-4o",
    #     messages=[
    #         {"role": "system", "content": "You are an expert travel planner. Combine both historical and current information to create the best possible itinerary."},
    #         {"role": "user", "content": prompt}
    #     ]
    # ).choices[0].message.content
    
    return "Here is travel plan"

@tracer.observe(span_type="function")
def generate_itinerary(destination, start_date, end_date):
    """Main function to generate a travel itinerary."""
    research_data = research_destination(destination, start_date, end_date)
    res = create_travel_plan(destination, start_date, end_date, research_data)

from judgeval.scorers import ToolOrderScorer    
from judgeval import JudgmentClient

if __name__ == "__main__":
    judgment = JudgmentClient()
    example = Example(   
        input={"destination": "Paris", "start_date": "2025-06-01", "end_date": "2025-06-02"},
        expected_tools=[
            {
                "tool_name": "search_tavily",
                "parameters": {
                    "query": "Best tourist attractions in Paris"
                }
            },
            {
                "tool_name": "search_tavily",
                "parameters": {
                    "query": "Best hotels in Paris"
                }
            },
            {
                "tool_name": "search_tavily",
                "parameters": {
                    "query": "Flights to Paris from major cities"
                }
            },
            {
                "tool_name": "search_tavily",
                "parameters": {
                    "query": "Weather forecast for Paris from 2025-06-01 to 2025-06-02"
                }
            }
        ]
    )
    example2 = Example(
        input={"destination": "Tokyo", "start_date": "2025-06-01", "end_date": "2025-06-02"},
        expected_tools=[
            {"tool_name": "search_tavily", "parameters": {"query": "Best tourist attractions in Tokyo"}},
            {"tool_name": "search_tavily", "parameters": {"query": "Best hotels in Tokyo"}},
            {"tool_name": "search_tavily", "parameters": {"query": "Flights to Tokyo from major cities"}},
            {"tool_name": "search_tavily", "parameters": {"query": "Weather forecast for Tokyo from 2025-06-01 to 2025-06-03"}}
        ]
    )

    judgment.assert_test(
        project_name="travel_agent_demo",
<<<<<<< HEAD
        examples=[example],
=======
        examples=[example, example2],
>>>>>>> e8b72753
        scorers=[ToolOrderScorer(threshold=0.5)],
        model="gpt-4.1-mini",
        function=generate_itinerary,
        tracer=tracer,
        override=True
    )





<|MERGE_RESOLUTION|>--- conflicted
+++ resolved
@@ -18,15 +18,11 @@
 @tracer.observe(span_type="tool")
 def search_tavily(query):
     """Fetch travel data using Tavily API."""
-<<<<<<< HEAD
-    return "results"
-=======
     # API_KEY = os.getenv("TAVILY_API_KEY")
     # client = TavilyClient(api_key=API_KEY)
     # results = client.search(query, num_results=3)
     # return results
     return "The weather in Tokyo is sunny with a high of 75°F."
->>>>>>> e8b72753
 
 # @judgment.observe(span_type="tool")
 def get_attractions(destination):
@@ -160,11 +156,7 @@
 
     judgment.assert_test(
         project_name="travel_agent_demo",
-<<<<<<< HEAD
-        examples=[example],
-=======
         examples=[example, example2],
->>>>>>> e8b72753
         scorers=[ToolOrderScorer(threshold=0.5)],
         model="gpt-4.1-mini",
         function=generate_itinerary,
