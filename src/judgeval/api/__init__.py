--- conflicted
+++ resolved
@@ -137,7 +137,6 @@
             payload,
         )
 
-<<<<<<< HEAD
     def datasets_pull_all_for_judgeval(
         self, payload: DatasetsFetch
     ) -> List[DatasetInfo]:
@@ -147,8 +146,6 @@
             payload,
         )
 
-=======
->>>>>>> 9bc17526
     def datasets_create_for_judgeval(self, payload: DatasetCreate) -> Any:
         return self._request(
             "POST",
