"""
Tracing system for judgeval that allows for function tracing using decorators.
"""

# Standard library imports
import asyncio
import functools
import inspect
import os
import site
import sysconfig
import threading
import time
import traceback
import uuid
import warnings
import contextvars
import sys
import json
from contextlib import (
    contextmanager,
    AbstractAsyncContextManager,
    AbstractContextManager,
)  # Import context manager bases
from dataclasses import dataclass
from datetime import datetime
from http import HTTPStatus
from typing import (
    Any,
    Callable,
    Dict,
    Generator,
    List,
    Literal,
    Optional,
    Tuple,
    Union,
    AsyncGenerator,
    TypeAlias,
)
from rich import print as rprint
import types

# Third-party imports
import requests
from litellm import cost_per_token as _original_cost_per_token
from openai import OpenAI, AsyncOpenAI
from together import Together, AsyncTogether
from anthropic import Anthropic, AsyncAnthropic
from google import genai

# Local application/library-specific imports
from judgeval.constants import (
    JUDGMENT_TRACES_ADD_ANNOTATION_API_URL,
    JUDGMENT_TRACES_SAVE_API_URL,
    JUDGMENT_TRACES_UPSERT_API_URL,
    JUDGMENT_TRACES_USAGE_CHECK_API_URL,
    JUDGMENT_TRACES_USAGE_UPDATE_API_URL,
    JUDGMENT_TRACES_FETCH_API_URL,
    JUDGMENT_TRACES_DELETE_API_URL,
    JUDGMENT_PROJECT_DELETE_API_URL,
    JUDGMENT_TRACES_SPANS_BATCH_API_URL,
    JUDGMENT_TRACES_EVALUATION_RUNS_BATCH_API_URL,
)
from judgeval.data import Example, Trace, TraceSpan, TraceUsage
from judgeval.scorers import APIJudgmentScorer, JudgevalScorer
from judgeval.rules import Rule
from judgeval.evaluation_run import EvaluationRun
from judgeval.common.utils import ExcInfo, validate_api_key
from judgeval.common.exceptions import JudgmentAPIError

# Standard library imports needed for the new class
import concurrent.futures
<<<<<<< HEAD
from collections.abc import Iterator, AsyncIterator  # Add Iterator and AsyncIterator
=======
from collections.abc import Iterator, AsyncIterator # Add Iterator and AsyncIterator
import queue
import atexit
>>>>>>> 56869bfe

# Define context variables for tracking the current trace and the current span within a trace
current_trace_var = contextvars.ContextVar[Optional["TraceClient"]](
    "current_trace", default=None
)
current_span_var = contextvars.ContextVar[Optional[str]](
    "current_span", default=None
)  # ContextVar for the active span id

# Define type aliases for better code readability and maintainability
ApiClient: TypeAlias = Union[
    OpenAI,
    Together,
    Anthropic,
    AsyncOpenAI,
    AsyncAnthropic,
    AsyncTogether,
    genai.Client,
    genai.client.AsyncClient,
]  # Supported API clients
SpanType = Literal["span", "tool", "llm", "evaluation", "chain"]


# --- Evaluation Config Dataclass (Moved from langgraph.py) ---
@dataclass
class EvaluationConfig:
    """Configuration for triggering an evaluation from the handler."""

    scorers: List[Union[APIJudgmentScorer, JudgevalScorer]]
    example: Example
    model: Optional[str] = None
    log_results: Optional[bool] = True


# --- End Evaluation Config Dataclass ---


# Temporary as a POC to have log use the existing annotations feature until log endpoints are ready
@dataclass
class TraceAnnotation:
    """Represents a single annotation for a trace span."""

    span_id: str
    text: str
    label: str
    score: int

    def to_dict(self) -> dict:
        """Convert the annotation to a dictionary format for storage/transmission."""
        return {
            "span_id": self.span_id,
            "annotation": {"text": self.text, "label": self.label, "score": self.score},
        }


class TraceManagerClient:
    """
    Client for handling trace endpoints with the Judgment API


    Operations include:
    - Fetching a trace by id
    - Saving a trace
    - Deleting a trace
    """

    def __init__(
        self,
        judgment_api_key: str,
        organization_id: str,
        tracer: Optional["Tracer"] = None,
    ):
        self.judgment_api_key = judgment_api_key
        self.organization_id = organization_id
        self.tracer = tracer

    def fetch_trace(self, trace_id: str):
        """
        Fetch a trace by its id
        """
        response = requests.post(
            JUDGMENT_TRACES_FETCH_API_URL,
            json={
                "trace_id": trace_id,
            },
            headers={
                "Content-Type": "application/json",
                "Authorization": f"Bearer {self.judgment_api_key}",
                "X-Organization-Id": self.organization_id,
            },
            verify=True,
        )

        if response.status_code != HTTPStatus.OK:
            raise ValueError(f"Failed to fetch traces: {response.text}")

        return response.json()

    def save_trace(self, trace_data: dict, offline_mode: bool = False, final_save: bool = True):
        """
        Saves a trace to the Judgment Supabase and optionally to S3 if configured.

        Args:
            trace_data: The trace data to save
            offline_mode: Whether running in offline mode
            final_save: Whether this is the final save (controls S3 saving)
            NOTE we save empty traces in order to properly handle async operations; we need something in the DB to associate the async results with
            
        Returns:
            dict: Server response containing UI URL and other metadata
        """
        # Save to Judgment API

        def fallback_encoder(obj):
            """
            Custom JSON encoder fallback.
            Tries to use obj.__repr__(), then str(obj) if that fails or for a simpler string.
            You can choose which one you prefer or try them in sequence.
            """
            try:
                # Option 1: Prefer __repr__ for a more detailed representation
                return repr(obj)
            except Exception:
                # Option 2: Fallback to str() if __repr__ fails or if you prefer str()
                try:
                    return str(obj)
                except Exception as e:
                    # If both fail, you might return a placeholder or re-raise
                    return f"<Unserializable object of type {type(obj).__name__}: {e}>"

        serialized_trace_data = json.dumps(trace_data, default=fallback_encoder)
        response = requests.post(
            JUDGMENT_TRACES_SAVE_API_URL,
            data=serialized_trace_data,
            headers={
                "Content-Type": "application/json",
                "Authorization": f"Bearer {self.judgment_api_key}",
                "X-Organization-Id": self.organization_id,
            },
            verify=True,
        )

        if response.status_code == HTTPStatus.BAD_REQUEST:
            raise ValueError(
                f"Failed to save trace data: Check your Trace name for conflicts, set overwrite=True to overwrite existing traces: {response.text}"
            )
        elif response.status_code != HTTPStatus.OK:
            raise ValueError(f"Failed to save trace data: {response.text}")
<<<<<<< HEAD

        # If S3 storage is enabled, save to S3 as well
        if self.tracer and self.tracer.use_s3:
=======
        
        # Parse server response
        server_response = response.json()
        
        # If S3 storage is enabled, save to S3 only on final save
        if self.tracer and self.tracer.use_s3 and final_save:
>>>>>>> 56869bfe
            try:
                s3_key = self.tracer.s3_storage.save_trace(
                    trace_data=trace_data,
                    trace_id=trace_data["trace_id"],
                    project_name=trace_data["project_name"],
                )
                print(f"Trace also saved to S3 at key: {s3_key}")
            except Exception as e:
                warnings.warn(f"Failed to save trace to S3: {str(e)}")
<<<<<<< HEAD

        if not offline_mode and "ui_results_url" in response.json():
            pretty_str = f"\n🔍 You can view your trace data here: [rgb(106,0,255)][link={response.json()['ui_results_url']}]View Trace[/link]\n"
=======
        
        if not offline_mode and "ui_results_url" in server_response:
            pretty_str = f"\n🔍 You can view your trace data here: [rgb(106,0,255)][link={server_response['ui_results_url']}]View Trace[/link]\n"
>>>>>>> 56869bfe
            rprint(pretty_str)
        
        return server_response

    def check_usage_limits(self, count: int = 1):
        """
        Check if the organization can use the requested number of traces without exceeding limits.
        
        Args:
            count: Number of traces to check for (default: 1)
            
        Returns:
            dict: Server response with rate limit status and usage info
            
        Raises:
            ValueError: If rate limits would be exceeded or other errors occur
        """
        response = requests.post(
            JUDGMENT_TRACES_USAGE_CHECK_API_URL,
            json={"count": count},
            headers={
                "Content-Type": "application/json",
                "Authorization": f"Bearer {self.judgment_api_key}",
                "X-Organization-Id": self.organization_id
            },
            verify=True
        )
        
        if response.status_code == HTTPStatus.FORBIDDEN:
            # Rate limits exceeded
            error_data = response.json()
            raise ValueError(f"Rate limit exceeded: {error_data.get('detail', 'Monthly trace limit reached')}")
        elif response.status_code != HTTPStatus.OK:
            raise ValueError(f"Failed to check usage limits: {response.text}")
        
        return response.json()

    def upsert_trace(self, trace_data: dict, offline_mode: bool = False, show_link: bool = True, final_save: bool = True):
        """
        Upserts a trace to the Judgment API (always overwrites if exists).

        Args:
            trace_data: The trace data to upsert
            offline_mode: Whether running in offline mode
            show_link: Whether to show the UI link (for live tracing)
            final_save: Whether this is the final save (controls S3 saving)
            
        Returns:
            dict: Server response containing UI URL and other metadata
        """
        def fallback_encoder(obj):
            """
            Custom JSON encoder fallback.
            Tries to use obj.__repr__(), then str(obj) if that fails or for a simpler string.
            """
            try:
                return repr(obj)
            except Exception:
                try:
                    return str(obj)
                except Exception as e:
                    return f"<Unserializable object of type {type(obj).__name__}: {e}>"
        
        serialized_trace_data = json.dumps(trace_data, default=fallback_encoder)

        response = requests.post(
            JUDGMENT_TRACES_UPSERT_API_URL,
            data=serialized_trace_data,
            headers={
                "Content-Type": "application/json",
                "Authorization": f"Bearer {self.judgment_api_key}",
                "X-Organization-Id": self.organization_id
            },
            verify=True
        )
        
        if response.status_code != HTTPStatus.OK:
            raise ValueError(f"Failed to upsert trace data: {response.text}")
        
        # Parse server response
        server_response = response.json()
        
        # If S3 storage is enabled, save to S3 only on final save
        if self.tracer and self.tracer.use_s3 and final_save:
            try:
                s3_key = self.tracer.s3_storage.save_trace(
                    trace_data=trace_data,
                    trace_id=trace_data["trace_id"],
                    project_name=trace_data["project_name"]
                )
                print(f"Trace also saved to S3 at key: {s3_key}")
            except Exception as e:
                warnings.warn(f"Failed to save trace to S3: {str(e)}")
        
        if not offline_mode and show_link and "ui_results_url" in server_response:
            pretty_str = f"\n🔍 You can view your trace data here: [rgb(106,0,255)][link={server_response['ui_results_url']}]View Trace[/link]\n"
            rprint(pretty_str)
        
        return server_response

    def update_usage_counters(self, count: int = 1):
        """
        Update trace usage counters after successfully saving traces.
        
        Args:
            count: Number of traces to count (default: 1)
            
        Returns:
            dict: Server response with updated usage information
            
        Raises:
            ValueError: If the update fails
        """
        response = requests.post(
            JUDGMENT_TRACES_USAGE_UPDATE_API_URL,
            json={"count": count},
            headers={
                "Content-Type": "application/json",
                "Authorization": f"Bearer {self.judgment_api_key}",
                "X-Organization-Id": self.organization_id
            },
            verify=True
        )
        
        if response.status_code != HTTPStatus.OK:
            raise ValueError(f"Failed to update usage counters: {response.text}")
        
        return response.json()

    ## TODO: Should have a log endpoint, endpoint should also support batched payloads
    def save_annotation(self, annotation: TraceAnnotation):
        json_data = {
            "span_id": annotation.span_id,
            "annotation": {
                "text": annotation.text,
                "label": annotation.label,
                "score": annotation.score,
            },
        }

        response = requests.post(
            JUDGMENT_TRACES_ADD_ANNOTATION_API_URL,
            json=json_data,
            headers={
                "Content-Type": "application/json",
                "Authorization": f"Bearer {self.judgment_api_key}",
                "X-Organization-Id": self.organization_id,
            },
            verify=True,
        )

        if response.status_code != HTTPStatus.OK:
            raise ValueError(f"Failed to save annotation: {response.text}")

        return response.json()

    def delete_trace(self, trace_id: str):
        """
        Delete a trace from the database.
        """
        response = requests.delete(
            JUDGMENT_TRACES_DELETE_API_URL,
            json={
                "trace_ids": [trace_id],
            },
            headers={
                "Content-Type": "application/json",
                "Authorization": f"Bearer {self.judgment_api_key}",
                "X-Organization-Id": self.organization_id,
            },
        )

        if response.status_code != HTTPStatus.OK:
            raise ValueError(f"Failed to delete trace: {response.text}")

        return response.json()

    def delete_traces(self, trace_ids: List[str]):
        """
        Delete a batch of traces from the database.
        """
        response = requests.delete(
            JUDGMENT_TRACES_DELETE_API_URL,
            json={
                "trace_ids": trace_ids,
            },
            headers={
                "Content-Type": "application/json",
                "Authorization": f"Bearer {self.judgment_api_key}",
                "X-Organization-Id": self.organization_id,
            },
        )

        if response.status_code != HTTPStatus.OK:
            raise ValueError(f"Failed to delete trace: {response.text}")

        return response.json()

    def delete_project(self, project_name: str):
        """
        Deletes a project from the server. Which also deletes all evaluations and traces associated with the project.
        """
        response = requests.delete(
            JUDGMENT_PROJECT_DELETE_API_URL,
            json={
                "project_name": project_name,
            },
            headers={
                "Content-Type": "application/json",
                "Authorization": f"Bearer {self.judgment_api_key}",
                "X-Organization-Id": self.organization_id,
            },
        )

        if response.status_code != HTTPStatus.OK:
            raise ValueError(f"Failed to delete traces: {response.text}")

        return response.json()


class TraceClient:
    """Client for managing a single trace context"""

    def __init__(
        self,
        tracer: "Tracer",
        trace_id: Optional[str] = None,
        name: str = "default",
        project_name: str | None = None,
        overwrite: bool = False,
        rules: Optional[List[Rule]] = None,
        enable_monitoring: bool = True,
        enable_evaluations: bool = True,
        parent_trace_id: Optional[str] = None,
        parent_name: Optional[str] = None,
    ):
        self.name = name
        self.trace_id = trace_id or str(uuid.uuid4())
        self.project_name = project_name or str(uuid.uuid4())
        self.overwrite = overwrite
        self.tracer = tracer
        self.rules = rules or []
        self.enable_monitoring = enable_monitoring
        self.enable_evaluations = enable_evaluations
        self.parent_trace_id = parent_trace_id
        self.parent_name = parent_name
        self.trace_spans: List[TraceSpan] = []
        self.span_id_to_span: Dict[str, TraceSpan] = {}
        self.evaluation_runs: List[EvaluationRun] = []
        self.annotations: List[TraceAnnotation] = []
<<<<<<< HEAD
        self.start_time = time.time()
        self.trace_manager_client = TraceManagerClient(
            tracer.api_key, tracer.organization_id, tracer
        )
        self._span_depths: Dict[str, int] = {}  # NEW: To track depth of active spans
=======
        self.start_time = None  # Will be set after first successful save
        self.trace_manager_client = TraceManagerClient(tracer.api_key, tracer.organization_id, tracer)
        self.visited_nodes = []
        self.executed_tools = []
        self.executed_node_tools = []
        self._span_depths: Dict[str, int] = {} # NEW: To track depth of active spans
        
        # Get background span service from tracer
        self.background_span_service = tracer.get_background_span_service() if tracer else None
>>>>>>> 56869bfe

    def get_current_span(self):
        """Get the current span from the context var"""
        return self.tracer.get_current_span()

    def set_current_span(self, span: Any):
        """Set the current span from the context var"""
        return self.tracer.set_current_span(span)

    def reset_current_span(self, token: Any):
        """Reset the current span from the context var"""
        self.tracer.reset_current_span(token)

    @contextmanager
    def span(self, name: str, span_type: SpanType = "span"):
        """Context manager for creating a trace span, managing the current span via contextvars"""
        is_first_span = len(self.trace_spans) == 0
        if is_first_span:
            try:
                trace_id, server_response = self.save_with_rate_limiting(overwrite=self.overwrite, final_save=False)
                # Set start_time after first successful save
                if self.start_time is None:
                    self.start_time = time.time()
                # Link will be shown by upsert_trace method
            except Exception as e:
                warnings.warn(f"Failed to save initial trace for live tracking: {e}")
        start_time = time.time()

        # Generate a unique ID for *this specific span invocation*
        span_id = str(uuid.uuid4())

        parent_span_id = (
            self.get_current_span()
        )  # Get ID of the parent span from context var
        token = self.set_current_span(
            span_id
        )  # Set *this* span's ID as the current one

        current_depth = 0
        if parent_span_id and parent_span_id in self._span_depths:
            current_depth = self._span_depths[parent_span_id] + 1

        self._span_depths[span_id] = current_depth  # Store depth by span_id

        span = TraceSpan(
            span_id=span_id,
            trace_id=self.trace_id,
            depth=current_depth,
            message=name,
            created_at=start_time,
            span_type=span_type,
            parent_span_id=parent_span_id,
            function=name,
        )
        self.add_span(span)
<<<<<<< HEAD

=======
        
        
        
        # Queue span with initial state (input phase)
        if self.background_span_service:
            self.background_span_service.queue_span(span, span_state="input")
        
>>>>>>> 56869bfe
        try:
            yield self
        finally:
            duration = time.time() - start_time
            span.duration = duration
            
            # Queue span with completed state (output phase)
            if self.background_span_service:
                self.background_span_service.queue_span(span, span_state="completed")
            
            # Clean up depth tracking for this span_id
            if span_id in self._span_depths:
                del self._span_depths[span_id]
            # Reset context var
            self.reset_current_span(token)

    def async_evaluate(
        self,
        scorers: List[Union[APIJudgmentScorer, JudgevalScorer]],
        example: Optional[Example] = None,
        input: Optional[str] = None,
        actual_output: Optional[Union[str, List[str]]] = None,
        expected_output: Optional[Union[str, List[str]]] = None,
        context: Optional[List[str]] = None,
        retrieval_context: Optional[List[str]] = None,
        tools_called: Optional[List[str]] = None,
        expected_tools: Optional[List[str]] = None,
        additional_metadata: Optional[Dict[str, Any]] = None,
        model: Optional[str] = None,
        span_id: Optional[str] = None,  # <<< ADDED optional span_id parameter
        log_results: Optional[bool] = True,
    ):
        if not self.enable_evaluations:
            return

        start_time = time.time()  # Record start time

        try:
            # Load appropriate implementations for all scorers
            if not scorers:
                warnings.warn("No valid scorers available for evaluation")
                return

            # Prevent using JudgevalScorer with rules - only APIJudgmentScorer allowed with rules
            if self.rules and any(
                isinstance(scorer, JudgevalScorer) for scorer in scorers
            ):
                raise ValueError(
                    "Cannot use Judgeval scorers, you can only use API scorers when using rules. Please either remove rules or use only APIJudgmentScorer types."
                )

        except Exception as e:
            warnings.warn(f"Failed to load scorers: {str(e)}")
            return

        # If example is not provided, create one from the individual parameters
        if example is None:
            # Check if any of the individual parameters are provided
            if any(
                param is not None
                for param in [
                    input,
                    actual_output,
                    expected_output,
                    context,
                    retrieval_context,
                    tools_called,
                    expected_tools,
                    additional_metadata,
                ]
            ):
                example = Example(
                    input=input,
                    actual_output=actual_output,
                    expected_output=expected_output,
                    context=context,
                    retrieval_context=retrieval_context,
                    tools_called=tools_called,
                    expected_tools=expected_tools,
                    additional_metadata=additional_metadata,
                )
            else:
                raise ValueError(
                    "Either 'example' or at least one of the individual parameters (input, actual_output, etc.) must be provided"
                )

        # Check examples before creating evaluation run

        # check_examples([example], scorers)

        # --- Modification: Capture span_id immediately ---
        # span_id_at_eval_call = current_span_var.get()
        # print(f"[TraceClient.async_evaluate] Captured span ID at eval call: {span_id_at_eval_call}")
        # Prioritize explicitly passed span_id, fallback to context var
        span_id_to_use = span_id if span_id is not None else self.get_current_span()
        # print(f"[TraceClient.async_evaluate] Using span_id: {span_id_to_use}")
        # --- End Modification ---

        # Combine the trace-level rules with any evaluation-specific rules)
        eval_run = EvaluationRun(
            organization_id=self.tracer.organization_id,
            log_results=log_results,
            project_name=self.project_name,
            eval_name=f"{self.name.capitalize()}-"
            f"{span_id_to_use}-"  # Keep original eval name format using context var if available
            f"[{','.join(scorer.score_type.capitalize() for scorer in scorers)}]",
            examples=[example],
            scorers=scorers,
            model=model,
            metadata={},
            judgment_api_key=self.tracer.api_key,
            override=self.overwrite,
            trace_span_id=span_id_to_use,  # Pass the determined ID
            rules=self.rules,  # Use the combined rules
        )

        self.add_eval_run(eval_run, start_time)  # Pass start_time to record_evaluation
<<<<<<< HEAD

=======
        
        # Queue evaluation run through background service
        if self.background_span_service and span_id_to_use:
            # Get the current span data to avoid race conditions
            current_span = self.span_id_to_span.get(span_id_to_use)
            if current_span:
                self.background_span_service.queue_evaluation_run(
                    eval_run, 
                    span_id=span_id_to_use,
                    span_data=current_span
                )
            
>>>>>>> 56869bfe
    def add_eval_run(self, eval_run: EvaluationRun, start_time: float):
        # --- Modification: Use span_id from eval_run ---
        current_span_id = eval_run.trace_span_id  # Get ID from the eval_run object
        # print(f"[TraceClient.add_eval_run] Using span_id from eval_run: {current_span_id}")
        # --- End Modification ---

        if current_span_id:
            span = self.span_id_to_span[current_span_id]
            span.evaluation_runs.append(eval_run)
            span.has_evaluation = True  # Set the has_evaluation flag
        self.evaluation_runs.append(eval_run)

    def add_annotation(self, annotation: TraceAnnotation):
        """Add an annotation to this trace context"""
        self.annotations.append(annotation)
        return self

    def record_input(self, inputs: dict):
        current_span_id = self.get_current_span()
        if current_span_id:
            span = self.span_id_to_span[current_span_id]
            # Ignore self parameter
            if "self" in inputs:
                del inputs["self"]
            span.inputs = inputs
<<<<<<< HEAD

=======
            
            # Queue span with input data
            if self.background_span_service:
                self.background_span_service.queue_span(span, span_state="input")
    
>>>>>>> 56869bfe
    def record_agent_name(self, agent_name: str):
        current_span_id = self.get_current_span()
        if current_span_id:
            span = self.span_id_to_span[current_span_id]
            span.agent_name = agent_name
            
            # Queue span with agent_name data
            if self.background_span_service:
                self.background_span_service.queue_span(span, span_state="agent_name")

    def record_state_before(self, state: dict):
        """Records the agent's state before a tool execution on the current span.

        Args:
            state: A dictionary representing the agent's state.
        """
        current_span_id = self.get_current_span()
        if current_span_id:
            span = self.span_id_to_span[current_span_id]
            span.state_before = state
<<<<<<< HEAD

=======
            
            # Queue span with state_before data
            if self.background_span_service:
                self.background_span_service.queue_span(span, span_state="state_before")
            
>>>>>>> 56869bfe
    def record_state_after(self, state: dict):
        """Records the agent's state after a tool execution on the current span.

        Args:
            state: A dictionary representing the agent's state.
        """
        current_span_id = self.get_current_span()
        if current_span_id:
            span = self.span_id_to_span[current_span_id]
            span.state_after = state
            
            # Queue span with state_after data
            if self.background_span_service:
                self.background_span_service.queue_span(span, span_state="state_after")

    async def _update_coroutine(self, span: TraceSpan, coroutine: Any, field: str):
        """Helper method to update the output of a trace entry once the coroutine completes"""
        try:
            result = await coroutine
            setattr(span, field, result)
            
            # Queue span with output data now that coroutine is complete
            if self.background_span_service and field == "output":
                self.background_span_service.queue_span(span, span_state="output")
            
            return result
        except Exception as e:
            setattr(span, field, f"Error: {str(e)}")
            
            # Queue span even if there was an error
            if self.background_span_service and field == "output":
                self.background_span_service.queue_span(span, span_state="output")
            
            raise

    def record_output(self, output: Any):
        current_span_id = self.get_current_span()
        if current_span_id:
            span = self.span_id_to_span[current_span_id]
            span.output = "<pending>" if inspect.iscoroutine(output) else output

            if inspect.iscoroutine(output):
                asyncio.create_task(self._update_coroutine(span, output, "output"))
            
            # # Queue span with output data (unless it's pending)
            if self.background_span_service and not inspect.iscoroutine(output):
                self.background_span_service.queue_span(span, span_state="output")

            return span  # Return the created entry
        # Removed else block - original didn't have one
        return None  # Return None if no span_id found

    def record_usage(self, usage: TraceUsage):
        current_span_id = self.get_current_span()
        if current_span_id:
            span = self.span_id_to_span[current_span_id]
            span.usage = usage
<<<<<<< HEAD

            return span  # Return the created entry
=======
            
            # Queue span with usage data
            if self.background_span_service:
                self.background_span_service.queue_span(span, span_state="usage")
            
            return span # Return the created entry
>>>>>>> 56869bfe
        # Removed else block - original didn't have one
        return None  # Return None if no span_id found

    def record_error(self, error: Dict[str, Any]):
        current_span_id = self.get_current_span()
        if current_span_id:
            span = self.span_id_to_span[current_span_id]
            span.error = error
            
            # Queue span with error data
            if self.background_span_service:
                self.background_span_service.queue_span(span, span_state="error")
            
            return span
        return None

    def add_span(self, span: TraceSpan):
        """Add a trace span to this trace context"""
        self.trace_spans.append(span)
        self.span_id_to_span[span.span_id] = span
        return self

    def print(self):
        """Print the complete trace with proper visual structure"""
        for span in self.trace_spans:
            span.print_span()

    def get_duration(self) -> float:
        """
        Get the total duration of this trace
        """
        if self.start_time is None:
            return 0.0  # No duration if trace hasn't been saved yet
        return time.time() - self.start_time

    def save(self, overwrite: bool = False) -> Tuple[str, dict]:
        """
        Save the current trace to the database.
        Returns a tuple of (trace_id, server_response) where server_response contains the UI URL and other metadata.
        """
        # Set start_time if this is the first save
        if self.start_time is None:
            self.start_time = time.time()
        
        # Calculate total elapsed time
        total_duration = self.get_duration()
        # Create trace document - Always use standard keys for top-level counts
        trace_data = {
            "trace_id": self.trace_id,
            "name": self.name,
            "project_name": self.project_name,
            "created_at": datetime.utcfromtimestamp(self.start_time).isoformat(),
            "duration": total_duration,
            "trace_spans": [span.model_dump() for span in self.trace_spans],
            "evaluation_runs": [run.model_dump() for run in self.evaluation_runs],
            "overwrite": overwrite,
            "offline_mode": self.tracer.offline_mode,
            "parent_trace_id": self.parent_trace_id,
            "parent_name": self.parent_name,
        }
        # --- Log trace data before saving ---
<<<<<<< HEAD
        self.trace_manager_client.save_trace(
            trace_data, offline_mode=self.tracer.offline_mode
        )
=======
        server_response = self.trace_manager_client.save_trace(trace_data, offline_mode=self.tracer.offline_mode, final_save=True)
>>>>>>> 56869bfe

        # upload annotations
        # TODO: batch to the log endpoint
        for annotation in self.annotations:
            self.trace_manager_client.save_annotation(annotation)

        return self.trace_id, server_response

    def save_with_rate_limiting(self, overwrite: bool = False, final_save: bool = False) -> Tuple[str, dict]:
        """
        Save the current trace to the database with rate limiting checks.
        First checks usage limits, then upserts the trace if allowed.
        
        Args:
            overwrite: Whether to overwrite existing traces
            final_save: Whether this is the final save (updates usage counters)
        
        Returns a tuple of (trace_id, server_response) where server_response contains the UI URL and other metadata.
        """

        
        # Calculate total elapsed time
        total_duration = self.get_duration()
        
        # Create trace document
        trace_data = {
            "trace_id": self.trace_id,
            "name": self.name,
            "project_name": self.project_name,
            "created_at": datetime.utcfromtimestamp(time.time()).isoformat(),
            "duration": total_duration,
            "trace_spans": [span.model_dump() for span in self.trace_spans],
            "evaluation_runs": [run.model_dump() for run in self.evaluation_runs],
            "overwrite": overwrite,
            "offline_mode": self.tracer.offline_mode,
            "parent_trace_id": self.parent_trace_id,
            "parent_name": self.parent_name
        }
        
        # Check usage limits first
        try:
            usage_check_result = self.trace_manager_client.check_usage_limits(count=1)
            # Usage check passed silently - no need to show detailed info
        except ValueError as e:
            # Rate limit exceeded
            warnings.warn(f"Rate limit check failed for live tracing: {e}")
            raise e
        
        # If usage check passes, upsert the trace
        server_response = self.trace_manager_client.upsert_trace(
            trace_data, 
            offline_mode=self.tracer.offline_mode,
            show_link=not final_save,  # Show link only on initial save, not final save
            final_save=final_save  # Pass final_save to control S3 saving
        )

        # Update usage counters only on final save
        if final_save:
            try:
                usage_update_result = self.trace_manager_client.update_usage_counters(count=1)
                # Usage updated silently - no need to show detailed usage info
            except ValueError as e:
                # Log warning but don't fail the trace save since the trace was already saved
                warnings.warn(f"Usage counter update failed (trace was still saved): {e}")

        # Upload annotations
        # TODO: batch to the log endpoint
        for annotation in self.annotations:
            self.trace_manager_client.save_annotation(annotation)
        if self.start_time is None:
            self.start_time = time.time()
        return self.trace_id, server_response

    def delete(self):
        return self.trace_manager_client.delete_trace(self.trace_id)


def _capture_exception_for_trace(
    current_trace: Optional["TraceClient"], exc_info: ExcInfo
):
    if not current_trace:
        return

    exc_type, exc_value, exc_traceback_obj = exc_info
    formatted_exception = {
        "type": exc_type.__name__ if exc_type else "UnknownExceptionType",
        "message": str(exc_value) if exc_value else "No exception message",
        "traceback": traceback.format_tb(exc_traceback_obj)
        if exc_traceback_obj
        else [],
    }

    # This is where we specially handle exceptions that we might want to collect additional data for.
    # When we do this, always try checking the module from sys.modules instead of importing. This will
    # Let us support a wider range of exceptions without needing to import them for all clients.

    # Most clients (requests, httpx, urllib) support the standard format of exposing error.request.url and error.response.status_code
    # The alternative is to hand select libraries we want from sys.modules and check for them:
    # As an example:  requests_module = sys.modules.get("requests", None) // then do things with requests_module;

    # General HTTP Like errors
    try:
        url = getattr(getattr(exc_value, "request", None), "url", None)
        status_code = getattr(getattr(exc_value, "response", None), "status_code", None)
        if status_code:
            formatted_exception["http"] = {
                "url": url if url else "Unknown URL",
                "status_code": status_code if status_code else None,
            }
    except Exception:
        pass

    current_trace.record_error(formatted_exception)
<<<<<<< HEAD

=======
    
    # Queue the span with error state through background service
    if current_trace.background_span_service:
        current_span_id = current_trace.get_current_span()
        if current_span_id and current_span_id in current_trace.span_id_to_span:
            error_span = current_trace.span_id_to_span[current_span_id]
            current_trace.background_span_service.queue_span(error_span, span_state="error")

class BackgroundSpanService:
    """
    Background service for queueing and batching trace spans for efficient saving.
    
    This service:
    - Queues spans as they complete
    - Batches them for efficient network usage
    - Sends spans periodically or when batches reach a certain size
    - Handles automatic flushing when the main event terminates
    """
    
    def __init__(self, judgment_api_key: str, organization_id: str, 
                 batch_size: int = 10, flush_interval: float = 5.0, num_workers: int = 1):
        """
        Initialize the background span service.
        
        Args:
            judgment_api_key: API key for Judgment service
            organization_id: Organization ID
            batch_size: Number of spans to batch before sending (default: 10)
            flush_interval: Time in seconds between automatic flushes (default: 5.0)
            num_workers: Number of worker threads to process the queue (default: 1)
        """
        self.judgment_api_key = judgment_api_key
        self.organization_id = organization_id
        self.batch_size = batch_size
        self.flush_interval = flush_interval
        self.num_workers = max(1, num_workers)  # Ensure at least 1 worker
        
        # Queue for pending spans
        self._span_queue = queue.Queue()
        
        # Background threads for processing spans
        self._worker_threads = []
        self._shutdown_event = threading.Event()
        
        # Track spans that have been sent
        self._sent_spans = set()
        
        # Register cleanup on exit
        atexit.register(self.shutdown)
        
        # Start the background workers
        self._start_workers()
    
    def _start_workers(self):
        """Start the background worker threads."""
        for i in range(self.num_workers):
            if len(self._worker_threads) < self.num_workers:
                worker_thread = threading.Thread(
                    target=self._worker_loop, 
                    daemon=True, 
                    name=f"SpanWorker-{i+1}"
                )
                worker_thread.start()
                self._worker_threads.append(worker_thread)
    
    def _worker_loop(self):
        """Main worker loop that processes spans in batches."""
        batch = []
        last_flush_time = time.time()
        pending_task_count = 0  # Track how many tasks we've taken from queue but not marked done
        
        while not self._shutdown_event.is_set():
            # print(f"Worker loop queue size: {self._span_queue.qsize()}")
            try:
                # Try to get a span with timeout
                try:
                    span_data = self._span_queue.get(timeout=1.0)
                    batch.append(span_data)
                    pending_task_count += 1  # Increment instead of calling task_done() immediately
                except queue.Empty:
                    # No new spans, continue to check for flush conditions
                    pass
                
                current_time = time.time()
                should_flush = (
                    len(batch) >= self.batch_size or
                    (batch and (current_time - last_flush_time) >= self.flush_interval)
                )
                
                if should_flush and batch:
                    self._send_batch(batch)
                    
                    # Only mark tasks as done after successful sending
                    for _ in range(pending_task_count):
                        self._span_queue.task_done()
                    pending_task_count = 0  # Reset counter
                    
                    batch.clear()
                    last_flush_time = current_time
                    
            except Exception as e:
                warnings.warn(f"Error in span service worker loop: {e}")
                # On error, still need to mark tasks as done to prevent hanging
                for _ in range(pending_task_count):
                    self._span_queue.task_done()
                pending_task_count = 0
                batch.clear()
                
        # Final flush on shutdown
        if batch:
            self._send_batch(batch)
            # Mark remaining tasks as done
            for _ in range(pending_task_count):
                self._span_queue.task_done()
    
    def _send_batch(self, batch: List[Dict[str, Any]]):
        """
        Send a batch of spans to the server.
        
        Args:
            batch: List of span dictionaries to send
        """
        if not batch:
            return
            
        try:
            # Group spans by type for different endpoints
            spans_to_send = []
            evaluation_runs_to_send = []
            
            for item in batch:
                if item['type'] == 'span':
                    spans_to_send.append(item['data'])
                elif item['type'] == 'evaluation_run':
                    evaluation_runs_to_send.append(item['data'])
            
            # Send spans if any
            if spans_to_send:
                self._send_spans_batch(spans_to_send)
            
            # Send evaluation runs if any
            if evaluation_runs_to_send:
                self._send_evaluation_runs_batch(evaluation_runs_to_send)
                
        except Exception as e:
            warnings.warn(f"Failed to send span batch: {e}")
    
    def _send_spans_batch(self, spans: List[Dict[str, Any]]):
        """Send a batch of spans to the spans endpoint."""
        payload = {
            "spans": spans,
            "organization_id": self.organization_id
        }
        
        # Serialize with fallback encoder
        def fallback_encoder(obj):
            try:
                return repr(obj)
            except Exception:
                try:
                    return str(obj)
                except Exception as e:
                    return f"<Unserializable object of type {type(obj).__name__}: {e}>"
        
        try:
            serialized_data = json.dumps(payload, default=fallback_encoder)
            
            # Send the actual HTTP request to the batch endpoint
            response = requests.post(
                JUDGMENT_TRACES_SPANS_BATCH_API_URL,
                data=serialized_data,
                headers={
                    "Content-Type": "application/json",
                    "Authorization": f"Bearer {self.judgment_api_key}",
                    "X-Organization-Id": self.organization_id
                },
                verify=True,
                timeout=30  # Add timeout to prevent hanging
            )
            
            if response.status_code != HTTPStatus.OK:
                warnings.warn(f"Failed to send spans batch: HTTP {response.status_code} - {response.text}")
           
            
        except requests.RequestException as e:
            warnings.warn(f"Network error sending spans batch: {e}")
        except Exception as e:
            warnings.warn(f"Failed to serialize or send spans batch: {e}")
    
    def _send_evaluation_runs_batch(self, evaluation_runs: List[Dict[str, Any]]):
        """Send a batch of evaluation runs with their associated span data to the endpoint."""
        # Structure payload to include both evaluation run data and span data
        evaluation_entries = []
        for eval_data in evaluation_runs:
            # eval_data already contains the evaluation run data (no need to access ['data'])
            entry = {
                "evaluation_run": {
                    # Extract evaluation run fields (excluding span-specific fields)
                    key: value for key, value in eval_data.items() 
                    if key not in ['associated_span_id', 'span_data', 'queued_at']
                },
                "associated_span": {
                    "span_id": eval_data.get('associated_span_id'),
                    "span_data": eval_data.get('span_data')
                },
                "queued_at": eval_data.get('queued_at')
            }
            evaluation_entries.append(entry)
        
        payload = {
            "organization_id": self.organization_id,
            "evaluation_entries": evaluation_entries  # Each entry contains both eval run + span data
        }
        
        # Serialize with fallback encoder
        def fallback_encoder(obj):
            try:
                return repr(obj)
            except Exception:
                try:
                    return str(obj)
                except Exception as e:
                    return f"<Unserializable object of type {type(obj).__name__}: {e}>"
        
        try:
            serialized_data = json.dumps(payload, default=fallback_encoder)
            
            # Send the actual HTTP request to the batch endpoint
            response = requests.post(
                JUDGMENT_TRACES_EVALUATION_RUNS_BATCH_API_URL,
                data=serialized_data,
                headers={
                    "Content-Type": "application/json",
                    "Authorization": f"Bearer {self.judgment_api_key}",
                    "X-Organization-Id": self.organization_id
                },
                verify=True,
                timeout=30  # Add timeout to prevent hanging
            )
            
            if response.status_code != HTTPStatus.OK:
                warnings.warn(f"Failed to send evaluation runs batch: HTTP {response.status_code} - {response.text}")
           
            
        except requests.RequestException as e:
            warnings.warn(f"Network error sending evaluation runs batch: {e}")
        except Exception as e:
            warnings.warn(f"Failed to send evaluation runs batch: {e}")
    
    def queue_span(self, span: TraceSpan, span_state: str = "input"):
        """
        Queue a span for background sending.
        
        Args:
            span: The TraceSpan object to queue
            span_state: State of the span ("input", "output", "completed")
        """
        if not self._shutdown_event.is_set():
            span_data = {
                "type": "span",
                "data": {
                    **span.model_dump(),
                    "span_state": span_state,
                    "queued_at": time.time()
                }
            }
            self._span_queue.put(span_data)
    
    def queue_evaluation_run(self, evaluation_run: EvaluationRun, span_id: str, span_data: TraceSpan):
        """
        Queue an evaluation run for background sending.
        
        Args:
            evaluation_run: The EvaluationRun object to queue
            span_id: The span ID associated with this evaluation run
            span_data: The span data at the time of evaluation (to avoid race conditions)
        """
        if not self._shutdown_event.is_set():
            eval_data = {
                "type": "evaluation_run",
                "data": {
                    **evaluation_run.model_dump(),
                    "associated_span_id": span_id,
                    "span_data": span_data.model_dump(),  # Include span data to avoid race conditions
                    "queued_at": time.time()
                }
            }
            self._span_queue.put(eval_data)
    
    def flush(self):
        """Force immediate sending of all queued spans."""
        try:
            # Wait for the queue to be processed
            self._span_queue.join()
        except Exception as e:
            warnings.warn(f"Error during flush: {e}")
    
    def shutdown(self):
        """Shutdown the background service and flush remaining spans."""
        if self._shutdown_event.is_set():
            return
            
        try:
            # Signal shutdown to stop new items from being queued
            self._shutdown_event.set()
            
            # Try to flush any remaining spans
            try:
                self.flush()
            except Exception as e:
                warnings.warn(f"Error during final flush: {e}")    
        except Exception as e:
            warnings.warn(f"Error during BackgroundSpanService shutdown: {e}")
        finally:
            # Clear the worker threads list (daemon threads will be killed automatically)
            self._worker_threads.clear()
    
    def get_queue_size(self) -> int:
        """Get the current size of the span queue."""
        return self._span_queue.qsize()
>>>>>>> 56869bfe

class _DeepTracer:
    _instance: Optional["_DeepTracer"] = None
    _lock: threading.Lock = threading.Lock()
    _refcount: int = 0
    _span_stack: contextvars.ContextVar[List[Dict[str, Any]]] = contextvars.ContextVar(
        "_deep_profiler_span_stack", default=[]
    )
    _skip_stack: contextvars.ContextVar[List[str]] = contextvars.ContextVar(
        "_deep_profiler_skip_stack", default=[]
    )
    _original_sys_trace: Optional[Callable] = None
    _original_threading_trace: Optional[Callable] = None

    def __init__(self, tracer: "Tracer"):
        self._tracer = tracer

    def _get_qual_name(self, frame) -> str:
        func_name = frame.f_code.co_name
        module_name = frame.f_globals.get("__name__", "unknown_module")

        try:
            func = frame.f_globals.get(func_name)
            if func is None:
                return f"{module_name}.{func_name}"
            if hasattr(func, "__qualname__"):
                return f"{module_name}.{func.__qualname__}"
            return f"{module_name}.{func_name}"
        except Exception:
            return f"{module_name}.{func_name}"

    def __new__(cls, tracer: "Tracer"):
        with cls._lock:
            if cls._instance is None:
                cls._instance = super().__new__(cls)
        return cls._instance

    def _should_trace(self, frame):
        # Skip stack is maintained by the tracer as an optimization to skip earlier
        # frames in the call stack that we've already determined should be skipped
        skip_stack = self._skip_stack.get()
        if len(skip_stack) > 0:
            return False

        func_name = frame.f_code.co_name
        module_name = frame.f_globals.get("__name__", None)

        func = frame.f_globals.get(func_name)
        if func and (
            hasattr(func, "_judgment_span_name") or hasattr(func, "_judgment_span_type")
        ):
            return False

        if (
            not module_name
            or func_name.startswith("<")  # ex: <listcomp>
            or func_name.startswith("__")
            and func_name != "__call__"  # dunders
            or not self._is_user_code(frame.f_code.co_filename)
        ):
            return False

        return True

    @functools.cache
    def _is_user_code(self, filename: str):
        return (
            bool(filename)
            and not filename.startswith("<")
            and not os.path.realpath(filename).startswith(_TRACE_FILEPATH_BLOCKLIST)
        )

    def _cooperative_sys_trace(self, frame: types.FrameType, event: str, arg: Any):
        """Cooperative trace function for sys.settrace that chains with existing tracers."""
        # First, call the original sys trace function if it exists
        original_result = None
        if self._original_sys_trace:
            try:
                original_result = self._original_sys_trace(frame, event, arg)
            except Exception:
                # If the original tracer fails, continue with our tracing
                pass

        # Then do our own tracing
        our_result = self._trace(frame, event, arg, self._cooperative_sys_trace)

        # Return our tracer to continue tracing, but respect the original's decision
        # If the original tracer returned None (stop tracing), we should respect that
        if original_result is None and self._original_sys_trace:
            return None

        return our_result or original_result

    def _cooperative_threading_trace(
        self, frame: types.FrameType, event: str, arg: Any
    ):
        """Cooperative trace function for threading.settrace that chains with existing tracers."""
        # First, call the original threading trace function if it exists
        original_result = None
        if self._original_threading_trace:
            try:
                original_result = self._original_threading_trace(frame, event, arg)
            except Exception:
                # If the original tracer fails, continue with our tracing
                pass

        # Then do our own tracing
        our_result = self._trace(frame, event, arg, self._cooperative_threading_trace)

        # Return our tracer to continue tracing, but respect the original's decision
        # If the original tracer returned None (stop tracing), we should respect that
        if original_result is None and self._original_threading_trace:
            return None

        return our_result or original_result

    def _trace(
        self, frame: types.FrameType, event: str, arg: Any, continuation_func: Callable
    ):
        frame.f_trace_lines = False
        frame.f_trace_opcodes = False

        if not self._should_trace(frame):
            return

        if event not in ("call", "return", "exception"):
            return

        current_trace = self._tracer.get_current_trace()
        if not current_trace:
            return

        parent_span_id = self._tracer.get_current_span()
        if not parent_span_id:
            return

        qual_name = self._get_qual_name(frame)
        instance_name = None
        if "self" in frame.f_locals:
            instance = frame.f_locals["self"]
            class_name = instance.__class__.__name__
            class_identifiers = getattr(Tracer._instance, "class_identifiers", {})
            instance_name = get_instance_prefixed_name(
                instance, class_name, class_identifiers
            )
        skip_stack = self._skip_stack.get()

        if event == "call":
            # If we have entries in the skip stack and the current qual_name matches the top entry,
            # push it again to track nesting depth and skip
            # As an optimization, we only care about duplicate qual_names.
            if skip_stack:
                if qual_name == skip_stack[-1]:
                    skip_stack.append(qual_name)
                    self._skip_stack.set(skip_stack)
                return

            should_trace = self._should_trace(frame)

            if not should_trace:
                if not skip_stack:
                    self._skip_stack.set([qual_name])
                return
        elif event == "return":
            # If we have entries in skip stack and current qual_name matches the top entry,
            # pop it to track exiting from the skipped section
            if skip_stack and qual_name == skip_stack[-1]:
                skip_stack.pop()
                self._skip_stack.set(skip_stack)
                return

            if skip_stack:
                return

        span_stack = self._span_stack.get()
        if event == "call":
            if not self._should_trace(frame):
                return

            span_id = str(uuid.uuid4())

            parent_depth = current_trace._span_depths.get(parent_span_id, 0)
            depth = parent_depth + 1

            current_trace._span_depths[span_id] = depth

            start_time = time.time()

            span_stack.append(
                {
                    "span_id": span_id,
                    "parent_span_id": parent_span_id,
                    "function": qual_name,
                    "start_time": start_time,
                }
            )
            self._span_stack.set(span_stack)

            token = self._tracer.set_current_span(span_id)
            frame.f_locals["_judgment_span_token"] = token

            span = TraceSpan(
                span_id=span_id,
                trace_id=current_trace.trace_id,
                depth=depth,
                message=qual_name,
                created_at=start_time,
                span_type="span",
                parent_span_id=parent_span_id,
                function=qual_name,
                agent_name=instance_name,
            )
            current_trace.add_span(span)

            inputs = {}
            try:
                args_info = inspect.getargvalues(frame)
                for arg in args_info.args:
                    try:
                        inputs[arg] = args_info.locals.get(arg)
                    except Exception:
                        inputs[arg] = "<<Unserializable>>"
                current_trace.record_input(inputs)
            except Exception as e:
                current_trace.record_input({"error": str(e)})

        elif event == "return":
            if not span_stack:
                return

            current_id = self._tracer.get_current_span()

            span_data = None
            for i, entry in enumerate(reversed(span_stack)):
                if entry["span_id"] == current_id:
                    span_data = span_stack.pop(-(i + 1))
                    self._span_stack.set(span_stack)
                    break

            if not span_data:
                return

            start_time = span_data["start_time"]
            duration = time.time() - start_time

            current_trace.span_id_to_span[span_data["span_id"]].duration = duration

            if arg is not None:
                # exception handling will take priority.
                current_trace.record_output(arg)

            if span_data["span_id"] in current_trace._span_depths:
                del current_trace._span_depths[span_data["span_id"]]

            if span_stack:
                self._tracer.set_current_span(span_stack[-1]["span_id"])
            else:
                self._tracer.set_current_span(span_data["parent_span_id"])

            if "_judgment_span_token" in frame.f_locals:
                self._tracer.reset_current_span(frame.f_locals["_judgment_span_token"])

        elif event == "exception":
            exc_type = arg[0]
            if issubclass(exc_type, (StopIteration, StopAsyncIteration, GeneratorExit)):
                return
            _capture_exception_for_trace(current_trace, arg)

        return continuation_func

    def __enter__(self):
        with self._lock:
            self._refcount += 1
            if self._refcount == 1:
                # Store the existing trace functions before setting ours
                self._original_sys_trace = sys.gettrace()
                self._original_threading_trace = threading.gettrace()

                self._skip_stack.set([])
                self._span_stack.set([])

                sys.settrace(self._cooperative_sys_trace)
                threading.settrace(self._cooperative_threading_trace)
        return self

    def __exit__(self, exc_type, exc_val, exc_tb):
        with self._lock:
            self._refcount -= 1
            if self._refcount == 0:
                # Restore the original trace functions instead of setting to None
                sys.settrace(self._original_sys_trace)
                threading.settrace(self._original_threading_trace)

                # Clean up the references
                self._original_sys_trace = None
                self._original_threading_trace = None


# Below commented out function isn't used anymore?

# def log(self, message: str, level: str = "info"):
#         """ Log a message with the span context """
#         current_trace = self._tracer.get_current_trace()
#         if current_trace:
#             current_trace.log(message, level)
#         else:
#             print(f"[{level}] {message}")
#         current_trace.record_output({"log": message})


class Tracer:
    _instance = None

    # Tracer.current_trace class variable is currently used in wrap()
    # TODO: Keep track of cross-context state for current trace and current span ID solely through class variables instead of instance variables?
    # Should be fine to do so as long as we keep Tracer as a singleton
    current_trace: Optional[TraceClient] = None
    # current_span_id: Optional[str] = None

    trace_across_async_contexts: bool = (
        False  # BY default, we don't trace across async contexts
    )

    def __new__(cls, *args, **kwargs):
        if cls._instance is None:
            cls._instance = super(Tracer, cls).__new__(cls)
        return cls._instance

    def __init__(
        self,
        api_key: str | None = os.getenv("JUDGMENT_API_KEY"),
        project_name: str | None = None,
        rules: Optional[List[Rule]] = None,  # Added rules parameter
        organization_id: str | None = os.getenv("JUDGMENT_ORG_ID"),
        enable_monitoring: bool = os.getenv("JUDGMENT_MONITORING", "true").lower()
        == "true",
        enable_evaluations: bool = os.getenv("JUDGMENT_EVALUATIONS", "true").lower()
        == "true",
        # S3 configuration
        use_s3: bool = False,
        s3_bucket_name: Optional[str] = None,
        s3_aws_access_key_id: Optional[str] = None,
        s3_aws_secret_access_key: Optional[str] = None,
        s3_region_name: Optional[str] = None,
        offline_mode: bool = False,
        deep_tracing: bool = True,  # Deep tracing is enabled by default
<<<<<<< HEAD
        trace_across_async_contexts: bool = False,  # BY default, we don't trace across async contexts
    ):
        if not hasattr(self, "initialized"):
=======
        trace_across_async_contexts: bool = False, # BY default, we don't trace across async contexts
        # Background span service configuration
        enable_background_spans: bool = True,  # Enable background span service by default
        span_batch_size: int = 50,  # Number of spans to batch before sending
        span_flush_interval: float = 1.0,  # Time in seconds between automatic flushes
        span_num_workers: int = 10  # Number of worker threads for span processing
        ):
        if not hasattr(self, 'initialized'):
>>>>>>> 56869bfe
            if not api_key:
                raise ValueError("Tracer must be configured with a Judgment API key")

            result, response = validate_api_key(api_key)
            if not result:
                raise JudgmentAPIError(
                    f"Issue with passed in Judgment API key: {response}"
                )

            if not organization_id:
                raise ValueError("Tracer must be configured with an Organization ID")
            if use_s3 and not s3_bucket_name:
                raise ValueError("S3 bucket name must be provided when use_s3 is True")

            self.api_key: str = api_key
            self.project_name: str = project_name or str(uuid.uuid4())
            self.organization_id: str = organization_id
            self.rules: List[Rule] = rules or []  # Store rules at tracer level
            self.traces: List[Trace] = []
            self.initialized: bool = True
            self.enable_monitoring: bool = enable_monitoring
            self.enable_evaluations: bool = enable_evaluations
            self.class_identifiers: Dict[
                str, str
            ] = {}  # Dictionary to store class identifiers
            self.span_id_to_previous_span_id: Dict[str, str | None] = {}
            self.trace_id_to_previous_trace: Dict[str, TraceClient | None] = {}
            self.current_span_id: Optional[str] = None
            self.current_trace: Optional[TraceClient] = None
            self.trace_across_async_contexts: bool = trace_across_async_contexts
            Tracer.trace_across_async_contexts = trace_across_async_contexts

            # Initialize S3 storage if enabled
            self.use_s3 = use_s3
            if use_s3:
                from judgeval.common.s3_storage import S3Storage

                self.s3_storage = S3Storage(
                    bucket_name=s3_bucket_name,
                    aws_access_key_id=s3_aws_access_key_id,
                    aws_secret_access_key=s3_aws_secret_access_key,
                    region_name=s3_region_name,
                )
            self.offline_mode: bool = offline_mode
            self.deep_tracing: bool = deep_tracing  # NEW: Store deep tracing setting
            
            # Initialize background span service
            self.enable_background_spans: bool = enable_background_spans
            self.background_span_service: Optional[BackgroundSpanService] = None
            if enable_background_spans and not offline_mode:
                self.background_span_service = BackgroundSpanService(
                    judgment_api_key=api_key,
                    organization_id=organization_id,
                    batch_size=span_batch_size,
                    flush_interval=span_flush_interval,
                    num_workers=span_num_workers
                )

        elif hasattr(self, "project_name") and self.project_name != project_name:
            warnings.warn(
                f"Attempting to initialize Tracer with project_name='{project_name}' but it was already initialized with "
                f"project_name='{self.project_name}'. Due to the singleton pattern, the original project_name will be used. "
                "To use a different project name, ensure the first Tracer initialization uses the desired project name.",
                RuntimeWarning,
            )

    def set_current_span(self, span_id: str) -> Optional[contextvars.Token[str | None]]:
        self.span_id_to_previous_span_id[span_id] = self.current_span_id
        self.current_span_id = span_id
        Tracer.current_span_id = span_id
        try:
            token = current_span_var.set(span_id)
        except Exception:
            token = None
        return token

    def get_current_span(self) -> Optional[str]:
        try:
            current_span_var_val = current_span_var.get()
        except Exception:
            current_span_var_val = None
        return (
            (self.current_span_id or current_span_var_val)
            if self.trace_across_async_contexts
            else current_span_var_val
        )

    def reset_current_span(
        self,
        token: Optional[contextvars.Token[str | None]] = None,
        span_id: Optional[str] = None,
    ):
        try:
            if token:
                current_span_var.reset(token)
        except Exception:
            pass
        if not span_id:
            span_id = self.current_span_id
        if span_id:
            self.current_span_id = self.span_id_to_previous_span_id.get(span_id)
            Tracer.current_span_id = self.current_span_id

    def set_current_trace(
        self, trace: TraceClient
    ) -> Optional[contextvars.Token[TraceClient | None]]:
        """
        Set the current trace context in contextvars
        """
        self.trace_id_to_previous_trace[trace.trace_id] = self.current_trace
        self.current_trace = trace
        Tracer.current_trace = trace
        try:
            token = current_trace_var.set(trace)
        except Exception:
            token = None
        return token

    def get_current_trace(self) -> Optional[TraceClient]:
        """
        Get the current trace context.

        Tries to get the trace client from the context variable first.
        If not found (e.g., context lost across threads/tasks),
        it falls back to the active trace client managed by the callback handler.
        """
<<<<<<< HEAD
        # trace_from_context = current_trace_var.get()
        # if trace_from_context:
        #     return trace_from_context

        # # Fallback: Check the active client potentially set by a callback handler
        # if hasattr(self, '_active_trace_client') and self._active_trace_client:
        #     # warnings.warn("Falling back to _active_trace_client in get_current_trace. ContextVar might be lost.", RuntimeWarning)
        #     return self._active_trace_client

        # # If neither is available
        # # warnings.warn("No current trace found in context variable or active client fallback.", RuntimeWarning)
        # return None

=======
>>>>>>> 56869bfe
        try:
            current_trace_var_val = current_trace_var.get()
        except Exception:
            current_trace_var_val = None
<<<<<<< HEAD
        return (
            (self.current_trace or current_trace_var_val)
            if self.trace_across_async_contexts
            else current_trace_var_val
        )

    def reset_current_trace(
        self,
        token: Optional[contextvars.Token[TraceClient | None]] = None,
        trace_id: Optional[str] = None,
    ):
=======
            
        # Use context variable or class variable based on trace_across_async_contexts setting
        context_trace = (self.current_trace or current_trace_var_val) if self.trace_across_async_contexts else current_trace_var_val
        
        # If we found a trace from context, return it
        if context_trace:
            return context_trace
        
        # Fallback: Check the active client potentially set by a callback handler (e.g., LangGraph)
        if hasattr(self, '_active_trace_client') and self._active_trace_client:
            return self._active_trace_client
            
        # If neither is available, return None
        return None
    
    def reset_current_trace(self, token: Optional[str] = None, trace_id: Optional[str] = None):
        if not trace_id and self.current_trace:
            trace_id = self.current_trace.trace_id
>>>>>>> 56869bfe
        try:
            if token:
                current_trace_var.reset(token)
        except Exception:
            pass
        if not trace_id and self.current_trace:
            trace_id = self.current_trace.trace_id
        if trace_id:
            self.current_trace = self.trace_id_to_previous_trace.get(trace_id)
            Tracer.current_trace = self.current_trace

    @contextmanager
    def trace(
        self,
        name: str,
        project_name: str | None = None,
        overwrite: bool = False,
        rules: Optional[List[Rule]] = None,  # Added rules parameter
    ) -> Generator[TraceClient, None, None]:
        """Start a new trace context using a context manager"""
        trace_id = str(uuid.uuid4())
        project = project_name if project_name is not None else self.project_name

        # Get parent trace info from context
        parent_trace = self.get_current_trace()
        parent_trace_id = None
        parent_name = None

        if parent_trace:
            parent_trace_id = parent_trace.trace_id
            parent_name = parent_trace.name

        trace = TraceClient(
            self,
            trace_id,
            name,
            project_name=project,
            overwrite=overwrite,
            rules=self.rules,  # Pass combined rules to the trace client
            enable_monitoring=self.enable_monitoring,
            enable_evaluations=self.enable_evaluations,
            parent_trace_id=parent_trace_id,
            parent_name=parent_name,
        )

        # Set the current trace in context variables
        token = self.set_current_trace(trace)

        # Automatically create top-level span
        with trace.span(name or "unnamed_trace"):
            try:
                # Save the trace to the database to handle Evaluations' trace_id referential integrity
                yield trace
            finally:
                # Reset the context variable
                self.reset_current_trace(token)

    def log(self, msg: str, label: str = "log", score: int = 1):
        """Log a message with the current span context"""
        current_span_id = self.get_current_span()
        current_trace = self.get_current_trace()
        if current_span_id and current_trace:
            annotation = TraceAnnotation(
                span_id=current_span_id, text=msg, label=label, score=score
            )
            current_trace.add_annotation(annotation)

        rprint(f"[bold]{label}:[/bold] {msg}")

    def identify(
        self,
        identifier: str,
        track_state: bool = False,
        track_attributes: Optional[List[str]] = None,
        field_mappings: Optional[Dict[str, str]] = None,
    ):
        """
        Class decorator that associates a class with a custom identifier and enables state tracking.

        This decorator creates a mapping between the class name and the provided
        identifier, which can be useful for tagging, grouping, or referencing
        classes in a standardized way. It also enables automatic state capture
        for instances of the decorated class when used with tracing.

        Args:
            identifier: The identifier to associate with the decorated class.
                    This will be used as the instance name in traces.
            track_state: Whether to automatically capture the state (attributes)
                        of instances before and after function execution. Defaults to False.
            track_attributes: Optional list of specific attribute names to track.
                            If None, all non-private attributes (not starting with '_')
                            will be tracked when track_state=True.
            field_mappings: Optional dictionary mapping internal attribute names to
                        display names in the captured state. For example:
                        {"system_prompt": "instructions"} will capture the
                        'instructions' attribute as 'system_prompt' in the state.

        Example:
            @tracer.identify(identifier="user_model", track_state=True, track_attributes=["name", "age"], field_mappings={"system_prompt": "instructions"})
            class User:
                # Class implementation
        """

        def decorator(cls):
            class_name = cls.__name__
            self.class_identifiers[class_name] = {
                "identifier": identifier,
                "track_state": track_state,
                "track_attributes": track_attributes,
                "field_mappings": field_mappings or {},
            }
            return cls

        return decorator

    def _capture_instance_state(
        self, instance: Any, class_config: Dict[str, Any]
    ) -> Dict[str, Any]:
        """
        Capture the state of an instance based on class configuration.
        Args:
            instance: The instance to capture the state of.
            class_config: Configuration dictionary for state capture,
                          expected to contain 'track_attributes' and 'field_mappings'.
        """
        track_attributes = class_config.get("track_attributes")
        field_mappings = class_config.get("field_mappings")

        if track_attributes:
            state = {attr: getattr(instance, attr, None) for attr in track_attributes}
        else:
            state = {
                k: v for k, v in instance.__dict__.items() if not k.startswith("_")
            }

        if field_mappings:
            state["field_mappings"] = field_mappings

        return state

    def _get_instance_state_if_tracked(self, args):
        """
        Extract instance state if the instance should be tracked.

        Returns the captured state dict if tracking is enabled, None otherwise.
        """
        if args and hasattr(args[0], "__class__"):
            instance = args[0]
            class_name = instance.__class__.__name__
            if (
                class_name in self.class_identifiers
                and isinstance(self.class_identifiers[class_name], dict)
                and self.class_identifiers[class_name].get("track_state", False)
            ):
                return self._capture_instance_state(
                    instance, self.class_identifiers[class_name]
                )

    def _conditionally_capture_and_record_state(
        self, trace_client_instance: TraceClient, args: tuple, is_before: bool
    ):
        """Captures instance state if tracked and records it via the trace_client."""
        state = self._get_instance_state_if_tracked(args)
        if state:
            if is_before:
                trace_client_instance.record_state_before(state)
            else:
                trace_client_instance.record_state_after(state)

    def observe(
        self,
        func=None,
        *,
        name=None,
        span_type: SpanType = "span",
        project_name: str | None = None,
        overwrite: bool = False,
        deep_tracing: bool | None = None,
    ):
        """
        Decorator to trace function execution with detailed entry/exit information.

        Args:
            func: The function to decorate
            name: Optional custom name for the span (defaults to function name)
            span_type: Type of span (default "span")
            project_name: Optional project name override
            overwrite: Whether to overwrite existing traces
            deep_tracing: Whether to enable deep tracing for this function and all nested calls.
                          If None, uses the tracer's default setting.
        """
        # If monitoring is disabled, return the function as is
        if not self.enable_monitoring:
            return func if func else lambda f: f

        if func is None:
            return lambda f: self.observe(
                f,
                name=name,
                span_type=span_type,
                project_name=project_name,
                overwrite=overwrite,
                deep_tracing=deep_tracing,
            )

        # Use provided name or fall back to function name
        original_span_name = name or func.__name__

        # Store custom attributes on the function object
        func._judgment_span_name = original_span_name
        func._judgment_span_type = span_type

        # Use the provided deep_tracing value or fall back to the tracer's default
        use_deep_tracing = (
            deep_tracing if deep_tracing is not None else self.deep_tracing
        )

        if asyncio.iscoroutinefunction(func):

            @functools.wraps(func)
            async def async_wrapper(*args, **kwargs):
                nonlocal original_span_name
                class_name = None
                span_name = original_span_name
                agent_name = None

                if args and hasattr(args[0], "__class__"):
                    class_name = args[0].__class__.__name__
                    agent_name = get_instance_prefixed_name(
                        args[0], class_name, self.class_identifiers
                    )

                # Get current trace from context
                current_trace = self.get_current_trace()

                # If there's no current trace, create a root trace
                if not current_trace:
                    trace_id = str(uuid.uuid4())
                    project = (
                        project_name if project_name is not None else self.project_name
                    )

                    # Create a new trace client to serve as the root
                    current_trace = TraceClient(
                        self,
                        trace_id,
                        span_name,  # MODIFIED: Use span_name directly
                        project_name=project,
                        overwrite=overwrite,
                        rules=self.rules,
                        enable_monitoring=self.enable_monitoring,
                        enable_evaluations=self.enable_evaluations,
                    )

                    # Save empty trace and set trace context
                    # current_trace.save(empty_save=True, overwrite=overwrite)
                    trace_token = self.set_current_trace(current_trace)

                    try:
                        # Use span for the function execution within the root trace
                        # This sets the current_span_var
                        with current_trace.span(
                            span_name, span_type=span_type
                        ) as span:  # MODIFIED: Use span_name directly
                            # Record inputs
                            inputs = combine_args_kwargs(func, args, kwargs)
                            span.record_input(inputs)
                            if agent_name:
                                span.record_agent_name(agent_name)

                            # Capture state before execution
                            self._conditionally_capture_and_record_state(
                                span, args, is_before=True
                            )

                            if use_deep_tracing:
                                with _DeepTracer(self):
                                    result = await func(*args, **kwargs)
                            else:
                                try:
                                    result = await func(*args, **kwargs)
                                except Exception as e:
                                    _capture_exception_for_trace(
                                        current_trace, sys.exc_info()
                                    )
                                    raise e

                            # Capture state after execution
                            self._conditionally_capture_and_record_state(
                                span, args, is_before=False
                            )

                            # Record output
                            span.record_output(result)
                        return result
                    finally:
                        # Flush background spans before saving the trace
 
                        complete_trace_data = {
                            "trace_id": current_trace.trace_id,
                            "name": current_trace.name,
                            "created_at": datetime.utcfromtimestamp(current_trace.start_time).isoformat(),
                            "duration": current_trace.get_duration(),
                            "trace_spans": [span.model_dump() for span in current_trace.trace_spans],
                            "overwrite": overwrite,
                            "offline_mode": self.offline_mode,
                            "parent_trace_id": current_trace.parent_trace_id,
                            "parent_name": current_trace.parent_name
                        }
                        # Save the completed trace
                        trace_id, server_response = current_trace.save_with_rate_limiting(overwrite=overwrite, final_save=True)
                        
                        # Store the complete trace data instead of just server response
                        
                        self.traces.append(complete_trace_data)
          
                        # if self.background_span_service:
                        #     self.background_span_service.flush()

                        # Reset trace context (span context resets automatically)
                        self.reset_current_trace(trace_token)
                else:
                    with current_trace.span(span_name, span_type=span_type) as span:
                        inputs = combine_args_kwargs(func, args, kwargs)
                        span.record_input(inputs)
                        if agent_name:
                            span.record_agent_name(agent_name)

                        # Capture state before execution
                        self._conditionally_capture_and_record_state(
                            span, args, is_before=True
                        )

                        if use_deep_tracing:
                            with _DeepTracer(self):
                                result = await func(*args, **kwargs)
                        else:
                            try:
                                result = await func(*args, **kwargs)
                            except Exception as e:
                                _capture_exception_for_trace(
                                    current_trace, sys.exc_info()
                                )
                                raise e

                        # Capture state after execution
                        self._conditionally_capture_and_record_state(
                            span, args, is_before=False
                        )

                        span.record_output(result)
                    return result

            return async_wrapper
        else:
            # Non-async function implementation with deep tracing
            @functools.wraps(func)
            def wrapper(*args, **kwargs):
                nonlocal original_span_name
                class_name = None
                span_name = original_span_name
                agent_name = None
                if args and hasattr(args[0], "__class__"):
                    class_name = args[0].__class__.__name__
                    agent_name = get_instance_prefixed_name(
                        args[0], class_name, self.class_identifiers
                    )
                # Get current trace from context
                current_trace = self.get_current_trace()

                # If there's no current trace, create a root trace
                if not current_trace:
                    trace_id = str(uuid.uuid4())
                    project = (
                        project_name if project_name is not None else self.project_name
                    )

                    # Create a new trace client to serve as the root
                    current_trace = TraceClient(
                        self,
                        trace_id,
                        span_name,  # MODIFIED: Use span_name directly
                        project_name=project,
                        overwrite=overwrite,
                        rules=self.rules,
                        enable_monitoring=self.enable_monitoring,
                        enable_evaluations=self.enable_evaluations,
                    )

                    # Save empty trace and set trace context
                    # current_trace.save(empty_save=True, overwrite=overwrite)
                    trace_token = self.set_current_trace(current_trace)

                    try:
                        # Use span for the function execution within the root trace
                        # This sets the current_span_var
                        with current_trace.span(
                            span_name, span_type=span_type
                        ) as span:  # MODIFIED: Use span_name directly
                            # Record inputs
                            inputs = combine_args_kwargs(func, args, kwargs)
                            span.record_input(inputs)
                            if agent_name:
                                span.record_agent_name(agent_name)
                            # Capture state before execution
                            self._conditionally_capture_and_record_state(
                                span, args, is_before=True
                            )

                            if use_deep_tracing:
                                with _DeepTracer(self):
                                    result = func(*args, **kwargs)
                            else:
                                try:
                                    result = func(*args, **kwargs)
                                except Exception as e:
                                    _capture_exception_for_trace(
                                        current_trace, sys.exc_info()
                                    )
                                    raise e

                            # Capture state after execution
                            self._conditionally_capture_and_record_state(
                                span, args, is_before=False
                            )

                            # Record output
                            span.record_output(result)
                        return result
                    finally:
                        # Flush background spans before saving the trace

                        
                        # Save the completed trace
                        trace_id, server_response = current_trace.save_with_rate_limiting(overwrite=overwrite, final_save=True)
                        
                        # Store the complete trace data instead of just server response
                        complete_trace_data = {
                            "trace_id": current_trace.trace_id,
                            "name": current_trace.name,
                            "created_at": datetime.utcfromtimestamp(current_trace.start_time).isoformat(),
                            "duration": current_trace.get_duration(),
                            "trace_spans": [span.model_dump() for span in current_trace.trace_spans],
                            "overwrite": overwrite,
                            "offline_mode": self.offline_mode,
                            "parent_trace_id": current_trace.parent_trace_id,
                            "parent_name": current_trace.parent_name
                        }
                        self.traces.append(complete_trace_data)
                        # Reset trace context (span context resets automatically)
                        self.reset_current_trace(trace_token)
                else:
                    with current_trace.span(span_name, span_type=span_type) as span:
                        inputs = combine_args_kwargs(func, args, kwargs)
                        span.record_input(inputs)
                        if agent_name:
                            span.record_agent_name(agent_name)

                        # Capture state before execution
                        self._conditionally_capture_and_record_state(
                            span, args, is_before=True
                        )

                        if use_deep_tracing:
                            with _DeepTracer(self):
                                result = func(*args, **kwargs)
                        else:
                            try:
                                result = func(*args, **kwargs)
                            except Exception as e:
                                _capture_exception_for_trace(
                                    current_trace, sys.exc_info()
                                )
                                raise e

                        # Capture state after execution
                        self._conditionally_capture_and_record_state(
                            span, args, is_before=False
                        )

                        span.record_output(result)
                    return result

            return wrapper

    def async_evaluate(self, *args, **kwargs):
        if not self.enable_evaluations:
            return

        # --- Get trace_id passed explicitly (if any) ---
        passed_trace_id = kwargs.pop(
            "trace_id", None
        )  # Get and remove trace_id from kwargs

        current_trace = self.get_current_trace()

        if current_trace:
            # Pass the explicitly provided trace_id if it exists, otherwise let async_evaluate handle it
            # (Note: TraceClient.async_evaluate doesn't currently use an explicit trace_id, but this is for future proofing/consistency)
            if passed_trace_id:
                kwargs["trace_id"] = (
                    passed_trace_id  # Re-add if needed by TraceClient.async_evaluate
                )
            current_trace.async_evaluate(*args, **kwargs)
        else:
            warnings.warn(
                "No trace found (context var or fallback), skipping evaluation"
            )  # Modified warning

<<<<<<< HEAD

def wrap(
    client: Any, trace_across_async_contexts: bool = Tracer.trace_across_async_contexts
) -> Any:
=======
    def get_background_span_service(self) -> Optional[BackgroundSpanService]:
        """Get the background span service instance."""
        return self.background_span_service

    def flush_background_spans(self):
        """Flush all pending spans in the background service."""
        if self.background_span_service:
            self.background_span_service.flush()

    def shutdown_background_service(self):
        """Shutdown the background span service."""
        if self.background_span_service:
            self.background_span_service.shutdown()
            self.background_span_service = None

def wrap(client: Any, trace_across_async_contexts: bool = Tracer.trace_across_async_contexts) -> Any:
>>>>>>> 56869bfe
    """
    Wraps an API client to add tracing capabilities.
    Supports OpenAI, Together, Anthropic, and Google GenAI clients.
    Patches both '.create' and Anthropic's '.stream' methods using a wrapper class.
    """
    span_name, original_create, original_responses_create, original_stream = (
        _get_client_config(client)
    )

    def _get_current_trace():
        if trace_across_async_contexts:
            return Tracer.current_trace
        else:
            return current_trace_var.get()

    def _record_input_and_check_streaming(span, kwargs, is_responses=False):
        """Record input and check for streaming"""
        is_streaming = kwargs.get("stream", False)

        # Record input based on whether this is a responses endpoint
        if is_responses:
            span.record_input(kwargs)
        else:
            input_data = _format_input_data(client, **kwargs)
            span.record_input(input_data)

        # Warn about token counting limitations with streaming
        if isinstance(client, (AsyncOpenAI, OpenAI)) and is_streaming:
            if not kwargs.get("stream_options", {}).get("include_usage"):
                warnings.warn(
                    "OpenAI streaming calls don't include token counts by default. "
                    "To enable token counting with streams, set stream_options={'include_usage': True} "
                    "in your API call arguments.",
                    UserWarning,
                )

        return is_streaming

    def _format_and_record_output(span, response, is_streaming, is_async, is_responses):
        """Format and record the output in the span"""
        if is_streaming:
            output_entry = span.record_output("<pending stream>")
            wrapper_func = _async_stream_wrapper if is_async else _sync_stream_wrapper
            return wrapper_func(response, client, output_entry)
        else:
            format_func = (
                _format_response_output_data if is_responses else _format_output_data
            )
            output, usage = format_func(client, response)
            span.record_output(output)
            span.record_usage(usage)
            
            # Queue the completed LLM span now that it has all data (input, output, usage)
            current_trace = _get_current_trace()
            if current_trace and current_trace.background_span_service:
                # Get the current span from the trace client
                current_span_id = current_trace.get_current_span()
                if current_span_id and current_span_id in current_trace.span_id_to_span:
                    completed_span = current_trace.span_id_to_span[current_span_id]
                    current_trace.background_span_service.queue_span(completed_span, span_state="completed")
            
            return response

    # --- Traced Async Functions ---
    async def traced_create_async(*args, **kwargs):
        current_trace = _get_current_trace()
        if not current_trace:
            return await original_create(*args, **kwargs)

        with current_trace.span(span_name, span_type="llm") as span:
            is_streaming = _record_input_and_check_streaming(span, kwargs)

            try:
                response_or_iterator = await original_create(*args, **kwargs)
                return _format_and_record_output(
                    span, response_or_iterator, is_streaming, True, False
                )
            except Exception as e:
                _capture_exception_for_trace(span, sys.exc_info())
                raise e

    # Async responses for OpenAI clients
    async def traced_response_create_async(*args, **kwargs):
        current_trace = _get_current_trace()
        if not current_trace:
            return await original_responses_create(*args, **kwargs)

        with current_trace.span(span_name, span_type="llm") as span:
            is_streaming = _record_input_and_check_streaming(
                span, kwargs, is_responses=True
            )

            try:
                response_or_iterator = await original_responses_create(*args, **kwargs)
                return _format_and_record_output(
                    span, response_or_iterator, is_streaming, True, True
                )
            except Exception as e:
                _capture_exception_for_trace(span, sys.exc_info())
                raise e

    # Function replacing .stream() for async clients
    def traced_stream_async(*args, **kwargs):
        current_trace = _get_current_trace()
        if not current_trace or not original_stream:
            return original_stream(*args, **kwargs)

        original_manager = original_stream(*args, **kwargs)
        return _TracedAsyncStreamManagerWrapper(
            original_manager=original_manager,
            client=client,
            span_name=span_name,
            trace_client=current_trace,
            stream_wrapper_func=_async_stream_wrapper,
            input_kwargs=kwargs,
        )

    # --- Traced Sync Functions ---
    def traced_create_sync(*args, **kwargs):
        current_trace = _get_current_trace()
        if not current_trace:
            return original_create(*args, **kwargs)

        with current_trace.span(span_name, span_type="llm") as span:
            is_streaming = _record_input_and_check_streaming(span, kwargs)

            try:
                response_or_iterator = original_create(*args, **kwargs)
                return _format_and_record_output(
                    span, response_or_iterator, is_streaming, False, False
                )
            except Exception as e:
                _capture_exception_for_trace(span, sys.exc_info())
                raise e

    def traced_response_create_sync(*args, **kwargs):
        current_trace = _get_current_trace()
        if not current_trace:
            return original_responses_create(*args, **kwargs)

        with current_trace.span(span_name, span_type="llm") as span:
            is_streaming = _record_input_and_check_streaming(
                span, kwargs, is_responses=True
            )

            try:
                response_or_iterator = original_responses_create(*args, **kwargs)
                return _format_and_record_output(
                    span, response_or_iterator, is_streaming, False, True
                )
            except Exception as e:
                _capture_exception_for_trace(span, sys.exc_info())
                raise e

    # Function replacing sync .stream()
    def traced_stream_sync(*args, **kwargs):
        current_trace = _get_current_trace()
        if not current_trace or not original_stream:
            return original_stream(*args, **kwargs)

        original_manager = original_stream(*args, **kwargs)
        return _TracedSyncStreamManagerWrapper(
            original_manager=original_manager,
            client=client,
            span_name=span_name,
            trace_client=current_trace,
            stream_wrapper_func=_sync_stream_wrapper,
            input_kwargs=kwargs,
        )

    # --- Assign Traced Methods to Client Instance ---
    if isinstance(client, (AsyncOpenAI, AsyncTogether)):
        client.chat.completions.create = traced_create_async
        if hasattr(client, "responses") and hasattr(client.responses, "create"):
            client.responses.create = traced_response_create_async
    elif isinstance(client, AsyncAnthropic):
        client.messages.create = traced_create_async
        if original_stream:
            client.messages.stream = traced_stream_async
    elif isinstance(client, genai.client.AsyncClient):
        client.models.generate_content = traced_create_async
    elif isinstance(client, (OpenAI, Together)):
        client.chat.completions.create = traced_create_sync
        if hasattr(client, "responses") and hasattr(client.responses, "create"):
            client.responses.create = traced_response_create_sync
    elif isinstance(client, Anthropic):
        client.messages.create = traced_create_sync
        if original_stream:
            client.messages.stream = traced_stream_sync
    elif isinstance(client, genai.Client):
        client.models.generate_content = traced_create_sync

    return client


# Helper functions for client-specific operations


def _get_client_config(
    client: ApiClient,
) -> tuple[str, Callable, Optional[Callable], Optional[Callable]]:
    """Returns configuration tuple for the given API client.

    Args:
        client: An instance of OpenAI, Together, or Anthropic client

    Returns:
        tuple: (span_name, create_method, responses_method, stream_method)
            - span_name: String identifier for tracing
            - create_method: Reference to the client's creation method
            - responses_method: Reference to the client's responses method (if applicable)
            - stream_method: Reference to the client's stream method (if applicable)

    Raises:
        ValueError: If client type is not supported
    """
    if isinstance(client, (OpenAI, AsyncOpenAI)):
        return (
            "OPENAI_API_CALL",
            client.chat.completions.create,
            client.responses.create,
            None,
        )
    elif isinstance(client, (Together, AsyncTogether)):
        return "TOGETHER_API_CALL", client.chat.completions.create, None, None
    elif isinstance(client, (Anthropic, AsyncAnthropic)):
        return (
            "ANTHROPIC_API_CALL",
            client.messages.create,
            None,
            client.messages.stream,
        )
    elif isinstance(client, (genai.Client, genai.client.AsyncClient)):
        return "GOOGLE_API_CALL", client.models.generate_content, None, None
    raise ValueError(f"Unsupported client type: {type(client)}")


def _format_input_data(client: ApiClient, **kwargs) -> dict:
    """Format input parameters based on client type.

    Extracts relevant parameters from kwargs based on the client type
    to ensure consistent tracing across different APIs.
    """
    if isinstance(client, (OpenAI, Together, AsyncOpenAI, AsyncTogether)):
        return {
            "model": kwargs.get("model"),
            "messages": kwargs.get("messages"),
        }
    elif isinstance(client, (genai.Client, genai.client.AsyncClient)):
        return {"model": kwargs.get("model"), "contents": kwargs.get("contents")}
    # Anthropic requires additional max_tokens parameter
    return {
        "model": kwargs.get("model"),
        "messages": kwargs.get("messages"),
        "max_tokens": kwargs.get("max_tokens"),
    }


def _format_response_output_data(client: ApiClient, response: Any) -> tuple:
    """Format API response data based on client type.

    Normalizes different response formats into a consistent structure
    for tracing purposes.
    """
    message_content = None
    prompt_tokens = 0
    completion_tokens = 0
    model_name = None
    if isinstance(client, (OpenAI, Together, AsyncOpenAI, AsyncTogether)):
        model_name = response.model
        prompt_tokens = response.usage.input_tokens
        completion_tokens = response.usage.output_tokens
        message_content = response.output
    else:
        warnings.warn(f"Unsupported client type: {type(client)}")
        return None, None

    prompt_cost, completion_cost = cost_per_token(
        model=model_name,
        prompt_tokens=prompt_tokens,
        completion_tokens=completion_tokens,
    )
    total_cost_usd = (
        (prompt_cost + completion_cost) if prompt_cost and completion_cost else None
    )
    usage = TraceUsage(
        prompt_tokens=prompt_tokens,
        completion_tokens=completion_tokens,
        total_tokens=prompt_tokens + completion_tokens,
        prompt_tokens_cost_usd=prompt_cost,
        completion_tokens_cost_usd=completion_cost,
        total_cost_usd=total_cost_usd,
        model_name=model_name,
    )
    return message_content, usage


def _format_output_data(
    client: ApiClient, response: Any
) -> tuple[Optional[str], Optional[TraceUsage]]:
    """Format API response data based on client type.

    Normalizes different response formats into a consistent structure
    for tracing purposes.

    Returns:
        dict containing:
            - content: The generated text
            - usage: Token usage statistics
    """
    prompt_tokens = 0
    completion_tokens = 0
    model_name = None
    message_content = None

    if isinstance(client, (OpenAI, Together, AsyncOpenAI, AsyncTogether)):
        model_name = response.model
        prompt_tokens = response.usage.prompt_tokens
        completion_tokens = response.usage.completion_tokens
        message_content = response.choices[0].message.content
    elif isinstance(client, (genai.Client, genai.client.AsyncClient)):
        model_name = response.model_version
        prompt_tokens = response.usage_metadata.prompt_token_count
        completion_tokens = response.usage_metadata.candidates_token_count
        message_content = response.candidates[0].content.parts[0].text
    elif isinstance(client, (Anthropic, AsyncAnthropic)):
        model_name = response.model
        prompt_tokens = response.usage.input_tokens
        completion_tokens = response.usage.output_tokens
        message_content = response.content[0].text
    else:
        warnings.warn(f"Unsupported client type: {type(client)}")
        return None, None

    prompt_cost, completion_cost = cost_per_token(
        model=model_name,
        prompt_tokens=prompt_tokens,
        completion_tokens=completion_tokens,
    )
    total_cost_usd = (
        (prompt_cost + completion_cost) if prompt_cost and completion_cost else None
    )
    usage = TraceUsage(
        prompt_tokens=prompt_tokens,
        completion_tokens=completion_tokens,
        total_tokens=prompt_tokens + completion_tokens,
        prompt_tokens_cost_usd=prompt_cost,
        completion_tokens_cost_usd=completion_cost,
        total_cost_usd=total_cost_usd,
        model_name=model_name,
    )
    return message_content, usage


def combine_args_kwargs(func, args, kwargs):
    """
    Combine positional arguments and keyword arguments into a single dictionary.

    Args:
        func: The function being called
        args: Tuple of positional arguments
        kwargs: Dictionary of keyword arguments

    Returns:
        A dictionary combining both args and kwargs
    """
    try:
        import inspect

        sig = inspect.signature(func)
        param_names = list(sig.parameters.keys())

        args_dict = {}
        for i, arg in enumerate(args):
            if i < len(param_names):
                args_dict[param_names[i]] = arg
            else:
                args_dict[f"arg{i}"] = arg

        return {**args_dict, **kwargs}
    except Exception:
        # Fallback if signature inspection fails
        return {**{f"arg{i}": arg for i, arg in enumerate(args)}, **kwargs}


# NOTE: This builds once, can be tweaked if we are missing / capturing other unncessary modules
# @link https://docs.python.org/3.13/library/sysconfig.html
_TRACE_FILEPATH_BLOCKLIST = tuple(
    os.path.realpath(p) + os.sep
    for p in {
        sysconfig.get_paths()["stdlib"],
        sysconfig.get_paths().get("platstdlib", ""),
        *site.getsitepackages(),
        site.getusersitepackages(),
        *(
            [os.path.join(os.path.dirname(__file__), "../../judgeval/")]
            if os.environ.get("JUDGMENT_DEV")
            else []
        ),
    }
    if p
)


# Add the new TraceThreadPoolExecutor class
class TraceThreadPoolExecutor(concurrent.futures.ThreadPoolExecutor):
    """
    A ThreadPoolExecutor subclass that automatically propagates contextvars
    from the submitting thread to the worker thread using copy_context().run().

    This ensures that context variables like `current_trace_var` and
    `current_span_var` are available within functions executed by the pool,
    allowing the Tracer to maintain correct parent-child relationships across
    thread boundaries.
    """

    def submit(self, fn, /, *args, **kwargs):
        """
        Submit a callable to be executed with the captured context.
        """
        # Capture context from the submitting thread
        ctx = contextvars.copy_context()

        # We use functools.partial to bind the arguments to the function *now*,
        # as ctx.run doesn't directly accept *args, **kwargs in the same way
        # submit does. It expects ctx.run(callable, arg1, arg2...).
        func_with_bound_args = functools.partial(fn, *args, **kwargs)

        # Submit the ctx.run callable to the original executor.
        # ctx.run will execute the (now argument-bound) function within the
        # captured context in the worker thread.
        return super().submit(ctx.run, func_with_bound_args)

    # Note: The `map` method would also need to be overridden for full context
    # propagation if users rely on it, but `submit` is the most common use case.


# Helper functions for stream processing
# ---------------------------------------


def _extract_content_from_chunk(client: ApiClient, chunk: Any) -> Optional[str]:
    """Extracts the text content from a stream chunk based on the client type."""
    try:
        if isinstance(client, (OpenAI, Together, AsyncOpenAI, AsyncTogether)):
            return chunk.choices[0].delta.content
        elif isinstance(client, (Anthropic, AsyncAnthropic)):
            # Anthropic streams various event types, we only care for content blocks
            if chunk.type == "content_block_delta":
                return chunk.delta.text
        elif isinstance(client, (genai.Client, genai.client.AsyncClient)):
            # Google streams Candidate objects
            if (
                chunk.candidates
                and chunk.candidates[0].content
                and chunk.candidates[0].content.parts
            ):
                return chunk.candidates[0].content.parts[0].text
    except (AttributeError, IndexError, KeyError):
        # Handle cases where chunk structure is unexpected or doesn't contain content
        pass  # Return None
    return None


def _extract_usage_from_final_chunk(
    client: ApiClient, chunk: Any
) -> Optional[Dict[str, int]]:
    """Extracts usage data if present in the *final* chunk (client-specific)."""
    try:
        # OpenAI/Together include usage in the *last* chunk's `usage` attribute if available
        # This typically requires specific API versions or settings. Often usage is *not* streamed.
        if isinstance(client, (OpenAI, Together, AsyncOpenAI, AsyncTogether)):
            # Check if usage is directly on the chunk (some models might do this)
            if hasattr(chunk, "usage") and chunk.usage:
                prompt_tokens = chunk.usage.prompt_tokens
                completion_tokens = chunk.usage.completion_tokens
            # Check if usage is nested within choices (less common for final chunk, but check)
            elif (
                chunk.choices
                and hasattr(chunk.choices[0], "usage")
                and chunk.choices[0].usage
            ):
                prompt_tokens = chunk.choices[0].usage.prompt_tokens
                completion_tokens = chunk.choices[0].usage.completion_tokens

            prompt_cost, completion_cost = cost_per_token(
                model=chunk.model,
                prompt_tokens=prompt_tokens,
                completion_tokens=completion_tokens,
            )
            total_cost_usd = (
                (prompt_cost + completion_cost)
                if prompt_cost and completion_cost
                else None
            )
            return TraceUsage(
                prompt_tokens=chunk.usage.prompt_tokens,
                completion_tokens=chunk.usage.completion_tokens,
                total_tokens=chunk.usage.total_tokens,
                prompt_tokens_cost_usd=prompt_cost,
                completion_tokens_cost_usd=completion_cost,
                total_cost_usd=total_cost_usd,
                model_name=chunk.model,
            )
        # Anthropic includes usage in the 'message_stop' event type
        elif isinstance(client, (Anthropic, AsyncAnthropic)):
            if chunk.type == "message_stop":
                # Anthropic final usage is often attached to the *message* object, not the chunk directly
                # The API might provide a way to get the final message object, but typically not in the stream itself.
                # Let's assume for now usage might appear in the final *chunk* metadata if supported.
                # This is a placeholder - Anthropic usage typically needs a separate call or context.
                pass
        elif isinstance(client, (genai.Client, genai.client.AsyncClient)):
            # Google provides usage metadata on the full response object, not typically streamed per chunk.
            # It might be in the *last* chunk's usage_metadata if the stream implementation supports it.
            if hasattr(chunk, "usage_metadata") and chunk.usage_metadata:
                return {
                    "prompt_tokens": chunk.usage_metadata.prompt_token_count,
                    "completion_tokens": chunk.usage_metadata.candidates_token_count,
                    "total_tokens": chunk.usage_metadata.total_token_count,
                }

    except (AttributeError, IndexError, KeyError, TypeError):
        # Handle cases where usage data is missing or malformed
        pass  # Return None
    return None


# --- Sync Stream Wrapper ---
def _sync_stream_wrapper(
    original_stream: Iterator, client: ApiClient, span: TraceSpan
) -> Generator[Any, None, None]:
    """Wraps a synchronous stream iterator to capture content and update the trace."""
    content_parts = []  # Use a list instead of string concatenation
    final_usage = None
    last_chunk = None
    try:
        for chunk in original_stream:
            content_part = _extract_content_from_chunk(client, chunk)
            if content_part:
                content_parts.append(
                    content_part
                )  # Append to list instead of concatenating
            last_chunk = chunk  # Keep track of the last chunk for potential usage data
            yield chunk  # Pass the chunk to the caller
    finally:
        # Attempt to extract usage from the last chunk received
        if last_chunk:
            final_usage = _extract_usage_from_final_chunk(client, last_chunk)

        # Update the trace entry with the accumulated content and usage
        span.output = "".join(content_parts)
        span.usage = final_usage
        
        # Queue the completed LLM span now that streaming is done and all data is available
        # Note: We need to get the TraceClient that owns this span to access the background service
        # We can find this through the tracer singleton since spans are associated with traces
        from judgeval.common.tracer import Tracer
        tracer_instance = Tracer._instance
        if tracer_instance and tracer_instance.background_span_service:
            tracer_instance.background_span_service.queue_span(span, span_state="completed")
        
        # Note: We might need to adjust _serialize_output if this dict causes issues,
        # but Pydantic's model_dump should handle dicts.


# --- Async Stream Wrapper ---
async def _async_stream_wrapper(
    original_stream: AsyncIterator, client: ApiClient, span: TraceSpan
) -> AsyncGenerator[Any, None]:
    # [Existing logic - unchanged]
    content_parts = []  # Use a list instead of string concatenation
    final_usage_data = None
    last_content_chunk = None
    anthropic_input_tokens = 0
    anthropic_output_tokens = 0

    try:
        model_name = ""
        async for chunk in original_stream:
            # Check for OpenAI's final usage chunk
            if (
                isinstance(client, (AsyncOpenAI, OpenAI))
                and hasattr(chunk, "usage")
                and chunk.usage is not None
            ):
                final_usage_data = {
                    "prompt_tokens": chunk.usage.prompt_tokens,
                    "completion_tokens": chunk.usage.completion_tokens,
                    "total_tokens": chunk.usage.total_tokens,
                }
                model_name = chunk.model
                yield chunk
                continue

            if isinstance(client, (AsyncAnthropic, Anthropic)) and hasattr(
                chunk, "type"
            ):
                if chunk.type == "message_start":
                    if (
                        hasattr(chunk, "message")
                        and hasattr(chunk.message, "usage")
                        and hasattr(chunk.message.usage, "input_tokens")
                    ):
                        anthropic_input_tokens = chunk.message.usage.input_tokens
                        model_name = chunk.message.model
                elif chunk.type == "message_delta":
                    if hasattr(chunk, "usage") and hasattr(
                        chunk.usage, "output_tokens"
                    ):
                        anthropic_output_tokens = chunk.usage.output_tokens

            content_part = _extract_content_from_chunk(client, chunk)
            if content_part:
                content_parts.append(
                    content_part
                )  # Append to list instead of concatenating
                last_content_chunk = chunk

            yield chunk
    finally:
        anthropic_final_usage = None
        if isinstance(client, (AsyncAnthropic, Anthropic)) and (
            anthropic_input_tokens > 0 or anthropic_output_tokens > 0
        ):
            anthropic_final_usage = {
                "prompt_tokens": anthropic_input_tokens,
                "completion_tokens": anthropic_output_tokens,
                "total_tokens": anthropic_input_tokens + anthropic_output_tokens,
            }

        usage_info = None
        if final_usage_data:
            usage_info = final_usage_data
        elif anthropic_final_usage:
            usage_info = anthropic_final_usage
        elif last_content_chunk:
            usage_info = _extract_usage_from_final_chunk(client, last_content_chunk)

        if usage_info and not isinstance(usage_info, TraceUsage):
            prompt_cost, completion_cost = cost_per_token(
                model=model_name,
                prompt_tokens=usage_info["prompt_tokens"],
                completion_tokens=usage_info["completion_tokens"],
            )
            usage_info = TraceUsage(
                prompt_tokens=usage_info["prompt_tokens"],
                completion_tokens=usage_info["completion_tokens"],
                total_tokens=usage_info["total_tokens"],
                prompt_tokens_cost_usd=prompt_cost,
                completion_tokens_cost_usd=completion_cost,
                total_cost_usd=prompt_cost + completion_cost,
                model_name=model_name,
            )
        if span and hasattr(span, "output"):
            span.output = "".join(content_parts)
            span.usage = usage_info
            start_ts = getattr(span, "created_at", time.time())
            span.duration = time.time() - start_ts
            
            # Queue the completed LLM span now that async streaming is done and all data is available
            from judgeval.common.tracer import Tracer
            tracer_instance = Tracer._instance
            if tracer_instance and tracer_instance.background_span_service:
                tracer_instance.background_span_service.queue_span(span, span_state="completed")
        # else: # Handle error case if necessary, but remove debug print


def cost_per_token(*args, **kwargs):
    try:
        return _original_cost_per_token(*args, **kwargs)
    except Exception as e:
        warnings.warn(f"Error calculating cost per token: {e}")
        return None, None


class _BaseStreamManagerWrapper:
    def __init__(
        self,
        original_manager,
        client,
        span_name,
        trace_client,
        stream_wrapper_func,
        input_kwargs,
    ):
        self._original_manager = original_manager
        self._client = client
        self._span_name = span_name
        self._trace_client = trace_client
        self._stream_wrapper_func = stream_wrapper_func
        self._input_kwargs = input_kwargs
        self._parent_span_id_at_entry = None

    def _create_span(self):
        start_time = time.time()
        span_id = str(uuid.uuid4())
        current_depth = 0
        if (
            self._parent_span_id_at_entry
            and self._parent_span_id_at_entry in self._trace_client._span_depths
        ):
            current_depth = (
                self._trace_client._span_depths[self._parent_span_id_at_entry] + 1
            )
        self._trace_client._span_depths[span_id] = current_depth
        span = TraceSpan(
            function=self._span_name,
            span_id=span_id,
            trace_id=self._trace_client.trace_id,
            depth=current_depth,
            message=self._span_name,
            created_at=start_time,
            span_type="llm",
            parent_span_id=self._parent_span_id_at_entry,
        )
        self._trace_client.add_span(span)
        return span_id, span

    def _finalize_span(self, span_id):
        span = self._trace_client.span_id_to_span.get(span_id)
        if span:
            span.duration = time.time() - span.created_at
        if span_id in self._trace_client._span_depths:
            del self._trace_client._span_depths[span_id]


class _TracedAsyncStreamManagerWrapper(
    _BaseStreamManagerWrapper, AbstractAsyncContextManager
):
    async def __aenter__(self):
        self._parent_span_id_at_entry = self._trace_client.get_current_span()
        if not self._trace_client:
            return await self._original_manager.__aenter__()

        span_id, span = self._create_span()
        self._span_context_token = self._trace_client.set_current_span(span_id)
        span.inputs = _format_input_data(self._client, **self._input_kwargs)

        # Call the original __aenter__ and expect it to be an async generator
        raw_iterator = await self._original_manager.__aenter__()
        span.output = "<pending stream>"
        return self._stream_wrapper_func(raw_iterator, self._client, span)

    async def __aexit__(self, exc_type, exc_val, exc_tb):
        if hasattr(self, "_span_context_token"):
            span_id = self._trace_client.get_current_span()
            self._finalize_span(span_id)
            self._trace_client.reset_current_span(self._span_context_token)
            delattr(self, "_span_context_token")
        return await self._original_manager.__aexit__(exc_type, exc_val, exc_tb)


class _TracedSyncStreamManagerWrapper(
    _BaseStreamManagerWrapper, AbstractContextManager
):
    def __enter__(self):
        self._parent_span_id_at_entry = self._trace_client.get_current_span()
        if not self._trace_client:
            return self._original_manager.__enter__()

        span_id, span = self._create_span()
        self._span_context_token = self._trace_client.set_current_span(span_id)
        span.inputs = _format_input_data(self._client, **self._input_kwargs)

        raw_iterator = self._original_manager.__enter__()
        span.output = "<pending stream>"
        return self._stream_wrapper_func(raw_iterator, self._client, span)

    def __exit__(self, exc_type, exc_val, exc_tb):
        if hasattr(self, "_span_context_token"):
            span_id = self._trace_client.get_current_span()
            self._finalize_span(span_id)
            self._trace_client.reset_current_span(self._span_context_token)
            delattr(self, "_span_context_token")
        return self._original_manager.__exit__(exc_type, exc_val, exc_tb)


# --- Helper function for instance-prefixed qual_name ---
def get_instance_prefixed_name(instance, class_name, class_identifiers):
    """
    Returns the agent name (prefix) if the class and attribute are found in class_identifiers.
    Otherwise, returns None.
    """
    if class_name in class_identifiers:
        class_config = class_identifiers[class_name]
        attr = class_config["identifier"]

        if hasattr(instance, attr):
            instance_name = getattr(instance, attr)
            return instance_name
        else:
            raise Exception(
                f"Attribute {attr} does not exist for {class_name}. Check your identify() decorator."
            )
    return None<|MERGE_RESOLUTION|>--- conflicted
+++ resolved
@@ -71,13 +71,9 @@
 
 # Standard library imports needed for the new class
 import concurrent.futures
-<<<<<<< HEAD
 from collections.abc import Iterator, AsyncIterator  # Add Iterator and AsyncIterator
-=======
-from collections.abc import Iterator, AsyncIterator # Add Iterator and AsyncIterator
 import queue
 import atexit
->>>>>>> 56869bfe
 
 # Define context variables for tracking the current trace and the current span within a trace
 current_trace_var = contextvars.ContextVar[Optional["TraceClient"]](
@@ -176,7 +172,9 @@
 
         return response.json()
 
-    def save_trace(self, trace_data: dict, offline_mode: bool = False, final_save: bool = True):
+    def save_trace(
+        self, trace_data: dict, offline_mode: bool = False, final_save: bool = True
+    ):
         """
         Saves a trace to the Judgment Supabase and optionally to S3 if configured.
 
@@ -185,7 +183,7 @@
             offline_mode: Whether running in offline mode
             final_save: Whether this is the final save (controls S3 saving)
             NOTE we save empty traces in order to properly handle async operations; we need something in the DB to associate the async results with
-            
+
         Returns:
             dict: Server response containing UI URL and other metadata
         """
@@ -226,18 +224,12 @@
             )
         elif response.status_code != HTTPStatus.OK:
             raise ValueError(f"Failed to save trace data: {response.text}")
-<<<<<<< HEAD
-
-        # If S3 storage is enabled, save to S3 as well
-        if self.tracer and self.tracer.use_s3:
-=======
-        
+
         # Parse server response
         server_response = response.json()
-        
+
         # If S3 storage is enabled, save to S3 only on final save
         if self.tracer and self.tracer.use_s3 and final_save:
->>>>>>> 56869bfe
             try:
                 s3_key = self.tracer.s3_storage.save_trace(
                     trace_data=trace_data,
@@ -247,29 +239,23 @@
                 print(f"Trace also saved to S3 at key: {s3_key}")
             except Exception as e:
                 warnings.warn(f"Failed to save trace to S3: {str(e)}")
-<<<<<<< HEAD
-
-        if not offline_mode and "ui_results_url" in response.json():
-            pretty_str = f"\n🔍 You can view your trace data here: [rgb(106,0,255)][link={response.json()['ui_results_url']}]View Trace[/link]\n"
-=======
-        
+
         if not offline_mode and "ui_results_url" in server_response:
             pretty_str = f"\n🔍 You can view your trace data here: [rgb(106,0,255)][link={server_response['ui_results_url']}]View Trace[/link]\n"
->>>>>>> 56869bfe
             rprint(pretty_str)
-        
+
         return server_response
 
     def check_usage_limits(self, count: int = 1):
         """
         Check if the organization can use the requested number of traces without exceeding limits.
-        
+
         Args:
             count: Number of traces to check for (default: 1)
-            
+
         Returns:
             dict: Server response with rate limit status and usage info
-            
+
         Raises:
             ValueError: If rate limits would be exceeded or other errors occur
         """
@@ -279,21 +265,29 @@
             headers={
                 "Content-Type": "application/json",
                 "Authorization": f"Bearer {self.judgment_api_key}",
-                "X-Organization-Id": self.organization_id
+                "X-Organization-Id": self.organization_id,
             },
-            verify=True
+            verify=True,
         )
-        
+
         if response.status_code == HTTPStatus.FORBIDDEN:
             # Rate limits exceeded
             error_data = response.json()
-            raise ValueError(f"Rate limit exceeded: {error_data.get('detail', 'Monthly trace limit reached')}")
+            raise ValueError(
+                f"Rate limit exceeded: {error_data.get('detail', 'Monthly trace limit reached')}"
+            )
         elif response.status_code != HTTPStatus.OK:
             raise ValueError(f"Failed to check usage limits: {response.text}")
-        
+
         return response.json()
 
-    def upsert_trace(self, trace_data: dict, offline_mode: bool = False, show_link: bool = True, final_save: bool = True):
+    def upsert_trace(
+        self,
+        trace_data: dict,
+        offline_mode: bool = False,
+        show_link: bool = True,
+        final_save: bool = True,
+    ):
         """
         Upserts a trace to the Judgment API (always overwrites if exists).
 
@@ -302,10 +296,11 @@
             offline_mode: Whether running in offline mode
             show_link: Whether to show the UI link (for live tracing)
             final_save: Whether this is the final save (controls S3 saving)
-            
+
         Returns:
             dict: Server response containing UI URL and other metadata
         """
+
         def fallback_encoder(obj):
             """
             Custom JSON encoder fallback.
@@ -318,7 +313,7 @@
                     return str(obj)
                 except Exception as e:
                     return f"<Unserializable object of type {type(obj).__name__}: {e}>"
-        
+
         serialized_trace_data = json.dumps(trace_data, default=fallback_encoder)
 
         response = requests.post(
@@ -327,45 +322,45 @@
             headers={
                 "Content-Type": "application/json",
                 "Authorization": f"Bearer {self.judgment_api_key}",
-                "X-Organization-Id": self.organization_id
+                "X-Organization-Id": self.organization_id,
             },
-            verify=True
+            verify=True,
         )
-        
+
         if response.status_code != HTTPStatus.OK:
             raise ValueError(f"Failed to upsert trace data: {response.text}")
-        
+
         # Parse server response
         server_response = response.json()
-        
+
         # If S3 storage is enabled, save to S3 only on final save
         if self.tracer and self.tracer.use_s3 and final_save:
             try:
                 s3_key = self.tracer.s3_storage.save_trace(
                     trace_data=trace_data,
                     trace_id=trace_data["trace_id"],
-                    project_name=trace_data["project_name"]
+                    project_name=trace_data["project_name"],
                 )
                 print(f"Trace also saved to S3 at key: {s3_key}")
             except Exception as e:
                 warnings.warn(f"Failed to save trace to S3: {str(e)}")
-        
+
         if not offline_mode and show_link and "ui_results_url" in server_response:
             pretty_str = f"\n🔍 You can view your trace data here: [rgb(106,0,255)][link={server_response['ui_results_url']}]View Trace[/link]\n"
             rprint(pretty_str)
-        
+
         return server_response
 
     def update_usage_counters(self, count: int = 1):
         """
         Update trace usage counters after successfully saving traces.
-        
+
         Args:
             count: Number of traces to count (default: 1)
-            
+
         Returns:
             dict: Server response with updated usage information
-            
+
         Raises:
             ValueError: If the update fails
         """
@@ -375,14 +370,14 @@
             headers={
                 "Content-Type": "application/json",
                 "Authorization": f"Bearer {self.judgment_api_key}",
-                "X-Organization-Id": self.organization_id
+                "X-Organization-Id": self.organization_id,
             },
-            verify=True
+            verify=True,
         )
-        
+
         if response.status_code != HTTPStatus.OK:
             raise ValueError(f"Failed to update usage counters: {response.text}")
-        
+
         return response.json()
 
     ## TODO: Should have a log endpoint, endpoint should also support batched payloads
@@ -506,23 +501,18 @@
         self.span_id_to_span: Dict[str, TraceSpan] = {}
         self.evaluation_runs: List[EvaluationRun] = []
         self.annotations: List[TraceAnnotation] = []
-<<<<<<< HEAD
-        self.start_time = time.time()
+        self.start_time: Optional[float] = (
+            None  # Will be set after first successful save
+        )
         self.trace_manager_client = TraceManagerClient(
             tracer.api_key, tracer.organization_id, tracer
         )
         self._span_depths: Dict[str, int] = {}  # NEW: To track depth of active spans
-=======
-        self.start_time = None  # Will be set after first successful save
-        self.trace_manager_client = TraceManagerClient(tracer.api_key, tracer.organization_id, tracer)
-        self.visited_nodes = []
-        self.executed_tools = []
-        self.executed_node_tools = []
-        self._span_depths: Dict[str, int] = {} # NEW: To track depth of active spans
-        
+
         # Get background span service from tracer
-        self.background_span_service = tracer.get_background_span_service() if tracer else None
->>>>>>> 56869bfe
+        self.background_span_service = (
+            tracer.get_background_span_service() if tracer else None
+        )
 
     def get_current_span(self):
         """Get the current span from the context var"""
@@ -542,7 +532,9 @@
         is_first_span = len(self.trace_spans) == 0
         if is_first_span:
             try:
-                trace_id, server_response = self.save_with_rate_limiting(overwrite=self.overwrite, final_save=False)
+                trace_id, server_response = self.save_with_rate_limiting(
+                    overwrite=self.overwrite, final_save=False
+                )
                 # Set start_time after first successful save
                 if self.start_time is None:
                     self.start_time = time.time()
@@ -578,27 +570,21 @@
             function=name,
         )
         self.add_span(span)
-<<<<<<< HEAD
-
-=======
-        
-        
-        
+
         # Queue span with initial state (input phase)
         if self.background_span_service:
             self.background_span_service.queue_span(span, span_state="input")
-        
->>>>>>> 56869bfe
+
         try:
             yield self
         finally:
             duration = time.time() - start_time
             span.duration = duration
-            
+
             # Queue span with completed state (output phase)
             if self.background_span_service:
                 self.background_span_service.queue_span(span, span_state="completed")
-            
+
             # Clean up depth tracking for this span_id
             if span_id in self._span_depths:
                 del self._span_depths[span_id]
@@ -706,22 +692,16 @@
         )
 
         self.add_eval_run(eval_run, start_time)  # Pass start_time to record_evaluation
-<<<<<<< HEAD
-
-=======
-        
+
         # Queue evaluation run through background service
         if self.background_span_service and span_id_to_use:
             # Get the current span data to avoid race conditions
             current_span = self.span_id_to_span.get(span_id_to_use)
             if current_span:
                 self.background_span_service.queue_evaluation_run(
-                    eval_run, 
-                    span_id=span_id_to_use,
-                    span_data=current_span
+                    eval_run, span_id=span_id_to_use, span_data=current_span
                 )
-            
->>>>>>> 56869bfe
+
     def add_eval_run(self, eval_run: EvaluationRun, start_time: float):
         # --- Modification: Use span_id from eval_run ---
         current_span_id = eval_run.trace_span_id  # Get ID from the eval_run object
@@ -747,21 +727,17 @@
             if "self" in inputs:
                 del inputs["self"]
             span.inputs = inputs
-<<<<<<< HEAD
-
-=======
-            
+
             # Queue span with input data
             if self.background_span_service:
                 self.background_span_service.queue_span(span, span_state="input")
-    
->>>>>>> 56869bfe
+
     def record_agent_name(self, agent_name: str):
         current_span_id = self.get_current_span()
         if current_span_id:
             span = self.span_id_to_span[current_span_id]
             span.agent_name = agent_name
-            
+
             # Queue span with agent_name data
             if self.background_span_service:
                 self.background_span_service.queue_span(span, span_state="agent_name")
@@ -776,15 +752,11 @@
         if current_span_id:
             span = self.span_id_to_span[current_span_id]
             span.state_before = state
-<<<<<<< HEAD
-
-=======
-            
+
             # Queue span with state_before data
             if self.background_span_service:
                 self.background_span_service.queue_span(span, span_state="state_before")
-            
->>>>>>> 56869bfe
+
     def record_state_after(self, state: dict):
         """Records the agent's state after a tool execution on the current span.
 
@@ -795,7 +767,7 @@
         if current_span_id:
             span = self.span_id_to_span[current_span_id]
             span.state_after = state
-            
+
             # Queue span with state_after data
             if self.background_span_service:
                 self.background_span_service.queue_span(span, span_state="state_after")
@@ -805,19 +777,19 @@
         try:
             result = await coroutine
             setattr(span, field, result)
-            
+
             # Queue span with output data now that coroutine is complete
             if self.background_span_service and field == "output":
                 self.background_span_service.queue_span(span, span_state="output")
-            
+
             return result
         except Exception as e:
             setattr(span, field, f"Error: {str(e)}")
-            
+
             # Queue span even if there was an error
             if self.background_span_service and field == "output":
                 self.background_span_service.queue_span(span, span_state="output")
-            
+
             raise
 
     def record_output(self, output: Any):
@@ -828,7 +800,7 @@
 
             if inspect.iscoroutine(output):
                 asyncio.create_task(self._update_coroutine(span, output, "output"))
-            
+
             # # Queue span with output data (unless it's pending)
             if self.background_span_service and not inspect.iscoroutine(output):
                 self.background_span_service.queue_span(span, span_state="output")
@@ -842,17 +814,12 @@
         if current_span_id:
             span = self.span_id_to_span[current_span_id]
             span.usage = usage
-<<<<<<< HEAD
-
-            return span  # Return the created entry
-=======
-            
+
             # Queue span with usage data
             if self.background_span_service:
                 self.background_span_service.queue_span(span, span_state="usage")
-            
-            return span # Return the created entry
->>>>>>> 56869bfe
+
+            return span  # Return the created entry
         # Removed else block - original didn't have one
         return None  # Return None if no span_id found
 
@@ -861,11 +828,11 @@
         if current_span_id:
             span = self.span_id_to_span[current_span_id]
             span.error = error
-            
+
             # Queue span with error data
             if self.background_span_service:
                 self.background_span_service.queue_span(span, span_state="error")
-            
+
             return span
         return None
 
@@ -896,7 +863,7 @@
         # Set start_time if this is the first save
         if self.start_time is None:
             self.start_time = time.time()
-        
+
         # Calculate total elapsed time
         total_duration = self.get_duration()
         # Create trace document - Always use standard keys for top-level counts
@@ -914,13 +881,9 @@
             "parent_name": self.parent_name,
         }
         # --- Log trace data before saving ---
-<<<<<<< HEAD
-        self.trace_manager_client.save_trace(
-            trace_data, offline_mode=self.tracer.offline_mode
+        server_response = self.trace_manager_client.save_trace(
+            trace_data, offline_mode=self.tracer.offline_mode, final_save=True
         )
-=======
-        server_response = self.trace_manager_client.save_trace(trace_data, offline_mode=self.tracer.offline_mode, final_save=True)
->>>>>>> 56869bfe
 
         # upload annotations
         # TODO: batch to the log endpoint
@@ -929,22 +892,23 @@
 
         return self.trace_id, server_response
 
-    def save_with_rate_limiting(self, overwrite: bool = False, final_save: bool = False) -> Tuple[str, dict]:
+    def save_with_rate_limiting(
+        self, overwrite: bool = False, final_save: bool = False
+    ) -> Tuple[str, dict]:
         """
         Save the current trace to the database with rate limiting checks.
         First checks usage limits, then upserts the trace if allowed.
-        
+
         Args:
             overwrite: Whether to overwrite existing traces
             final_save: Whether this is the final save (updates usage counters)
-        
+
         Returns a tuple of (trace_id, server_response) where server_response contains the UI URL and other metadata.
         """
 
-        
         # Calculate total elapsed time
         total_duration = self.get_duration()
-        
+
         # Create trace document
         trace_data = {
             "trace_id": self.trace_id,
@@ -957,34 +921,36 @@
             "overwrite": overwrite,
             "offline_mode": self.tracer.offline_mode,
             "parent_trace_id": self.parent_trace_id,
-            "parent_name": self.parent_name
+            "parent_name": self.parent_name,
         }
-        
+
         # Check usage limits first
         try:
-            usage_check_result = self.trace_manager_client.check_usage_limits(count=1)
+            self.trace_manager_client.check_usage_limits(count=1)
             # Usage check passed silently - no need to show detailed info
         except ValueError as e:
             # Rate limit exceeded
             warnings.warn(f"Rate limit check failed for live tracing: {e}")
             raise e
-        
+
         # If usage check passes, upsert the trace
         server_response = self.trace_manager_client.upsert_trace(
-            trace_data, 
+            trace_data,
             offline_mode=self.tracer.offline_mode,
             show_link=not final_save,  # Show link only on initial save, not final save
-            final_save=final_save  # Pass final_save to control S3 saving
+            final_save=final_save,  # Pass final_save to control S3 saving
         )
 
         # Update usage counters only on final save
         if final_save:
             try:
-                usage_update_result = self.trace_manager_client.update_usage_counters(count=1)
+                self.trace_manager_client.update_usage_counters(count=1)
                 # Usage updated silently - no need to show detailed usage info
             except ValueError as e:
                 # Log warning but don't fail the trace save since the trace was already saved
-                warnings.warn(f"Usage counter update failed (trace was still saved): {e}")
+                warnings.warn(
+                    f"Usage counter update failed (trace was still saved): {e}"
+                )
 
         # Upload annotations
         # TODO: batch to the log endpoint
@@ -1034,33 +1000,39 @@
         pass
 
     current_trace.record_error(formatted_exception)
-<<<<<<< HEAD
-
-=======
-    
+
     # Queue the span with error state through background service
     if current_trace.background_span_service:
         current_span_id = current_trace.get_current_span()
         if current_span_id and current_span_id in current_trace.span_id_to_span:
             error_span = current_trace.span_id_to_span[current_span_id]
-            current_trace.background_span_service.queue_span(error_span, span_state="error")
+            current_trace.background_span_service.queue_span(
+                error_span, span_state="error"
+            )
+
 
 class BackgroundSpanService:
     """
     Background service for queueing and batching trace spans for efficient saving.
-    
+
     This service:
     - Queues spans as they complete
     - Batches them for efficient network usage
     - Sends spans periodically or when batches reach a certain size
     - Handles automatic flushing when the main event terminates
     """
-    
-    def __init__(self, judgment_api_key: str, organization_id: str, 
-                 batch_size: int = 10, flush_interval: float = 5.0, num_workers: int = 1):
+
+    def __init__(
+        self,
+        judgment_api_key: str,
+        organization_id: str,
+        batch_size: int = 10,
+        flush_interval: float = 5.0,
+        num_workers: int = 1,
+    ):
         """
         Initialize the background span service.
-        
+
         Args:
             judgment_api_key: API key for Judgment service
             organization_id: Organization ID
@@ -1073,41 +1045,41 @@
         self.batch_size = batch_size
         self.flush_interval = flush_interval
         self.num_workers = max(1, num_workers)  # Ensure at least 1 worker
-        
+
         # Queue for pending spans
-        self._span_queue = queue.Queue()
-        
+        self._span_queue: queue.Queue[Dict[str, Any]] = queue.Queue()
+
         # Background threads for processing spans
-        self._worker_threads = []
+        self._worker_threads: List[threading.Thread] = []
         self._shutdown_event = threading.Event()
-        
+
         # Track spans that have been sent
-        self._sent_spans = set()
-        
+        # self._sent_spans = set()
+
         # Register cleanup on exit
         atexit.register(self.shutdown)
-        
+
         # Start the background workers
         self._start_workers()
-    
+
     def _start_workers(self):
         """Start the background worker threads."""
         for i in range(self.num_workers):
             if len(self._worker_threads) < self.num_workers:
                 worker_thread = threading.Thread(
-                    target=self._worker_loop, 
-                    daemon=True, 
-                    name=f"SpanWorker-{i+1}"
+                    target=self._worker_loop, daemon=True, name=f"SpanWorker-{i + 1}"
                 )
                 worker_thread.start()
                 self._worker_threads.append(worker_thread)
-    
+
     def _worker_loop(self):
         """Main worker loop that processes spans in batches."""
         batch = []
         last_flush_time = time.time()
-        pending_task_count = 0  # Track how many tasks we've taken from queue but not marked done
-        
+        pending_task_count = (
+            0  # Track how many tasks we've taken from queue but not marked done
+        )
+
         while not self._shutdown_event.is_set():
             # print(f"Worker loop queue size: {self._span_queue.qsize()}")
             try:
@@ -1115,28 +1087,29 @@
                 try:
                     span_data = self._span_queue.get(timeout=1.0)
                     batch.append(span_data)
-                    pending_task_count += 1  # Increment instead of calling task_done() immediately
+                    pending_task_count += (
+                        1  # Increment instead of calling task_done() immediately
+                    )
                 except queue.Empty:
                     # No new spans, continue to check for flush conditions
                     pass
-                
+
                 current_time = time.time()
-                should_flush = (
-                    len(batch) >= self.batch_size or
-                    (batch and (current_time - last_flush_time) >= self.flush_interval)
+                should_flush = len(batch) >= self.batch_size or (
+                    batch and (current_time - last_flush_time) >= self.flush_interval
                 )
-                
+
                 if should_flush and batch:
                     self._send_batch(batch)
-                    
+
                     # Only mark tasks as done after successful sending
                     for _ in range(pending_task_count):
                         self._span_queue.task_done()
                     pending_task_count = 0  # Reset counter
-                    
+
                     batch.clear()
                     last_flush_time = current_time
-                    
+
             except Exception as e:
                 warnings.warn(f"Error in span service worker loop: {e}")
                 # On error, still need to mark tasks as done to prevent hanging
@@ -1144,53 +1117,50 @@
                     self._span_queue.task_done()
                 pending_task_count = 0
                 batch.clear()
-                
+
         # Final flush on shutdown
         if batch:
             self._send_batch(batch)
             # Mark remaining tasks as done
             for _ in range(pending_task_count):
                 self._span_queue.task_done()
-    
+
     def _send_batch(self, batch: List[Dict[str, Any]]):
         """
         Send a batch of spans to the server.
-        
+
         Args:
             batch: List of span dictionaries to send
         """
         if not batch:
             return
-            
+
         try:
             # Group spans by type for different endpoints
             spans_to_send = []
             evaluation_runs_to_send = []
-            
+
             for item in batch:
-                if item['type'] == 'span':
-                    spans_to_send.append(item['data'])
-                elif item['type'] == 'evaluation_run':
-                    evaluation_runs_to_send.append(item['data'])
-            
+                if item["type"] == "span":
+                    spans_to_send.append(item["data"])
+                elif item["type"] == "evaluation_run":
+                    evaluation_runs_to_send.append(item["data"])
+
             # Send spans if any
             if spans_to_send:
                 self._send_spans_batch(spans_to_send)
-            
+
             # Send evaluation runs if any
             if evaluation_runs_to_send:
                 self._send_evaluation_runs_batch(evaluation_runs_to_send)
-                
+
         except Exception as e:
             warnings.warn(f"Failed to send span batch: {e}")
-    
+
     def _send_spans_batch(self, spans: List[Dict[str, Any]]):
         """Send a batch of spans to the spans endpoint."""
-        payload = {
-            "spans": spans,
-            "organization_id": self.organization_id
-        }
-        
+        payload = {"spans": spans, "organization_id": self.organization_id}
+
         # Serialize with fallback encoder
         def fallback_encoder(obj):
             try:
@@ -1200,10 +1170,10 @@
                     return str(obj)
                 except Exception as e:
                     return f"<Unserializable object of type {type(obj).__name__}: {e}>"
-        
+
         try:
             serialized_data = json.dumps(payload, default=fallback_encoder)
-            
+
             # Send the actual HTTP request to the batch endpoint
             response = requests.post(
                 JUDGMENT_TRACES_SPANS_BATCH_API_URL,
@@ -1211,21 +1181,22 @@
                 headers={
                     "Content-Type": "application/json",
                     "Authorization": f"Bearer {self.judgment_api_key}",
-                    "X-Organization-Id": self.organization_id
+                    "X-Organization-Id": self.organization_id,
                 },
                 verify=True,
-                timeout=30  # Add timeout to prevent hanging
+                timeout=30,  # Add timeout to prevent hanging
             )
-            
+
             if response.status_code != HTTPStatus.OK:
-                warnings.warn(f"Failed to send spans batch: HTTP {response.status_code} - {response.text}")
-           
-            
+                warnings.warn(
+                    f"Failed to send spans batch: HTTP {response.status_code} - {response.text}"
+                )
+
         except requests.RequestException as e:
             warnings.warn(f"Network error sending spans batch: {e}")
         except Exception as e:
             warnings.warn(f"Failed to serialize or send spans batch: {e}")
-    
+
     def _send_evaluation_runs_batch(self, evaluation_runs: List[Dict[str, Any]]):
         """Send a batch of evaluation runs with their associated span data to the endpoint."""
         # Structure payload to include both evaluation run data and span data
@@ -1235,22 +1206,23 @@
             entry = {
                 "evaluation_run": {
                     # Extract evaluation run fields (excluding span-specific fields)
-                    key: value for key, value in eval_data.items() 
-                    if key not in ['associated_span_id', 'span_data', 'queued_at']
+                    key: value
+                    for key, value in eval_data.items()
+                    if key not in ["associated_span_id", "span_data", "queued_at"]
                 },
                 "associated_span": {
-                    "span_id": eval_data.get('associated_span_id'),
-                    "span_data": eval_data.get('span_data')
+                    "span_id": eval_data.get("associated_span_id"),
+                    "span_data": eval_data.get("span_data"),
                 },
-                "queued_at": eval_data.get('queued_at')
+                "queued_at": eval_data.get("queued_at"),
             }
             evaluation_entries.append(entry)
-        
+
         payload = {
             "organization_id": self.organization_id,
-            "evaluation_entries": evaluation_entries  # Each entry contains both eval run + span data
+            "evaluation_entries": evaluation_entries,  # Each entry contains both eval run + span data
         }
-        
+
         # Serialize with fallback encoder
         def fallback_encoder(obj):
             try:
@@ -1260,10 +1232,10 @@
                     return str(obj)
                 except Exception as e:
                     return f"<Unserializable object of type {type(obj).__name__}: {e}>"
-        
+
         try:
             serialized_data = json.dumps(payload, default=fallback_encoder)
-            
+
             # Send the actual HTTP request to the batch endpoint
             response = requests.post(
                 JUDGMENT_TRACES_EVALUATION_RUNS_BATCH_API_URL,
@@ -1271,25 +1243,26 @@
                 headers={
                     "Content-Type": "application/json",
                     "Authorization": f"Bearer {self.judgment_api_key}",
-                    "X-Organization-Id": self.organization_id
+                    "X-Organization-Id": self.organization_id,
                 },
                 verify=True,
-                timeout=30  # Add timeout to prevent hanging
+                timeout=30,  # Add timeout to prevent hanging
             )
-            
+
             if response.status_code != HTTPStatus.OK:
-                warnings.warn(f"Failed to send evaluation runs batch: HTTP {response.status_code} - {response.text}")
-           
-            
+                warnings.warn(
+                    f"Failed to send evaluation runs batch: HTTP {response.status_code} - {response.text}"
+                )
+
         except requests.RequestException as e:
             warnings.warn(f"Network error sending evaluation runs batch: {e}")
         except Exception as e:
             warnings.warn(f"Failed to send evaluation runs batch: {e}")
-    
+
     def queue_span(self, span: TraceSpan, span_state: str = "input"):
         """
         Queue a span for background sending.
-        
+
         Args:
             span: The TraceSpan object to queue
             span_state: State of the span ("input", "output", "completed")
@@ -1300,15 +1273,17 @@
                 "data": {
                     **span.model_dump(),
                     "span_state": span_state,
-                    "queued_at": time.time()
-                }
+                    "queued_at": time.time(),
+                },
             }
             self._span_queue.put(span_data)
-    
-    def queue_evaluation_run(self, evaluation_run: EvaluationRun, span_id: str, span_data: TraceSpan):
+
+    def queue_evaluation_run(
+        self, evaluation_run: EvaluationRun, span_id: str, span_data: TraceSpan
+    ):
         """
         Queue an evaluation run for background sending.
-        
+
         Args:
             evaluation_run: The EvaluationRun object to queue
             span_id: The span ID associated with this evaluation run
@@ -1321,11 +1296,11 @@
                     **evaluation_run.model_dump(),
                     "associated_span_id": span_id,
                     "span_data": span_data.model_dump(),  # Include span data to avoid race conditions
-                    "queued_at": time.time()
-                }
+                    "queued_at": time.time(),
+                },
             }
             self._span_queue.put(eval_data)
-    
+
     def flush(self):
         """Force immediate sending of all queued spans."""
         try:
@@ -1333,31 +1308,31 @@
             self._span_queue.join()
         except Exception as e:
             warnings.warn(f"Error during flush: {e}")
-    
+
     def shutdown(self):
         """Shutdown the background service and flush remaining spans."""
         if self._shutdown_event.is_set():
             return
-            
+
         try:
             # Signal shutdown to stop new items from being queued
             self._shutdown_event.set()
-            
+
             # Try to flush any remaining spans
             try:
                 self.flush()
             except Exception as e:
-                warnings.warn(f"Error during final flush: {e}")    
+                warnings.warn(f"Error during final flush: {e}")
         except Exception as e:
             warnings.warn(f"Error during BackgroundSpanService shutdown: {e}")
         finally:
             # Clear the worker threads list (daemon threads will be killed automatically)
             self._worker_threads.clear()
-    
+
     def get_queue_size(self) -> int:
         """Get the current size of the span queue."""
         return self._span_queue.qsize()
->>>>>>> 56869bfe
+
 
 class _DeepTracer:
     _instance: Optional["_DeepTracer"] = None
@@ -1704,20 +1679,14 @@
         s3_region_name: Optional[str] = None,
         offline_mode: bool = False,
         deep_tracing: bool = True,  # Deep tracing is enabled by default
-<<<<<<< HEAD
         trace_across_async_contexts: bool = False,  # BY default, we don't trace across async contexts
-    ):
-        if not hasattr(self, "initialized"):
-=======
-        trace_across_async_contexts: bool = False, # BY default, we don't trace across async contexts
         # Background span service configuration
         enable_background_spans: bool = True,  # Enable background span service by default
         span_batch_size: int = 50,  # Number of spans to batch before sending
         span_flush_interval: float = 1.0,  # Time in seconds between automatic flushes
-        span_num_workers: int = 10  # Number of worker threads for span processing
-        ):
-        if not hasattr(self, 'initialized'):
->>>>>>> 56869bfe
+        span_num_workers: int = 10,  # Number of worker threads for span processing
+    ):
+        if not hasattr(self, "initialized"):
             if not api_key:
                 raise ValueError("Tracer must be configured with a Judgment API key")
 
@@ -1763,7 +1732,7 @@
                 )
             self.offline_mode: bool = offline_mode
             self.deep_tracing: bool = deep_tracing  # NEW: Store deep tracing setting
-            
+
             # Initialize background span service
             self.enable_background_spans: bool = enable_background_spans
             self.background_span_service: Optional[BackgroundSpanService] = None
@@ -1773,7 +1742,7 @@
                     organization_id=organization_id,
                     batch_size=span_batch_size,
                     flush_interval=span_flush_interval,
-                    num_workers=span_num_workers
+                    num_workers=span_num_workers,
                 )
 
         elif hasattr(self, "project_name") and self.project_name != project_name:
@@ -1844,27 +1813,10 @@
         If not found (e.g., context lost across threads/tasks),
         it falls back to the active trace client managed by the callback handler.
         """
-<<<<<<< HEAD
-        # trace_from_context = current_trace_var.get()
-        # if trace_from_context:
-        #     return trace_from_context
-
-        # # Fallback: Check the active client potentially set by a callback handler
-        # if hasattr(self, '_active_trace_client') and self._active_trace_client:
-        #     # warnings.warn("Falling back to _active_trace_client in get_current_trace. ContextVar might be lost.", RuntimeWarning)
-        #     return self._active_trace_client
-
-        # # If neither is available
-        # # warnings.warn("No current trace found in context variable or active client fallback.", RuntimeWarning)
-        # return None
-
-=======
->>>>>>> 56869bfe
         try:
             current_trace_var_val = current_trace_var.get()
         except Exception:
             current_trace_var_val = None
-<<<<<<< HEAD
         return (
             (self.current_trace or current_trace_var_val)
             if self.trace_across_async_contexts
@@ -1876,26 +1828,6 @@
         token: Optional[contextvars.Token[TraceClient | None]] = None,
         trace_id: Optional[str] = None,
     ):
-=======
-            
-        # Use context variable or class variable based on trace_across_async_contexts setting
-        context_trace = (self.current_trace or current_trace_var_val) if self.trace_across_async_contexts else current_trace_var_val
-        
-        # If we found a trace from context, return it
-        if context_trace:
-            return context_trace
-        
-        # Fallback: Check the active client potentially set by a callback handler (e.g., LangGraph)
-        if hasattr(self, '_active_trace_client') and self._active_trace_client:
-            return self._active_trace_client
-            
-        # If neither is available, return None
-        return None
-    
-    def reset_current_trace(self, token: Optional[str] = None, trace_id: Optional[str] = None):
-        if not trace_id and self.current_trace:
-            trace_id = self.current_trace.trace_id
->>>>>>> 56869bfe
         try:
             if token:
                 current_trace_var.reset(token)
@@ -2193,25 +2125,33 @@
                         return result
                     finally:
                         # Flush background spans before saving the trace
- 
+
                         complete_trace_data = {
                             "trace_id": current_trace.trace_id,
                             "name": current_trace.name,
-                            "created_at": datetime.utcfromtimestamp(current_trace.start_time).isoformat(),
+                            "created_at": datetime.utcfromtimestamp(
+                                current_trace.start_time
+                            ).isoformat(),
                             "duration": current_trace.get_duration(),
-                            "trace_spans": [span.model_dump() for span in current_trace.trace_spans],
+                            "trace_spans": [
+                                span.model_dump() for span in current_trace.trace_spans
+                            ],
                             "overwrite": overwrite,
                             "offline_mode": self.offline_mode,
                             "parent_trace_id": current_trace.parent_trace_id,
-                            "parent_name": current_trace.parent_name
+                            "parent_name": current_trace.parent_name,
                         }
                         # Save the completed trace
-                        trace_id, server_response = current_trace.save_with_rate_limiting(overwrite=overwrite, final_save=True)
-                        
+                        trace_id, server_response = (
+                            current_trace.save_with_rate_limiting(
+                                overwrite=overwrite, final_save=True
+                            )
+                        )
+
                         # Store the complete trace data instead of just server response
-                        
+
                         self.traces.append(complete_trace_data)
-          
+
                         # if self.background_span_service:
                         #     self.background_span_service.flush()
 
@@ -2328,21 +2268,28 @@
                     finally:
                         # Flush background spans before saving the trace
 
-                        
                         # Save the completed trace
-                        trace_id, server_response = current_trace.save_with_rate_limiting(overwrite=overwrite, final_save=True)
-                        
+                        trace_id, server_response = (
+                            current_trace.save_with_rate_limiting(
+                                overwrite=overwrite, final_save=True
+                            )
+                        )
+
                         # Store the complete trace data instead of just server response
                         complete_trace_data = {
                             "trace_id": current_trace.trace_id,
                             "name": current_trace.name,
-                            "created_at": datetime.utcfromtimestamp(current_trace.start_time).isoformat(),
+                            "created_at": datetime.utcfromtimestamp(
+                                current_trace.start_time
+                            ).isoformat(),
                             "duration": current_trace.get_duration(),
-                            "trace_spans": [span.model_dump() for span in current_trace.trace_spans],
+                            "trace_spans": [
+                                span.model_dump() for span in current_trace.trace_spans
+                            ],
                             "overwrite": overwrite,
                             "offline_mode": self.offline_mode,
                             "parent_trace_id": current_trace.parent_trace_id,
-                            "parent_name": current_trace.parent_name
+                            "parent_name": current_trace.parent_name,
                         }
                         self.traces.append(complete_trace_data)
                         # Reset trace context (span context resets automatically)
@@ -2405,12 +2352,6 @@
                 "No trace found (context var or fallback), skipping evaluation"
             )  # Modified warning
 
-<<<<<<< HEAD
-
-def wrap(
-    client: Any, trace_across_async_contexts: bool = Tracer.trace_across_async_contexts
-) -> Any:
-=======
     def get_background_span_service(self) -> Optional[BackgroundSpanService]:
         """Get the background span service instance."""
         return self.background_span_service
@@ -2426,8 +2367,10 @@
             self.background_span_service.shutdown()
             self.background_span_service = None
 
-def wrap(client: Any, trace_across_async_contexts: bool = Tracer.trace_across_async_contexts) -> Any:
->>>>>>> 56869bfe
+
+def wrap(
+    client: Any, trace_across_async_contexts: bool = Tracer.trace_across_async_contexts
+) -> Any:
     """
     Wraps an API client to add tracing capabilities.
     Supports OpenAI, Together, Anthropic, and Google GenAI clients.
@@ -2479,7 +2422,7 @@
             output, usage = format_func(client, response)
             span.record_output(output)
             span.record_usage(usage)
-            
+
             # Queue the completed LLM span now that it has all data (input, output, usage)
             current_trace = _get_current_trace()
             if current_trace and current_trace.background_span_service:
@@ -2487,8 +2430,10 @@
                 current_span_id = current_trace.get_current_span()
                 if current_span_id and current_span_id in current_trace.span_id_to_span:
                     completed_span = current_trace.span_id_to_span[current_span_id]
-                    current_trace.background_span_service.queue_span(completed_span, span_state="completed")
-            
+                    current_trace.background_span_service.queue_span(
+                        completed_span, span_state="completed"
+                    )
+
             return response
 
     # --- Traced Async Functions ---
@@ -2981,15 +2926,18 @@
         # Update the trace entry with the accumulated content and usage
         span.output = "".join(content_parts)
         span.usage = final_usage
-        
+
         # Queue the completed LLM span now that streaming is done and all data is available
         # Note: We need to get the TraceClient that owns this span to access the background service
         # We can find this through the tracer singleton since spans are associated with traces
         from judgeval.common.tracer import Tracer
+
         tracer_instance = Tracer._instance
         if tracer_instance and tracer_instance.background_span_service:
-            tracer_instance.background_span_service.queue_span(span, span_state="completed")
-        
+            tracer_instance.background_span_service.queue_span(
+                span, span_state="completed"
+            )
+
         # Note: We might need to adjust _serialize_output if this dict causes issues,
         # but Pydantic's model_dump should handle dicts.
 
@@ -3087,12 +3035,15 @@
             span.usage = usage_info
             start_ts = getattr(span, "created_at", time.time())
             span.duration = time.time() - start_ts
-            
+
             # Queue the completed LLM span now that async streaming is done and all data is available
             from judgeval.common.tracer import Tracer
+
             tracer_instance = Tracer._instance
             if tracer_instance and tracer_instance.background_span_service:
-                tracer_instance.background_span_service.queue_span(span, span_state="completed")
+                tracer_instance.background_span_service.queue_span(
+                    span, span_state="completed"
+                )
         # else: # Handle error case if necessary, but remove debug print
 
 
