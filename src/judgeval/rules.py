"""
Rules system for Judgeval that enables alerts based on metric thresholds.
"""

from typing import Dict, List, Optional, Union, Any, Tuple
from pydantic import BaseModel, Field, field_validator, ConfigDict
import asyncio
from concurrent.futures import ThreadPoolExecutor
import uuid

from judgeval.scorers import APIJudgmentScorer, JudgevalScorer
from judgeval.utils.alerts import AlertStatus, AlertResult


class Condition(BaseModel):
    """
    A single metric condition.

    Example:
        {
            "metric": FaithfulnessScorer(threshold=0.7)  # Must be a scorer object: APIJudgmentScorer, JudgevalScorer
        }

    The Condition class uses the scorer's threshold and success function internally.
    """

    model_config = ConfigDict(arbitrary_types_allowed=True)

    metric: Union[APIJudgmentScorer, JudgevalScorer]

    @property
    def metric_name(self) -> str:
        """Get the name of the metric for lookups in scores dictionary."""
        if hasattr(self.metric, "score_type"):
            # Handle APIJudgmentScorer and JudgevalScorer which have score_type
            return self.metric.score_type
        elif hasattr(self.metric, "__name__"):
            # Handle cases where metric has a __name__ attribute
            return self.metric.__name__
        # Fallback to string representation
        return str(self.metric)

    @property
    def threshold(self) -> float:
        """Get the threshold from the metric."""
        return self.metric.threshold if hasattr(self.metric, "threshold") else 0.5

    def evaluate(self, value: float) -> bool:
        """
        Evaluate the condition against a value.
        Returns True if the condition passes, False otherwise.
        Uses the scorer's success check function if available.
        """
        # Store the value in the scorer
        if hasattr(self.metric, "score"):
            self.metric.score = value

        # Use the scorer's success check function if available
        if hasattr(self.metric, "success_check"):
            return self.metric.success_check()
<<<<<<< HEAD
        elif hasattr(self.metric, 'success_check'):
            return self.metric.success_check()
=======
        elif hasattr(self.metric, "_success_check"):
            return self.metric._success_check()
>>>>>>> af664ffa
        else:
            # Fallback to default comparison (greater than or equal)
            return value >= self.threshold if self.threshold is not None else False


class PagerDutyConfig(BaseModel):
    """
    Configuration for PagerDuty notifications.

    Attributes:
        routing_key: PagerDuty integration routing key
        severity: Severity level (critical, error, warning, info)
        source: Source of the alert (defaults to "judgeval")
        component: Optional component that triggered the alert
        group: Optional logical grouping for the alert
        class_type: Optional class/type of alert event
    """

    routing_key: str
    severity: str = "error"  # critical, error, warning, info
    source: str = "judgeval"
    component: Optional[str] = None
    group: Optional[str] = None
    class_type: Optional[str] = None

    def model_dump(self, **kwargs):
        """Convert the PagerDutyConfig to a dictionary for JSON serialization."""
        return {
            "routing_key": self.routing_key,
            "severity": self.severity,
            "source": self.source,
            "component": self.component,
            "group": self.group,
            "class_type": self.class_type,
        }


class NotificationConfig(BaseModel):
    """
    Configuration for notifications when a rule is triggered.

    Example:
        {
            "enabled": true,
            "communication_methods": ["email", "broadcast_slack", "broadcast_email", "pagerduty"],
            "email_addresses": ["user1@example.com", "user2@example.com"],
            "pagerduty_config": {
                "routing_key": "R0ABCD1234567890123456789",
                "severity": "error"
            },
            "send_at": 1632150000  # Unix timestamp (specific date/time)
        }

    Communication Methods:
        - "email": Send emails to specified email addresses
        - "broadcast_slack": Send broadcast notifications to all configured Slack channels
        - "broadcast_email": Send broadcast emails to all organization emails
        - "pagerduty": Send alerts to PagerDuty using the configured routing key
    """

    enabled: bool = True
    communication_methods: List[str] = []
    email_addresses: Optional[List[str]] = None
    pagerduty_config: Optional[PagerDutyConfig] = None
    send_at: Optional[int] = None  # Unix timestamp for scheduled notifications

    def model_dump(self, **kwargs):
        """Convert the NotificationConfig to a dictionary for JSON serialization."""
        return {
            "enabled": self.enabled,
            "communication_methods": self.communication_methods,
            "email_addresses": self.email_addresses,
            "pagerduty_config": self.pagerduty_config.model_dump()
            if self.pagerduty_config
            else None,
            "send_at": self.send_at,
        }


class Rule(BaseModel):
    """
    Configuration for a single rule.

    Example:
        {
            "rule_id": "123e4567-e89b-12d3-a456-426614174000",
            "name": "Quality Check",
            "description": "Check if quality metrics meet thresholds",
            "conditions": [
                {"metric": FaithfulnessScorer(threshold=0.7)},
                {"metric": AnswerRelevancyScorer(threshold=0.8)}
            ],
            "combine_type": "all",  # "all" or "any"
            "notification": {
                "enabled": true,
                "communication_methods": ["slack", "email"],
                "email_addresses": ["user1@example.com", "user2@example.com"]
            }
        }
    """

    rule_id: str = Field(
        default_factory=lambda: str(uuid.uuid4())
    )  # Random UUID string as default value
    name: str
    description: Optional[str] = None
    conditions: List[Condition]
    combine_type: str = Field(..., pattern="^(all|any)$")  # all = AND, any = OR
    notification: Optional[NotificationConfig] = None  # Configuration for notifications

    def model_dump(self, **kwargs):
        """
        Custom serialization that properly handles condition serialization.
        """
        data = super().model_dump(**kwargs)

        # Special handling for conditions with complex metric objects
        if "conditions" in data:
            for i, condition in enumerate(data["conditions"]):
                if "metric" in condition:
                    # Get the actual metric object
                    metric_obj = self.conditions[i].metric

                    # Create standardized metric representation needed by server API
                    metric_data = {"score_type": "", "threshold": 0.0, "name": ""}

                    # First try to use object's own serialization methods
                    if hasattr(metric_obj, "to_dict"):
                        orig_data = metric_obj.to_dict()
                        # Copy any existing fields
                        for key, value in orig_data.items():
                            metric_data[key] = value
                    elif hasattr(metric_obj, "model_dump"):
                        orig_data = metric_obj.model_dump()
                        # Copy any existing fields
                        for key, value in orig_data.items():
                            metric_data[key] = value

                    # If we already have data from original serialization methods but missing required fields
                    if "name" in metric_data and "score_type" not in metric_data:
                        metric_data["score_type"] = metric_data["name"]

                    # Ensure required fields have values by checking various sources
                    if not metric_data["score_type"]:
                        # Try to get score_type from different possible attributes
                        if hasattr(metric_obj, "score_type"):
                            metric_data["score_type"] = metric_obj.score_type
                        elif hasattr(metric_obj, "name"):
                            metric_data["score_type"] = metric_obj.name
                        else:
                            # Last resort: use string representation
                            metric_data["score_type"] = str(metric_obj)

                    # Make sure threshold is set
                    if (
                        not metric_data.get("threshold")
                        and metric_data.get("threshold") != 0.0
                    ):
                        if hasattr(metric_obj, "threshold"):
                            metric_data["threshold"] = metric_obj.threshold
                        else:
                            # Use condition threshold if metric doesn't have one
                            metric_data["threshold"] = self.conditions[i].threshold

                    # Make sure name is set
                    if not metric_data.get("name"):
                        if hasattr(metric_obj, "__name__"):
                            metric_data["name"] = metric_obj.__name__
                        elif hasattr(metric_obj, "name"):
                            metric_data["name"] = metric_obj.name
                        else:
                            # Fallback to score_type if available
                            metric_data["name"] = metric_data.get(
                                "score_type", str(metric_obj)
                            )

                    # Update the condition with our properly serialized metric
                    condition["metric"] = metric_data

        return data

    @field_validator("conditions")
    def validate_conditions_not_empty(cls, v):
        if not v:
            raise ValueError("Conditions list cannot be empty")
        return v

    @field_validator("combine_type")
    def validate_combine_type(cls, v):
        if v not in ["all", "any"]:
            raise ValueError(f"combine_type must be 'all' or 'any', got: {v}")
        return v


class RulesEngine:
    """
    Engine for creating and evaluating rules against metrics.

    Example:
        ```python
        # Define rules
        rules = {
            "1": Rule(
                name="Quality Check",
                description="Check if quality metrics meet thresholds",
                conditions=[
                    Condition(metric=FaithfulnessScorer(threshold=0.7)),
                    Condition(metric=AnswerRelevancyScorer(threshold=0.8))
                ],
                combine_type="all"
            )
        }

        # Create rules engine
        engine = RulesEngine(rules)

        # Configure notifications
        engine.configure_notification(
            rule_id="1",
            enabled=True,
            communication_methods=["slack", "email"],
            email_addresses=["user@example.com"]
        )

        # Evaluate rules
        scores = {"faithfulness": 0.65, "relevancy": 0.85}
        results = engine.evaluate_rules(scores, {"example_id": "example_123"})
        ```
    """

    def __init__(self, rules: Dict[str, Rule]):
        """
        Initialize the rules engine.

        Args:
            rules: Dictionary mapping rule IDs to Rule objects
        """
        self.rules = rules

    def configure_notification(
        self,
        rule_id: str,
        enabled: bool = True,
        communication_methods: List[str] | None = None,
        email_addresses: List[str] | None = None,
        send_at: Optional[int] = None,
    ) -> None:
        """
        Configure notification settings for a specific rule.

        Args:
            rule_id: ID of the rule to configure notifications for
            enabled: Whether notifications are enabled for this rule
            communication_methods: List of notification methods (e.g., ["slack", "email"])
            email_addresses: List of email addresses to send notifications to
            send_at: Optional Unix timestamp for when to send the notification
        """
        if rule_id not in self.rules:
            raise ValueError(f"Rule ID '{rule_id}' not found")

        rule = self.rules[rule_id]

        # Create notification configuration if it doesn't exist
        if rule.notification is None:
            rule.notification = NotificationConfig()

        # Set notification parameters
        rule.notification.enabled = enabled

        if communication_methods is not None:
            rule.notification.communication_methods = communication_methods

        if email_addresses is not None:
            rule.notification.email_addresses = email_addresses

        if send_at is not None:
            rule.notification.send_at = send_at

    def configure_all_notifications(
        self,
        enabled: bool = True,
        communication_methods: List[str] | None = None,
        email_addresses: List[str] | None = None,
        send_at: Optional[int] = None,
    ) -> None:
        """
        Configure notification settings for all rules.

        Args:
            enabled: Whether notifications are enabled
            communication_methods: List of notification methods (e.g., ["slack", "email"])
            email_addresses: List of email addresses to send notifications to
            send_at: Optional Unix timestamp for when to send the notification
        """
        for rule_id, rule in self.rules.items():
            self.configure_notification(
                rule_id=rule_id,
                enabled=enabled,
                communication_methods=communication_methods,
                email_addresses=email_addresses,
                send_at=send_at,
            )

    def evaluate_rules(
        self,
        scores: Dict[str, float],
        example_metadata: Optional[Dict[str, Any]] = None,
    ) -> Dict[str, AlertResult]:
        """
        Evaluate all rules against a set of scores.
        Returns mapping of rule IDs to their alert results.

        Args:
            scores: Dictionary of metric names to their score values
            example_metadata: Optional dictionary containing example metadata (example_id, timestamp)
        """
        results = {}

        for rule_id, rule in self.rules.items():
            # Evaluate each condition
            condition_results = []
            passed_conditions = []

            for condition in rule.conditions:
                # Get the metric name for lookup
                metric_name = condition.metric_name
                value = scores.get(metric_name)

                if value is None:
                    # Skip this condition instead of evaluating it as false
                    condition_results.append(
                        {
                            "metric": metric_name,
                            "value": None,
                            "threshold": condition.threshold,
                            "passed": None,  # Using None to indicate the condition was skipped
                            "skipped": True,  # Add a flag to indicate this condition was skipped
                        }
                    )
                    continue  # Skip adding to passed_conditions
                else:
                    passed = condition.evaluate(value)
                    condition_results.append(
                        {
                            "metric": metric_name,
                            "value": value,
                            "threshold": condition.threshold,
                            "passed": passed,
                            "skipped": False,  # Indicate this condition was evaluated
                        }
                    )
                    passed_conditions.append(passed)

            # Determine if alert should trigger - only consider conditions that weren't skipped
            if not passed_conditions:
                # If all conditions were skipped, the rule doesn't trigger
                triggered = False
            else:
                if rule.combine_type == "all":
                    # For "all" combine_type:
                    # - All evaluated conditions must pass
                    # - All conditions must have been evaluated (none skipped)
                    all_conditions_passed = all(passed_conditions)
                    all_conditions_evaluated = len(passed_conditions) == len(
                        rule.conditions
                    )
                    triggered = all_conditions_passed and all_conditions_evaluated
                else:
                    # For "any" combine_type, at least one condition must pass
                    triggered = any(passed_conditions)

            # Create alert result with example metadata
            notification_config = None
            if triggered and rule.notification:
                # If rule has a notification config and the alert is triggered, include it in the result
                notification_config = rule.notification

            # Set the alert status based on whether the rule was triggered using proper enum values
            status = AlertStatus.TRIGGERED if triggered else AlertStatus.NOT_TRIGGERED

            # Create the alert result
            alert_result = AlertResult(
                status=status,
                rule_id=rule.rule_id,
                rule_name=rule.name,
                conditions_result=condition_results,
                notification=notification_config,
                metadata=example_metadata or {},
                combine_type=rule.combine_type,
                project_id=example_metadata.get("project_id")
                if example_metadata
                else None,
                trace_span_id=example_metadata.get("trace_span_id")
                if example_metadata
                else None,
            )

            results[rule_id] = alert_result

        return results

    async def evaluate_rules_parallel(
        self,
        example_scores: Dict[str, Dict[str, float]],
        example_metadata: Dict[str, Dict[str, Any]],
        max_concurrent: int = 100,
    ) -> Dict[str, Dict[str, AlertResult]]:
        """
        Evaluate all rules against multiple examples in parallel.

        Args:
            example_scores: Dictionary mapping example_ids to their score dictionaries
            example_metadata: Dictionary mapping example_ids to their metadata
            max_concurrent: Maximum number of concurrent evaluations

        Returns:
            Dictionary mapping example_ids to dictionaries of rule_ids and their alert results
        """
        # Create semaphore to limit concurrent executions
        semaphore = asyncio.Semaphore(max_concurrent)
        results = {}
        tasks = []

        # Create a task for each example
        for example_id, scores in example_scores.items():
            metadata = example_metadata.get(example_id, {})
            task = self._evaluate_with_semaphore(
                semaphore=semaphore,
                example_id=example_id,
                scores=scores,
                metadata=metadata,
            )
            tasks.append(task)

        # Run all tasks and collect results
        example_results = await asyncio.gather(*tasks)

        # Organize results by example_id
        for example_id, result in example_results:
            results[example_id] = result

        return results

    async def _evaluate_with_semaphore(
        self,
        semaphore: asyncio.Semaphore,
        example_id: str,
        scores: Dict[str, float],
        metadata: Dict[str, Any],
    ) -> Tuple[str, Dict[str, AlertResult]]:
        """
        Helper method to evaluate rules for an example with semaphore control.

        Args:
            semaphore: Semaphore to control concurrency
            example_id: ID of the example being evaluated
            scores: Dictionary of scores for this example
            metadata: Metadata for this example

        Returns:
            Tuple of (example_id, rule_results)
        """
        async with semaphore:
            # Run the evaluation in a thread pool to avoid blocking the event loop
            # for CPU-bound operations
            with ThreadPoolExecutor() as executor:
                rule_results = await asyncio.get_event_loop().run_in_executor(
                    executor, self.evaluate_rules, scores, metadata
                )

                return (example_id, rule_results)<|MERGE_RESOLUTION|>--- conflicted
+++ resolved
@@ -58,13 +58,8 @@
         # Use the scorer's success check function if available
         if hasattr(self.metric, "success_check"):
             return self.metric.success_check()
-<<<<<<< HEAD
-        elif hasattr(self.metric, 'success_check'):
+        elif hasattr(self.metric, "success_check"):
             return self.metric.success_check()
-=======
-        elif hasattr(self.metric, "_success_check"):
-            return self.metric._success_check()
->>>>>>> af664ffa
         else:
             # Fallback to default comparison (greater than or equal)
             return value >= self.threshold if self.threshold is not None else False
