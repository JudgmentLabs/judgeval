"""
Tracing system for judgeval that allows for function tracing using decorators.
"""
# Standard library imports
import asyncio
import functools
import inspect
import json
import os
import time
import uuid
import warnings
import contextvars
import sys
from contextlib import contextmanager, asynccontextmanager, AbstractAsyncContextManager, AbstractContextManager # Import context manager bases
from dataclasses import dataclass, field
from datetime import datetime
from http import HTTPStatus
from typing import (
    Any,
    Callable,
    Dict,
    Generator,
    List,
    Literal,
    Optional,
    Tuple,
    Type,
    TypeVar,
    Union,
    AsyncGenerator,
    TypeAlias,
)
from rich import print as rprint
import types # <--- Add this import

# Third-party imports
import pika
import requests
from litellm import cost_per_token
from pydantic import BaseModel
from rich import print as rprint
from openai import OpenAI, AsyncOpenAI
from together import Together, AsyncTogether
from anthropic import Anthropic, AsyncAnthropic
from google import genai

# Local application/library-specific imports
from judgeval.constants import (
    JUDGMENT_TRACES_SAVE_API_URL,
    JUDGMENT_TRACES_FETCH_API_URL,
    RABBITMQ_HOST,
    RABBITMQ_PORT,
    RABBITMQ_QUEUE,
    JUDGMENT_TRACES_DELETE_API_URL,
    JUDGMENT_PROJECT_DELETE_API_URL,
)
from judgeval.judgment_client import JudgmentClient
from judgeval.data import Example
from judgeval.scorers import APIJudgmentScorer, JudgevalScorer
from judgeval.rules import Rule
from judgeval.evaluation_run import EvaluationRun
from judgeval.data.result import ScoringResult

# Standard library imports needed for the new class
import concurrent.futures
from collections.abc import Iterator, AsyncIterator # Add Iterator and AsyncIterator

# Define context variables for tracking the current trace and the current span within a trace
current_trace_var = contextvars.ContextVar('current_trace', default=None)
current_span_var = contextvars.ContextVar('current_span', default=None) # ContextVar for the active span name
in_traced_function_var = contextvars.ContextVar('in_traced_function', default=False) # Track if we're in a traced function

# Define type aliases for better code readability and maintainability
ApiClient: TypeAlias = Union[OpenAI, Together, Anthropic, AsyncOpenAI, AsyncAnthropic, AsyncTogether, genai.Client, genai.client.AsyncClient]  # Supported API clients
TraceEntryType = Literal['enter', 'exit', 'output', 'input', 'evaluation']  # Valid trace entry types
SpanType = Literal['span', 'tool', 'llm', 'evaluation', 'chain']
@dataclass
class TraceEntry:
    """Represents a single trace entry with its visual representation.
    
    Visual representations:
    - enter: → (function entry)
    - exit: ← (function exit)
    - output: Output: (function return value)
    - input: Input: (function parameters)
    - evaluation: Evaluation: (evaluation results)
    """
    type: TraceEntryType
    span_id: str # Unique ID for this specific span instance
    depth: int    # Indentation level for nested calls
    created_at: float # Unix timestamp when entry was created, replacing the deprecated 'timestamp' field
    function: Optional[str] = None  # Name of the function being traced
    message: Optional[str] = None  # Human-readable description
    duration: Optional[float] = None  # Time taken (for exit/evaluation entries)
    trace_id: str = None # ID of the trace this entry belongs to
    output: Any = None  # Function output value
    # Use field() for mutable defaults to avoid shared state issues
    inputs: dict = field(default_factory=dict)
    span_type: SpanType = "span"
    evaluation_runs: List[Optional[EvaluationRun]] = field(default=None)
    parent_span_id: Optional[str] = None # ID of the parent span instance
    
    def print_entry(self):
        """Print a trace entry with proper formatting and parent relationship information."""
        indent = "  " * self.depth
        
        if self.type == "enter":
            # Format parent info if present
            parent_info = f" (parent_id: {self.parent_span_id})" if self.parent_span_id else ""
            print(f"{indent}→ {self.function} (id: {self.span_id}){parent_info} (trace: {self.message})")
        elif self.type == "exit":
            print(f"{indent}← {self.function} (id: {self.span_id}) ({self.duration:.3f}s)")
        elif self.type == "output":
            # Format output to align properly
            output_str = str(self.output)
            print(f"{indent}Output (for id: {self.span_id}): {output_str}")
        elif self.type == "input":
            # Format inputs to align properly
            print(f"{indent}Input (for id: {self.span_id}): {self.inputs}")
        elif self.type == "evaluation":
            for evaluation_run in self.evaluation_runs:
                print(f"{indent}Evaluation (for id: {self.span_id}): {evaluation_run.model_dump()}")
    
    def _serialize_inputs(self) -> dict:
        """Helper method to serialize input data safely.
        
        Returns a dict with serializable versions of inputs, converting non-serializable
        objects to None with a warning.
        """
        serialized_inputs = {}
        for key, value in self.inputs.items():
            if isinstance(value, BaseModel):
                serialized_inputs[key] = value.model_dump()
            elif isinstance(value, (list, tuple)):
                # Handle lists/tuples of arguments
                serialized_inputs[key] = [
                    item.model_dump() if isinstance(item, BaseModel)
                    else None if not self._is_json_serializable(item)
                    else item
                    for item in value
                ]
            else:
                if self._is_json_serializable(value):
                    serialized_inputs[key] = value
                else:
                    serialized_inputs[key] = self.safe_stringify(value, self.function)
        return serialized_inputs

    def _is_json_serializable(self, obj: Any) -> bool:
        """Helper method to check if an object is JSON serializable."""
        try:
            json.dumps(obj)
            return True
        except (TypeError, OverflowError, ValueError):
            return False

    def safe_stringify(self, output, function_name):
        """
        Safely converts an object to a string or repr, handling serialization issues gracefully.
        """
        try:
            return str(output)
        except (TypeError, OverflowError, ValueError):
            pass
    
        try:
            return repr(output)
        except (TypeError, OverflowError, ValueError):
            pass
    
        warnings.warn(
            f"Output for function {function_name} is not JSON serializable and could not be converted to string. Setting to None."
        )
        return None

    def to_dict(self) -> dict:
        """Convert the trace entry to a dictionary format for storage/transmission."""
        return {
            "type": self.type,
            "function": self.function,
            "span_id": self.span_id,
            "trace_id": self.trace_id,
            "depth": self.depth,
            "message": self.message,
            "created_at": datetime.fromtimestamp(self.created_at).isoformat(),
            "duration": self.duration,
            "output": self._serialize_output(),
            "inputs": self._serialize_inputs(),
            "evaluation_runs": [evaluation_run.model_dump() for evaluation_run in self.evaluation_runs] if self.evaluation_runs else [],
            "span_type": self.span_type,
            "parent_span_id": self.parent_span_id,
        }

    def _serialize_output(self) -> Any:
        """Helper method to serialize output data safely.
        
        Handles special cases:
        - Pydantic models are converted using model_dump()
        - We try to serialize into JSON, then string, then the base representation (__repr__)
        - Non-serializable objects return None with a warning
        """
        
        if isinstance(self.output, BaseModel):
            return self.output.model_dump()
        
        # NEW check: If output is the dict structure from our stream wrapper
        if isinstance(self.output, dict) and 'streamed' in self.output:
            # Assume it's already JSON-serializable (content is string, usage is dict or None)
            return self.output
        # NEW check: If output is the placeholder string before stream completes
        elif self.output == "<pending stream>":
             # Represent this state clearly in the serialized data
            return {"status": "pending stream"}

        try:
            # Try to serialize the output to verify it's JSON compatible
            json.dumps(self.output)
            return self.output
        except (TypeError, OverflowError, ValueError):
            return self.safe_stringify(self.output, self.function)
        

class TraceManagerClient:
    """
    Client for handling trace endpoints with the Judgment API
    

    Operations include:
    - Fetching a trace by id
    - Saving a trace
    - Deleting a trace
    """
    def __init__(self, judgment_api_key: str, organization_id: str, tracer: Optional["Tracer"] = None):
        self.judgment_api_key = judgment_api_key
        self.organization_id = organization_id
        self.tracer = tracer

    def fetch_trace(self, trace_id: str):
        """
        Fetch a trace by its id
        """
        response = requests.post(
            JUDGMENT_TRACES_FETCH_API_URL,
            json={
                "trace_id": trace_id,
            },
            headers={
                "Content-Type": "application/json",
                "Authorization": f"Bearer {self.judgment_api_key}",
                "X-Organization-Id": self.organization_id
            },
            verify=True
        )

        if response.status_code != HTTPStatus.OK:
            raise ValueError(f"Failed to fetch traces: {response.text}")
        
        return response.json()
    


    def save_trace(self, trace_data: dict):
        """
        Saves a trace to the Judgment Supabase and optionally to S3 if configured.

        Args:
            trace_data: The trace data to save
            NOTE we save empty traces in order to properly handle async operations; we need something in the DB to associate the async results with
        """
        # Save to Judgment API
        response = requests.post(
            JUDGMENT_TRACES_SAVE_API_URL,
            json=trace_data,
            headers={
                "Content-Type": "application/json",
                "Authorization": f"Bearer {self.judgment_api_key}",
                "X-Organization-Id": self.organization_id
            },
            verify=True
        )
        
        if response.status_code == HTTPStatus.BAD_REQUEST:
            raise ValueError(f"Failed to save trace data: Check your Trace name for conflicts, set overwrite=True to overwrite existing traces: {response.text}")
        elif response.status_code != HTTPStatus.OK:
            raise ValueError(f"Failed to save trace data: {response.text}")
        
        # If S3 storage is enabled, save to S3 as well
        if self.tracer and self.tracer.use_s3:
            try:
                s3_key = self.tracer.s3_storage.save_trace(
                    trace_data=trace_data,
                    trace_id=trace_data["trace_id"],
                    project_name=trace_data["project_name"]
                )
                print(f"Trace also saved to S3 at key: {s3_key}")
            except Exception as e:
                warnings.warn(f"Failed to save trace to S3: {str(e)}")
        
        if "ui_results_url" in response.json():
            pretty_str = f"\n🔍 You can view your trace data here: [rgb(106,0,255)][link={response.json()['ui_results_url']}]View Trace[/link]\n"
            rprint(pretty_str)

    def delete_trace(self, trace_id: str):
        """
        Delete a trace from the database.
        """
        response = requests.delete(
            JUDGMENT_TRACES_DELETE_API_URL,
            json={
                "trace_ids": [trace_id],
            },
            headers={
                "Content-Type": "application/json",
                "Authorization": f"Bearer {self.judgment_api_key}",
                "X-Organization-Id": self.organization_id
            }
        )

        if response.status_code != HTTPStatus.OK:
            raise ValueError(f"Failed to delete trace: {response.text}")
        
        return response.json()
    
    def delete_traces(self, trace_ids: List[str]):
        """
        Delete a batch of traces from the database.
        """
        response = requests.delete(
            JUDGMENT_TRACES_DELETE_API_URL,
            json={
                "trace_ids": trace_ids,
            },
            headers={
                "Content-Type": "application/json",
                "Authorization": f"Bearer {self.judgment_api_key}",
                "X-Organization-Id": self.organization_id
            }
        )

        if response.status_code != HTTPStatus.OK:
            raise ValueError(f"Failed to delete trace: {response.text}")
        
        return response.json()
    
    def delete_project(self, project_name: str):
        """
        Deletes a project from the server. Which also deletes all evaluations and traces associated with the project.
        """
        response = requests.delete(
            JUDGMENT_PROJECT_DELETE_API_URL,
            json={
                "project_name": project_name,
            },
            headers={
                "Content-Type": "application/json",
                "Authorization": f"Bearer {self.judgment_api_key}",
                "X-Organization-Id": self.organization_id
            }
        )

        if response.status_code != HTTPStatus.OK:
            raise ValueError(f"Failed to delete traces: {response.text}")
            
        return response.json()


class TraceClient:
    """Client for managing a single trace context"""
    
    def __init__(
        self,
        tracer: Optional["Tracer"],
        trace_id: Optional[str] = None,
        name: str = "default",
        project_name: str = "default_project",
        overwrite: bool = False,
        rules: Optional[List[Rule]] = None,
        enable_monitoring: bool = True,
        enable_evaluations: bool = True,
        parent_trace_id: Optional[str] = None,
        parent_name: Optional[str] = None
    ):
        self.name = name
        self.trace_id = trace_id or str(uuid.uuid4())
        self.project_name = project_name
        self.overwrite = overwrite
        self.tracer = tracer
        self.rules = rules or []
        self.enable_monitoring = enable_monitoring
        self.enable_evaluations = enable_evaluations
        self.parent_trace_id = parent_trace_id
        self.parent_name = parent_name
        self.client: JudgmentClient = tracer.client
        self.entries: List[TraceEntry] = []
        self.start_time = time.time()
        self.trace_manager_client = TraceManagerClient(tracer.api_key, tracer.organization_id, tracer)
        self.visited_nodes = []
        self.executed_tools = []
        self.executed_node_tools = []
        self._span_depths: Dict[str, int] = {} # NEW: To track depth of active spans
    
    def get_current_span(self):
        """Get the current span from the context var"""
        return current_span_var.get()
    
    def set_current_span(self, span: Any):
        """Set the current span from the context var"""
        return current_span_var.set(span)
    
    def reset_current_span(self, token: Any):
        """Reset the current span from the context var"""
        return current_span_var.reset(token)
        
    @contextmanager
    def span(self, name: str, span_type: SpanType = "span"):
        """Context manager for creating a trace span, managing the current span via contextvars"""
        start_time = time.time()
        
        # Generate a unique ID for *this specific span invocation*
        span_id = str(uuid.uuid4())
        
        parent_span_id = current_span_var.get() # Get ID of the parent span from context var
        token = current_span_var.set(span_id) # Set *this* span's ID as the current one
        
        current_depth = 0
        if parent_span_id and parent_span_id in self._span_depths:
            current_depth = self._span_depths[parent_span_id] + 1
        
        self._span_depths[span_id] = current_depth # Store depth by span_id
            
        entry = TraceEntry(
            type="enter",
            function=name,
            span_id=span_id,
            trace_id=self.trace_id,
            depth=current_depth,
            message=name,
            created_at=start_time,
            span_type=span_type,
            parent_span_id=parent_span_id,
        )
        self.add_entry(entry)
        
        try:
            yield self
        finally:
            duration = time.time() - start_time
            exit_depth = self._span_depths.get(span_id, 0) # Get depth using this span's ID
            self.add_entry(TraceEntry(
                type="exit",
                function=name,
                span_id=span_id, # Use the same span_id for exit
                trace_id=self.trace_id, # Use the trace_id from the trace client
                depth=exit_depth, 
                message=f"← {name}",
                created_at=time.time(),
                duration=duration,
                span_type=span_type,
            ))
            # Clean up depth tracking for this span_id
            if span_id in self._span_depths:
                del self._span_depths[span_id]
            # Reset context var
            current_span_var.reset(token)

    def async_evaluate(
        self,
        scorers: List[Union[APIJudgmentScorer, JudgevalScorer]],
        example: Optional[Example] = None,
        input: Optional[str] = None,
        actual_output: Optional[Union[str, List[str]]] = None,
        expected_output: Optional[Union[str, List[str]]] = None,
        context: Optional[List[str]] = None,
        retrieval_context: Optional[List[str]] = None,
        tools_called: Optional[List[str]] = None,
        expected_tools: Optional[List[str]] = None,
        additional_metadata: Optional[Dict[str, Any]] = None,
        model: Optional[str] = None,
        log_results: Optional[bool] = True
    ):
        if not self.enable_evaluations:
            return
        
        start_time = time.time()  # Record start time
<<<<<<< HEAD
        loaded_rules = None
        if self.rules:
            loaded_rules = []
            for rule in self.rules:
                processed_conditions = []
                for condition in rule.conditions:
                    # Convert metric if it's a ScorerWrapper
                    try:
                        if isinstance(condition.metric, ScorerWrapper):
                            condition_copy = condition.model_copy()
                            condition_copy.metric = condition.metric.load_implementation(use_judgment=True)
                            processed_conditions.append(condition_copy)
                        else:
                            processed_conditions.append(condition)
                    except Exception as e:
                        warnings.warn(f"Failed to convert ScorerWrapper in rule '{rule.name}', condition metric '{condition.metric_name}': {str(e)}")
                        processed_conditions.append(condition)  # Keep original condition as fallback
                
                # Create new rule with processed conditions
                new_rule = rule.model_copy()
                new_rule.conditions = processed_conditions
                loaded_rules.append(new_rule)

=======
        example = Example(
            input=input,
            actual_output=actual_output,
            expected_output=expected_output,
            context=context,
            retrieval_context=retrieval_context,
            tools_called=tools_called,
            expected_tools=expected_tools,
            additional_metadata=additional_metadata,
            trace_id=self.trace_id
        )
>>>>>>> 2432a1da
        try:
            # Load appropriate implementations for all scorers
            if not scorers:
                warnings.warn("No valid scorers available for evaluation")
                return
            
            # Prevent using JudgevalScorer with rules - only APIJudgmentScorer allowed with rules
            if self.rules and any(isinstance(scorer, JudgevalScorer) for scorer in scorers):
                raise ValueError("Cannot use Judgeval scorers, you can only use API scorers when using rules. Please either remove rules or use only APIJudgmentScorer types.")
            
        except Exception as e:
            warnings.warn(f"Failed to load scorers: {str(e)}")
            return
        
        # If example is not provided, create one from the individual parameters
        if example is None:
            # Check if any of the individual parameters are provided
            if any(param is not None for param in [input, actual_output, expected_output, context, 
                                                retrieval_context, tools_called, expected_tools, 
                                                additional_metadata]):
                example = Example(
                    input=input,
                    actual_output=actual_output,
                    expected_output=expected_output,
                    context=context,
                    retrieval_context=retrieval_context,
                    tools_called=tools_called,
                    expected_tools=expected_tools,
                    additional_metadata=additional_metadata,
                    trace_id=self.trace_id
                )
            else:
                raise ValueError("Either 'example' or at least one of the individual parameters (input, actual_output, etc.) must be provided")
        
        # Check examples before creating evaluation run
        from judgeval.run_evaluation import check_examples
        check_examples([example], loaded_scorers)
        
        # Combine the trace-level rules with any evaluation-specific rules)
        eval_run = EvaluationRun(
            organization_id=self.tracer.organization_id,
            log_results=log_results,
            project_name=self.project_name,
            eval_name=f"{self.name.capitalize()}-"
                f"{current_span_var.get()}-"
                f"[{','.join(scorer.score_type.capitalize() for scorer in scorers)}]",
            examples=[example],
            scorers=scorers,
            model=model,
            metadata={},
            judgment_api_key=self.tracer.api_key,
            override=self.overwrite,
            trace_span_id=current_span_var.get(),
            rules=self.rules # Use the combined rules
        )
        
        self.add_eval_run(eval_run, start_time)  # Pass start_time to record_evaluation
            
    def add_eval_run(self, eval_run: EvaluationRun, start_time: float):
        current_span_id = current_span_var.get()
        if current_span_id:
            duration = time.time() - start_time
            prev_entry = self.entries[-1] if self.entries else None
            # Determine function name based on previous entry or context var (less ideal)
            function_name = "unknown_function" # Default
            if prev_entry and prev_entry.span_type == "llm":
                 function_name = prev_entry.function
            else:
                 # Try to find the function name associated with the current span_id
                 for entry in reversed(self.entries):
                     if entry.span_id == current_span_id and entry.type == 'enter':
                         function_name = entry.function
                         break
            
            # Get depth for the current span
            current_depth = self._span_depths.get(current_span_id, 0)

            self.add_entry(TraceEntry(
                type="evaluation",
                function=function_name,
                span_id=current_span_id, # Associate with current span
                trace_id=self.trace_id, # Use the trace_id from the trace client
                depth=current_depth,
                message=f"Evaluation results for {function_name}",
                created_at=time.time(),
                evaluation_runs=[eval_run],
                duration=duration,
                span_type="evaluation"
            ))

    def record_input(self, inputs: dict):
        current_span_id = current_span_var.get()
        if current_span_id:
            entry_span_type = "span"
            current_depth = self._span_depths.get(current_span_id, 0)
            function_name = "unknown_function" # Default
            for entry in reversed(self.entries):
                 if entry.span_id == current_span_id and entry.type == 'enter':
                      entry_span_type = entry.span_type
                      function_name = entry.function
                      break

            self.add_entry(TraceEntry(
                type="input",
                function=function_name,
                span_id=current_span_id, # Use current span_id
                trace_id=self.trace_id, # Use the trace_id from the trace client
                depth=current_depth,
                message=f"Inputs to {function_name}",
                created_at=time.time(),
                inputs=inputs,
                span_type=entry_span_type,
            ))

    async def _update_coroutine_output(self, entry: TraceEntry, coroutine: Any):
        """Helper method to update the output of a trace entry once the coroutine completes"""
        try:
            result = await coroutine
            entry.output = result
            return result
        except Exception as e:
            entry.output = f"Error: {str(e)}"
            raise

    def record_output(self, output: Any):
        current_span_id = current_span_var.get()
        if current_span_id:
            entry_span_type = "span"
            current_depth = self._span_depths.get(current_span_id, 0)
            function_name = "unknown_function" # Default
            for entry in reversed(self.entries):
                 if entry.span_id == current_span_id and entry.type == 'enter':
                      entry_span_type = entry.span_type
                      function_name = entry.function
                      break

            entry = TraceEntry(
                type="output",
                function=function_name,
                span_id=current_span_id, # Use current span_id
                depth=current_depth,
                message=f"Output from {function_name}",
                created_at=time.time(),
                output="<pending>" if inspect.iscoroutine(output) else output,
                span_type=entry_span_type,
            )
            self.add_entry(entry)
            
            if inspect.iscoroutine(output):
                asyncio.create_task(self._update_coroutine_output(entry, output))
            
            # Return the created entry
            return entry

    def add_entry(self, entry: TraceEntry):
        """Add a trace entry to this trace context"""
        self.entries.append(entry)
        return self
        
    def print(self):
        """Print the complete trace with proper visual structure"""
        for entry in self.entries:
            entry.print_entry()
            
    def print_hierarchical(self):
        """Print the trace in a hierarchical structure based on parent-child relationships"""
        # First, build a map of spans
        spans = {}
        root_spans = []
        
        # Collect all enter events first
        for entry in self.entries:
            if entry.type == "enter":
                spans[entry.function] = {
                    "name": entry.function,
                    "depth": entry.depth,
                    "parent_id": entry.parent_span_id,
                    "children": []
                }
                
                # If no parent, it's a root span
                if not entry.parent_span_id:
                    root_spans.append(entry.function)
                elif entry.parent_span_id not in spans:
                    # If parent doesn't exist yet, temporarily treat as root
                    # (we'll fix this later)
                    root_spans.append(entry.function)
        
        # Build parent-child relationships
        for span_name, span in spans.items():
            parent = span["parent_id"]
            if parent and parent in spans:
                spans[parent]["children"].append(span_name)
                # Remove from root spans if it was temporarily there
                if span_name in root_spans:
                    root_spans.remove(span_name)
        
        # Now print the hierarchy
        def print_span(span_name, level=0):
            if span_name not in spans:
                return
                
            span = spans[span_name]
            indent = "  " * level
            parent_info = f" (parent_id: {span['parent_id']})" if span["parent_id"] else ""
            print(f"{indent}→ {span_name}{parent_info}")
            
            # Print children
            for child in span["children"]:
                print_span(child, level + 1)
        
        # Print starting with root spans
        print("\nHierarchical Trace Structure:")
        for root in root_spans:
            print_span(root)
            
    def get_duration(self) -> float:
        """
        Get the total duration of this trace
        """
        return time.time() - self.start_time
    
    def condense_trace(self, entries: List[dict]) -> List[dict]:
        """
        Condenses trace entries into a single entry for each span instance,
        preserving parent-child span relationships using span_id and parent_span_id.
        """
        spans_by_id: Dict[str, dict] = {}
        evaluation_runs: List[EvaluationRun] = []

        # First pass: Group entries by span_id and gather data
        for entry in entries:
            span_id = entry.get("span_id")
            if not span_id:
                continue # Skip entries without a span_id (should not happen)

            if entry["type"] == "enter":
                if span_id not in spans_by_id:
                    spans_by_id[span_id] = {
                        "span_id": span_id,
                        "function": entry["function"],
                        "depth": entry["depth"], # Use the depth recorded at entry time
                        "created_at": entry["created_at"],
                        "trace_id": entry["trace_id"],
                        "parent_span_id": entry.get("parent_span_id"),
                        "span_type": entry.get("span_type", "span"),
                        "inputs": None,
                        "output": None,
                        "evaluation_runs": [],
                        "duration": None
                    }
                # Handle potential duplicate enter events if necessary (e.g., log warning)

            elif span_id in spans_by_id:
                current_span_data = spans_by_id[span_id]
                
                if entry["type"] == "input" and entry["inputs"]:
                    # Merge inputs if multiple are recorded, or just assign
                    if current_span_data["inputs"] is None:
                        current_span_data["inputs"] = entry["inputs"]
                    elif isinstance(current_span_data["inputs"], dict) and isinstance(entry["inputs"], dict):
                        current_span_data["inputs"].update(entry["inputs"])
                    # Add more sophisticated merging if needed

                elif entry["type"] == "output" and "output" in entry:
                    current_span_data["output"] = entry["output"]

                elif entry["type"] == "evaluation" and entry.get("evaluation_runs"):
                    if current_span_data.get("evaluation_runs") is not None:
                        evaluation_runs.extend(entry["evaluation_runs"])

                elif entry["type"] == "exit":
                    if current_span_data["duration"] is None: # Calculate duration only once
                        start_time = datetime.fromisoformat(current_span_data.get("created_at", entry["created_at"]))
                        end_time = datetime.fromisoformat(entry["created_at"])
                        current_span_data["duration"] = (end_time - start_time).total_seconds()
                    # Update depth if exit depth is different (though current span() implementation keeps it same)
                    # current_span_data["depth"] = entry["depth"] 

        # Convert dictionary to a list initially for easier access
        spans_list = list(spans_by_id.values())

        # Build tree structure (adjacency list) and find roots
        children_map: Dict[Optional[str], List[dict]] = {}
        roots = []
        span_map = {span['span_id']: span for span in spans_list} # Map for quick lookup

        for span in spans_list:
            parent_id = span.get("parent_span_id")
            if parent_id is None:
                roots.append(span)
            else:
                if parent_id not in children_map:
                    children_map[parent_id] = []
                children_map[parent_id].append(span)

        # Sort roots by timestamp
        roots.sort(key=lambda x: datetime.fromisoformat(x.get("created_at", "1970-01-01T00:00:00")))

        # Perform depth-first traversal to get the final sorted list
        sorted_condensed_list = []
        visited = set() # To handle potential cycles, though unlikely with UUIDs

        def dfs(span_data):
            span_id = span_data['span_id']
            if span_id in visited:
                return # Avoid infinite loops in case of cycles
            visited.add(span_id)
            
            sorted_condensed_list.append(span_data) # Add parent before children

            # Get children, sort them by created_at, and visit them
            span_children = children_map.get(span_id, [])
            span_children.sort(key=lambda x: datetime.fromisoformat(x.get("created_at", "1970-01-01T00:00:00")))
            for child in span_children:
                # Ensure the child exists in our map before recursing
                if child['span_id'] in span_map: 
                    dfs(child)
                else:
                    # This case might indicate an issue, but we'll add the child directly
                    # if its parent was processed but the child itself wasn't in the initial list?
                    # Or if the child's 'enter' event was missing. For robustness, add it.
                    if child['span_id'] not in visited:
                         visited.add(child['span_id'])
                         sorted_condensed_list.append(child)


        # Start DFS from each root
        for root_span in roots:
            if root_span['span_id'] not in visited:
                dfs(root_span)
                
        # Handle spans that might not have been reachable from roots (orphans)
        # Though ideally, all spans should descend from a root.
        for span_data in spans_list:
             if span_data['span_id'] not in visited:
                  # Decide how to handle orphans, maybe append them at the end sorted by time?
                  # For now, let's just add them to ensure they aren't lost.
                  sorted_condensed_list.append(span_data)


        return sorted_condensed_list, evaluation_runs

    def save(self, overwrite: bool = False) -> Tuple[str, dict]:
        """
        Save the current trace to the database.
        Returns a tuple of (trace_id, trace_data) where trace_data is the trace data that was saved.
        """
        # Calculate total elapsed time
        total_duration = self.get_duration()
        
        raw_entries = [entry.to_dict() for entry in self.entries]
        
        condensed_entries, evaluation_runs = self.condense_trace(raw_entries)

        # Calculate total token counts from LLM API calls
        total_prompt_tokens = 0
        total_completion_tokens = 0
        total_tokens = 0
        
        total_prompt_tokens_cost = 0.0
        total_completion_tokens_cost = 0.0
        total_cost = 0.0
        
        # Only count tokens for actual LLM API call spans
        llm_span_names = {"OPENAI_API_CALL", "TOGETHER_API_CALL", "ANTHROPIC_API_CALL", "GOOGLE_API_CALL"}
        for entry in condensed_entries:
            if entry.get("span_type") == "llm" and entry.get("function") in llm_span_names and isinstance(entry.get("output"), dict):
                output = entry["output"]
                usage = output.get("usage", {})
                model_name = entry.get("inputs", {}).get("model", "")
                prompt_tokens = 0
                completion_tokens = 0   
                
                # Handle OpenAI/Together format
                if "prompt_tokens" in usage:
                    prompt_tokens = usage.get("prompt_tokens", 0)
                    completion_tokens = usage.get("completion_tokens", 0)
                    total_prompt_tokens += prompt_tokens
                    total_completion_tokens += completion_tokens
                # Handle Anthropic format
                elif "input_tokens" in usage:
                    prompt_tokens = usage.get("input_tokens", 0)
                    completion_tokens = usage.get("output_tokens", 0)
                    total_prompt_tokens += prompt_tokens
                    total_completion_tokens += completion_tokens
                
                total_tokens += usage.get("total_tokens", 0)
                
                # Calculate costs if model name is available
                if model_name:
                    try:
                        prompt_cost, completion_cost = cost_per_token(
                            model=model_name, 
                            prompt_tokens=prompt_tokens, 
                            completion_tokens=completion_tokens
                        )
                        total_prompt_tokens_cost += prompt_cost
                        total_completion_tokens_cost += completion_cost
                        total_cost += prompt_cost + completion_cost
                        
                        # Add cost information directly to the usage dictionary in the condensed entry
                        if "usage" not in output:
                            output["usage"] = {}
                        output["usage"]["prompt_tokens_cost_usd"] = prompt_cost
                        output["usage"]["completion_tokens_cost_usd"] = completion_cost
                        output["usage"]["total_cost_usd"] = prompt_cost + completion_cost
                    except Exception as e:
                        # If cost calculation fails, continue without adding costs
                        print(f"Error calculating cost for model '{model_name}': {str(e)}")
                        pass

        # Create trace document
        trace_data = {
            "trace_id": self.trace_id,
            "name": self.name,
            "project_name": self.project_name,
            "created_at": datetime.utcfromtimestamp(self.start_time).isoformat(),
            "duration": total_duration,
            "token_counts": {
                "prompt_tokens": total_prompt_tokens,
                "completion_tokens": total_completion_tokens,
                "total_tokens": total_tokens,
                "prompt_tokens_cost_usd": total_prompt_tokens_cost,
                "completion_tokens_cost_usd": total_completion_tokens_cost,
                "total_cost_usd": total_cost
            },
            "entries": condensed_entries,
            "evaluation_runs": evaluation_runs,
            "overwrite": overwrite,
            "parent_trace_id": self.parent_trace_id,
            "parent_name": self.parent_name
        }        
        # --- Log trace data before saving ---
        try:
            rprint(f"[TraceClient.save] Saving trace data for trace_id {self.trace_id}:")
            rprint(json.dumps(trace_data, indent=2))
        except Exception as log_e:
            rprint(f"[TraceClient.save] Error logging trace data: {log_e}")
        # --- End logging ---
        self.trace_manager_client.save_trace(trace_data)

        return self.trace_id, trace_data

    def delete(self):
        return self.trace_manager_client.delete_trace(self.trace_id)
    
class Tracer:
    _instance = None

    def __new__(cls, *args, **kwargs):
        if cls._instance is None:
            cls._instance = super(Tracer, cls).__new__(cls)
        return cls._instance

    def __init__(
        self, 
        api_key: str = os.getenv("JUDGMENT_API_KEY"), 
        project_name: str = "default_project",
        rules: Optional[List[Rule]] = None,  # Added rules parameter
        organization_id: str = os.getenv("JUDGMENT_ORG_ID"),
        enable_monitoring: bool = os.getenv("JUDGMENT_MONITORING", "true").lower() == "true",
        enable_evaluations: bool = os.getenv("JUDGMENT_EVALUATIONS", "true").lower() == "true",
        # S3 configuration
        use_s3: bool = False,
        s3_bucket_name: Optional[str] = None,
        s3_aws_access_key_id: Optional[str] = None,
        s3_aws_secret_access_key: Optional[str] = None,
        s3_region_name: Optional[str] = None,
        deep_tracing: bool = True  # NEW: Enable deep tracing by default
        ):
        if not hasattr(self, 'initialized'):
            if not api_key:
                raise ValueError("Tracer must be configured with a Judgment API key")
            
            if not organization_id:
                raise ValueError("Tracer must be configured with an Organization ID")
            if use_s3 and not s3_bucket_name:
                raise ValueError("S3 bucket name must be provided when use_s3 is True")
            if use_s3 and not (s3_aws_access_key_id or os.getenv("AWS_ACCESS_KEY_ID")):
                raise ValueError("AWS Access Key ID must be provided when use_s3 is True")
            if use_s3 and not (s3_aws_secret_access_key or os.getenv("AWS_SECRET_ACCESS_KEY")):
                raise ValueError("AWS Secret Access Key must be provided when use_s3 is True")
            
            self.api_key: str = api_key
            self.project_name: str = project_name
            self.client: JudgmentClient = JudgmentClient(judgment_api_key=api_key)
            self.organization_id: str = organization_id
            self._current_trace: Optional[str] = None
            self.rules: List[Rule] = rules or []  # Store rules at tracer level
            self.initialized: bool = True
            self.enable_monitoring: bool = enable_monitoring
            self.enable_evaluations: bool = enable_evaluations

            # Initialize S3 storage if enabled
            self.use_s3 = use_s3
            if use_s3:
                from judgeval.common.s3_storage import S3Storage
                self.s3_storage = S3Storage(
                    bucket_name=s3_bucket_name,
                    aws_access_key_id=s3_aws_access_key_id,
                    aws_secret_access_key=s3_aws_secret_access_key,
                    region_name=s3_region_name
                )
            self.deep_tracing: bool = deep_tracing  # NEW: Store deep tracing setting

        elif hasattr(self, 'project_name') and self.project_name != project_name:
            warnings.warn(
                f"Attempting to initialize Tracer with project_name='{project_name}' but it was already initialized with "
                f"project_name='{self.project_name}'. Due to the singleton pattern, the original project_name will be used. "
                "To use a different project name, ensure the first Tracer initialization uses the desired project name.",
                RuntimeWarning
            )
    
    def set_current_trace(self, trace: TraceClient):
        """
        Set the current trace context in contextvars
        """
        current_trace_var.set(trace)
    
    def get_current_trace(self) -> Optional[TraceClient]:
        """
        Get the current trace context from contextvars
        """
        return current_trace_var.get()
        
    def _apply_deep_tracing(self, func, span_type="span"):
        """
        Apply deep tracing to all functions in the same module as the given function.
        
        Args:
            func: The function being traced
            span_type: Type of span to use for traced functions
            
        Returns:
            A tuple of (module, original_functions_dict) where original_functions_dict
            contains the original functions that were replaced with traced versions.
        """
        module = inspect.getmodule(func)
        if not module:
            return None, {}
            
        # Save original functions
        original_functions = {}
        
        # Find all functions in the module
        for name, obj in inspect.getmembers(module, inspect.isfunction):
            # Skip already wrapped functions
            if hasattr(obj, '_judgment_traced'):
                continue
                
            # Create a traced version of the function
            # Always use default span type "span" for child functions
            traced_func = _create_deep_tracing_wrapper(obj, self, "span")
            
            # Mark the function as traced to avoid double wrapping
            traced_func._judgment_traced = True
            
            # Save the original function
            original_functions[name] = obj
            
            # Replace with traced version
            setattr(module, name, traced_func)
            
        return module, original_functions

    @contextmanager
    def trace(
        self, 
        name: str, 
        project_name: str = None, 
        overwrite: bool = False,
        rules: Optional[List[Rule]] = None  # Added rules parameter
    ) -> Generator[TraceClient, None, None]:
        """Start a new trace context using a context manager"""
        trace_id = str(uuid.uuid4())
        project = project_name if project_name is not None else self.project_name
        
        # Get parent trace info from context
        parent_trace = current_trace_var.get()
        parent_trace_id = None
        parent_name = None
        
        if parent_trace:
            parent_trace_id = parent_trace.trace_id
            parent_name = parent_trace.name

        trace = TraceClient(
            self, 
            trace_id, 
            name, 
            project_name=project, 
            overwrite=overwrite,
            rules=self.rules,  # Pass combined rules to the trace client
            enable_monitoring=self.enable_monitoring,
            enable_evaluations=self.enable_evaluations,
            parent_trace_id=parent_trace_id,
            parent_name=parent_name
        )
        
        # Set the current trace in context variables
        token = current_trace_var.set(trace)
        
        # Automatically create top-level span
        with trace.span(name or "unnamed_trace") as span:
            try:
                # Save the trace to the database to handle Evaluations' trace_id referential integrity
                yield trace
            finally:
                # Reset the context variable
                current_trace_var.reset(token)
    
    def observe(self, func=None, *, name=None, span_type: SpanType = "span", project_name: str = None, overwrite: bool = False, deep_tracing: bool = None):
        """
        Decorator to trace function execution with detailed entry/exit information.
        
        Args:
            func: The function to decorate
            name: Optional custom name for the span (defaults to function name)
            span_type: Type of span (default "span")
            project_name: Optional project name override
            overwrite: Whether to overwrite existing traces
            deep_tracing: Whether to enable deep tracing for this function and all nested calls.
                          If None, uses the tracer's default setting.
        """
        # If monitoring is disabled, return the function as is
        if not self.enable_monitoring:
            return func if func else lambda f: f
        
        if func is None:
            return lambda f: self.observe(f, name=name, span_type=span_type, project_name=project_name, 
                                         overwrite=overwrite, deep_tracing=deep_tracing)
        
        # Use provided name or fall back to function name
        span_name = name or func.__name__
        
        # Store custom attributes on the function object
        func._judgment_span_name = span_name
        func._judgment_span_type = span_type
        
        # Use the provided deep_tracing value or fall back to the tracer's default
        use_deep_tracing = deep_tracing if deep_tracing is not None else self.deep_tracing
        
        if asyncio.iscoroutinefunction(func):
            @functools.wraps(func)
            async def async_wrapper(*args, **kwargs):
                # Check if we're already in a traced function
                if in_traced_function_var.get():
                    return await func(*args, **kwargs)
                
                # Set in_traced_function_var to True
                token = in_traced_function_var.set(True)
                
                # Get current trace from context
                current_trace = current_trace_var.get()
                
                # If there's no current trace, create a root trace
                if not current_trace:
                    trace_id = str(uuid.uuid4())
                    project = project_name if project_name is not None else self.project_name
                    
                    # Create a new trace client to serve as the root
                    current_trace = TraceClient(
                        self,
                        trace_id,
                        span_name, # MODIFIED: Use span_name directly
                        project_name=project,
                        overwrite=overwrite,
                        rules=self.rules,
                        enable_monitoring=self.enable_monitoring,
                        enable_evaluations=self.enable_evaluations
                    )
                    
                    # Save empty trace and set trace context
                    # current_trace.save(empty_save=True, overwrite=overwrite)
                    trace_token = current_trace_var.set(current_trace)
                    
                    try:
                        # Use span for the function execution within the root trace
                        # This sets the current_span_var
                        with current_trace.span(span_name, span_type=span_type) as span: # MODIFIED: Use span_name directly
                            # Record inputs
                            span.record_input({
                                'args': str(args),
                                'kwargs': kwargs
                            })
                            
                            # If deep tracing is enabled, apply monkey patching
                            if use_deep_tracing:
                                module, original_functions = self._apply_deep_tracing(func, span_type)
                            
                            # Execute function
                            result = await func(*args, **kwargs)
                            
                            # Restore original functions if deep tracing was enabled
                            if use_deep_tracing and module and 'original_functions' in locals():
                                for name, obj in original_functions.items():
                                    setattr(module, name, obj)
                            
                            # Record output
                            span.record_output(result)
                            
                        # Save the completed trace
                        current_trace.save(overwrite=overwrite)
                        return result
                    finally:
                        # Reset trace context (span context resets automatically)
                        current_trace_var.reset(trace_token)
                        # Reset in_traced_function_var
                        in_traced_function_var.reset(token)
                else:
                    # Already have a trace context, just create a span in it
                    # The span method handles current_span_var
                    
                    try:
                        with current_trace.span(span_name, span_type=span_type) as span: # MODIFIED: Use span_name directly
                            # Record inputs
                            span.record_input({
                                'args': str(args),
                                'kwargs': kwargs
                            })
                            
                            # If deep tracing is enabled, apply monkey patching
                            if use_deep_tracing:
                                module, original_functions = self._apply_deep_tracing(func, span_type)
                            
                            # Execute function
                            result = await func(*args, **kwargs)
                            
                            # Restore original functions if deep tracing was enabled
                            if use_deep_tracing and module and 'original_functions' in locals():
                                for name, obj in original_functions.items():
                                    setattr(module, name, obj)
                            
                            # Record output
                            span.record_output(result)
                        
                        return result
                    finally:
                        # Reset in_traced_function_var
                        in_traced_function_var.reset(token)
                
            return async_wrapper
        else:
            # Non-async function implementation with deep tracing
            @functools.wraps(func)
            def wrapper(*args, **kwargs):
                # Check if we're already in a traced function
                if in_traced_function_var.get():
                    return func(*args, **kwargs)
                
                # Set in_traced_function_var to True
                token = in_traced_function_var.set(True)
                
                # Get current trace from context
                current_trace = current_trace_var.get()
                
                # If there's no current trace, create a root trace
                if not current_trace:
                    trace_id = str(uuid.uuid4())
                    project = project_name if project_name is not None else self.project_name
                    
                    # Create a new trace client to serve as the root
                    current_trace = TraceClient(
                        self,
                        trace_id,
                        span_name, # MODIFIED: Use span_name directly
                        project_name=project,
                        overwrite=overwrite,
                        rules=self.rules,
                        enable_monitoring=self.enable_monitoring,
                        enable_evaluations=self.enable_evaluations
                    )
                    
                    # Save empty trace and set trace context
                    # current_trace.save(empty_save=True, overwrite=overwrite)
                    trace_token = current_trace_var.set(current_trace)
                    
                    try:
                        # Use span for the function execution within the root trace
                        # This sets the current_span_var
                        with current_trace.span(span_name, span_type=span_type) as span: # MODIFIED: Use span_name directly
                            # Record inputs
                            span.record_input({
                                'args': str(args),
                                'kwargs': kwargs
                            })
                            
                            # If deep tracing is enabled, apply monkey patching
                            if use_deep_tracing:
                                module, original_functions = self._apply_deep_tracing(func, span_type)
                            
                            # Execute function
                            result = func(*args, **kwargs)
                            
                            # Restore original functions if deep tracing was enabled
                            if use_deep_tracing and module and 'original_functions' in locals():
                                for name, obj in original_functions.items():
                                    setattr(module, name, obj)
                            
                            # Record output
                            span.record_output(result)
                            
                        # Save the completed trace
                        current_trace.save(overwrite=overwrite)
                        return result
                    finally:
                        # Reset trace context (span context resets automatically)
                        current_trace_var.reset(trace_token)
                        # Reset in_traced_function_var
                        in_traced_function_var.reset(token)
                else:
                    # Already have a trace context, just create a span in it
                    # The span method handles current_span_var
                    
                    try:
                        with current_trace.span(span_name, span_type=span_type) as span: # MODIFIED: Use span_name directly
                            # Record inputs
                            span.record_input({
                                'args': str(args),
                                'kwargs': kwargs
                            })
                            
                            # If deep tracing is enabled, apply monkey patching
                            if use_deep_tracing:
                                module, original_functions = self._apply_deep_tracing(func, span_type)
                            
                            # Execute function
                            result = func(*args, **kwargs)
                            
                            # Restore original functions if deep tracing was enabled
                            if use_deep_tracing and module and 'original_functions' in locals():
                                for name, obj in original_functions.items():
                                    setattr(module, name, obj)
                            
                            # Record output
                            span.record_output(result)
                        
                        return result
                    finally:
                        # Reset in_traced_function_var
                        in_traced_function_var.reset(token)
                
            return wrapper
        
    def async_evaluate(self, *args, **kwargs):
        if not self.enable_evaluations:
            return

        # Get current trace from context
        current_trace = current_trace_var.get()
        
        if current_trace:
            current_trace.async_evaluate(*args, **kwargs)
        else:
            warnings.warn("No trace found, skipping evaluation")


def wrap(client: Any) -> Any:
    """
    Wraps an API client to add tracing capabilities.
    Supports OpenAI, Together, Anthropic, and Google GenAI clients.
    Patches both '.create' and Anthropic's '.stream' methods using a wrapper class.
    """
    span_name, original_create, original_stream = _get_client_config(client)

    # --- Define Traced Async Functions ---
    async def traced_create_async(*args, **kwargs):
        # [Existing logic - unchanged]
        current_trace = current_trace_var.get()
        if not current_trace:
            if asyncio.iscoroutinefunction(original_create):
                 return await original_create(*args, **kwargs)
            else:
                 return original_create(*args, **kwargs)

        is_streaming = kwargs.get("stream", False)

        with current_trace.span(span_name, span_type="llm") as span:
            input_data = _format_input_data(client, **kwargs)
            span.record_input(input_data)

            # Warn about token counting limitations with streaming
            if isinstance(client, (AsyncOpenAI, OpenAI)) and is_streaming:
                if not kwargs.get("stream_options", {}).get("include_usage"):
                    warnings.warn(
                        "OpenAI streaming calls don't include token counts by default. "
                        "To enable token counting with streams, set stream_options={'include_usage': True} "
                        "in your API call arguments.",
                        UserWarning
                    )

            try:
                if is_streaming:
                    stream_iterator = await original_create(*args, **kwargs)
                    output_entry = span.record_output("<pending stream>")
                    return _async_stream_wrapper(stream_iterator, client, output_entry)
                else:
                    awaited_response = await original_create(*args, **kwargs)
                    output_data = _format_output_data(client, awaited_response)
                    span.record_output(output_data)
                    return awaited_response
            except Exception as e:
                print(f"Error during wrapped async API call ({span_name}): {e}")
                span.record_output({"error": str(e)})
                raise


    # Function replacing .stream() - NOW returns the wrapper class instance
    def traced_stream_async(*args, **kwargs):
        current_trace = current_trace_var.get()
        if not current_trace or not original_stream:
            return original_stream(*args, **kwargs)
        original_manager = original_stream(*args, **kwargs)
        wrapper_manager = _TracedAsyncStreamManagerWrapper(
            original_manager=original_manager,
            client=client,
            span_name=span_name,
            trace_client=current_trace,
            stream_wrapper_func=_async_stream_wrapper,
            input_kwargs=kwargs
        )
        return wrapper_manager

    # --- Define Traced Sync Functions ---
    def traced_create_sync(*args, **kwargs):
         # [Existing logic - unchanged]
        current_trace = current_trace_var.get()
        if not current_trace:
             return original_create(*args, **kwargs)

        is_streaming = kwargs.get("stream", False)

        with current_trace.span(span_name, span_type="llm") as span:
             input_data = _format_input_data(client, **kwargs)
             span.record_input(input_data)

             # Warn about token counting limitations with streaming
             if isinstance(client, (AsyncOpenAI, OpenAI)) and is_streaming:
                 if not kwargs.get("stream_options", {}).get("include_usage"):
                     warnings.warn(
                         "OpenAI streaming calls don't include token counts by default. "
                         "To enable token counting with streams, set stream_options={'include_usage': True} "
                         "in your API call arguments.",
                         UserWarning
                     )

             try:
                 response_or_iterator = original_create(*args, **kwargs)
             except Exception as e:
                 print(f"Error during wrapped sync API call ({span_name}): {e}")
                 span.record_output({"error": str(e)})
                 raise

             if is_streaming:
                 output_entry = span.record_output("<pending stream>")
                 return _sync_stream_wrapper(response_or_iterator, client, output_entry)
             else:
                 output_data = _format_output_data(client, response_or_iterator)
                 span.record_output(output_data)
                 return response_or_iterator


    # Function replacing sync .stream()
    def traced_stream_sync(*args, **kwargs):
         current_trace = current_trace_var.get()
         if not current_trace or not original_stream:
             return original_stream(*args, **kwargs)
         original_manager = original_stream(*args, **kwargs)
         wrapper_manager = _TracedSyncStreamManagerWrapper(
             original_manager=original_manager,
             client=client,
             span_name=span_name,
             trace_client=current_trace,
             stream_wrapper_func=_sync_stream_wrapper,
             input_kwargs=kwargs
         )
         return wrapper_manager


    # --- Assign Traced Methods to Client Instance ---
    # [Assignment logic remains the same]
    if isinstance(client, (AsyncOpenAI, AsyncTogether)):
        client.chat.completions.create = traced_create_async
        # Wrap the Responses API endpoint for OpenAI clients
        if hasattr(client, "responses") and hasattr(client.responses, "create"):
            # Capture the original responses.create
            original_responses_create = client.responses.create
            def traced_responses(*args, **kwargs):
                # Get the current trace from contextvars
                current_trace = current_trace_var.get()
                # If no active trace, call the original
                if not current_trace:
                    return original_responses_create(*args, **kwargs)
                # Trace this responses.create call
                with current_trace.span(span_name, span_type="llm") as span:
                    # Record raw input kwargs
                    span.record_input(kwargs)
                    # Make the actual API call
                    response = original_responses_create(*args, **kwargs)
                    # Record the output object
                    span.record_output(response)
                    return response
            # Assign the traced wrapper
            client.responses.create = traced_responses
    elif isinstance(client, AsyncAnthropic):
        client.messages.create = traced_create_async
        if original_stream:
             client.messages.stream = traced_stream_async
    elif isinstance(client, genai.client.AsyncClient):
        client.generate_content = traced_create_async
    elif isinstance(client, (OpenAI, Together)):
         client.chat.completions.create = traced_create_sync
    elif isinstance(client, Anthropic):
         client.messages.create = traced_create_sync
         if original_stream:
             client.messages.stream = traced_stream_sync
    elif isinstance(client, genai.Client):
         client.generate_content = traced_create_sync

    return client

# Helper functions for client-specific operations

def _get_client_config(client: ApiClient) -> tuple[str, callable, Optional[callable]]:
    """Returns configuration tuple for the given API client.
    
    Args:
        client: An instance of OpenAI, Together, or Anthropic client
        
    Returns:
        tuple: (span_name, create_method, stream_method)
            - span_name: String identifier for tracing
            - create_method: Reference to the client's creation method
            - stream_method: Reference to the client's stream method (if applicable)
            
    Raises:
        ValueError: If client type is not supported
    """
    if isinstance(client, (OpenAI, AsyncOpenAI)):
        return "OPENAI_API_CALL", client.chat.completions.create, None
    elif isinstance(client, (Together, AsyncTogether)):
        return "TOGETHER_API_CALL", client.chat.completions.create, None
    elif isinstance(client, (Anthropic, AsyncAnthropic)):
        return "ANTHROPIC_API_CALL", client.messages.create, client.messages.stream
    elif isinstance(client, (genai.Client, genai.client.AsyncClient)):
        return "GOOGLE_API_CALL", client.models.generate_content, None
    raise ValueError(f"Unsupported client type: {type(client)}")

def _format_input_data(client: ApiClient, **kwargs) -> dict:
    """Format input parameters based on client type.
    
    Extracts relevant parameters from kwargs based on the client type
    to ensure consistent tracing across different APIs.
    """
    if isinstance(client, (OpenAI, Together, AsyncOpenAI, AsyncTogether)):
        return {
            "model": kwargs.get("model"),
            "messages": kwargs.get("messages"),
        }
    elif isinstance(client, (genai.Client, genai.client.AsyncClient)):
        return {
            "model": kwargs.get("model"),
            "contents": kwargs.get("contents")
        }
    # Anthropic requires additional max_tokens parameter
    return {
        "model": kwargs.get("model"),
        "messages": kwargs.get("messages"),
        "max_tokens": kwargs.get("max_tokens")
    }

def _format_output_data(client: ApiClient, response: Any) -> dict:
    """Format API response data based on client type.
    
    Normalizes different response formats into a consistent structure
    for tracing purposes.
    
    Returns:
        dict containing:
            - content: The generated text
            - usage: Token usage statistics
    """
    if isinstance(client, (OpenAI, Together, AsyncOpenAI, AsyncTogether)):
        return {
            "content": response.choices[0].message.content,
            "usage": {
                "prompt_tokens": response.usage.prompt_tokens,
                "completion_tokens": response.usage.completion_tokens,
                "total_tokens": response.usage.total_tokens
            }
        }
    elif isinstance(client, (genai.Client, genai.client.AsyncClient)):
        return {
            "content": response.candidates[0].content.parts[0].text,
            "usage": {
                "prompt_tokens": response.usage_metadata.prompt_token_count,
                "completion_tokens": response.usage_metadata.candidates_token_count,
                "total_tokens": response.usage_metadata.total_token_count
            }
        }
    # Anthropic has a different response structure
    return {
        "content": response.content[0].text,
        "usage": {
            "input_tokens": response.usage.input_tokens,
            "output_tokens": response.usage.output_tokens,
            "total_tokens": response.usage.input_tokens + response.usage.output_tokens
        }
    }

# Define a blocklist of functions that should not be traced
# These are typically utility functions, print statements, logging, etc.
_TRACE_BLOCKLIST = {
    # Built-in functions
    'print', 'str', 'int', 'float', 'bool', 'list', 'dict', 'set', 'tuple',
    'len', 'range', 'enumerate', 'zip', 'map', 'filter', 'sorted', 'reversed',
    'min', 'max', 'sum', 'any', 'all', 'abs', 'round', 'format',
    # Logging functions
    'debug', 'info', 'warning', 'error', 'critical', 'exception', 'log',
    # Common utility functions
    'sleep', 'time', 'datetime', 'json', 'dumps', 'loads',
    # String operations
    'join', 'split', 'strip', 'lstrip', 'rstrip', 'replace', 'lower', 'upper',
    # Dict operations
    'get', 'items', 'keys', 'values', 'update',
    # List operations
    'append', 'extend', 'insert', 'remove', 'pop', 'clear', 'index', 'count', 'sort',
}


# Add a new function for deep tracing at the module level
def _create_deep_tracing_wrapper(func, tracer, span_type="span"):
    """
    Creates a wrapper for a function that automatically traces it when called within a traced function.
    This enables deep tracing without requiring explicit @observe decorators on every function.
    
    Args:
        func: The function to wrap
        tracer: The Tracer instance
        span_type: Type of span (default "span")
        
    Returns:
        A wrapped function that will be traced when called
    """
    # Skip wrapping if the function is not callable or is a built-in
    if not callable(func) or isinstance(func, type) or func.__module__ == 'builtins':
        return func
    
    # Skip functions in the blocklist
    if func.__name__ in _TRACE_BLOCKLIST:
        return func
    
    # Skip functions from certain modules (logging, sys, etc.)
    if func.__module__ and any(func.__module__.startswith(m) for m in ['logging', 'sys', 'os', 'json', 'time', 'datetime']):
        return func
    

    # Get function name for the span - check for custom name set by @observe
    func_name = getattr(func, '_judgment_span_name', func.__name__)
    
    # Check for custom span_type set by @observe
    func_span_type = getattr(func, '_judgment_span_type', "span")
    
    # Store original function to prevent losing reference
    original_func = func
    
    # Create appropriate wrapper based on whether the function is async or not
    if asyncio.iscoroutinefunction(func):
        @functools.wraps(func)
        async def async_deep_wrapper(*args, **kwargs):
            # Get current trace from context
            current_trace = current_trace_var.get()
            
            # If no trace context, just call the function
            if not current_trace:
                return await original_func(*args, **kwargs)
            
            # Create a span for this function call - use custom span_type if available
            with current_trace.span(func_name, span_type=func_span_type) as span:
                # Record inputs
                span.record_input({
                    'args': str(args),
                    'kwargs': kwargs
                })
                
                # Execute function
                result = await original_func(*args, **kwargs)
                
                # Record output
                span.record_output(result)
                
                return result
                
        return async_deep_wrapper
    else:
        @functools.wraps(func)
        def deep_wrapper(*args, **kwargs):
            # Get current trace from context
            current_trace = current_trace_var.get()
            
            # If no trace context, just call the function
            if not current_trace:
                return original_func(*args, **kwargs)
            
            # Create a span for this function call - use custom span_type if available
            with current_trace.span(func_name, span_type=func_span_type) as span:
                # Record inputs
                span.record_input({
                    'args': str(args),
                    'kwargs': kwargs
                })
                
                # Execute function
                result = original_func(*args, **kwargs)
                
                # Record output
                span.record_output(result)
                
                return result
                
        return deep_wrapper

# Add the new TraceThreadPoolExecutor class
class TraceThreadPoolExecutor(concurrent.futures.ThreadPoolExecutor):
    """
    A ThreadPoolExecutor subclass that automatically propagates contextvars
    from the submitting thread to the worker thread using copy_context().run().

    This ensures that context variables like `current_trace_var` and
    `current_span_var` are available within functions executed by the pool,
    allowing the Tracer to maintain correct parent-child relationships across
    thread boundaries.
    """
    def submit(self, fn, /, *args, **kwargs):
        """
        Submit a callable to be executed with the captured context.
        """
        # Capture context from the submitting thread
        ctx = contextvars.copy_context()

        # We use functools.partial to bind the arguments to the function *now*,
        # as ctx.run doesn't directly accept *args, **kwargs in the same way
        # submit does. It expects ctx.run(callable, arg1, arg2...).
        func_with_bound_args = functools.partial(fn, *args, **kwargs)

        # Submit the ctx.run callable to the original executor.
        # ctx.run will execute the (now argument-bound) function within the
        # captured context in the worker thread.
        return super().submit(ctx.run, func_with_bound_args)

    # Note: The `map` method would also need to be overridden for full context
    # propagation if users rely on it, but `submit` is the most common use case.

# Helper functions for stream processing
# ---------------------------------------

def _extract_content_from_chunk(client: ApiClient, chunk: Any) -> Optional[str]:
    """Extracts the text content from a stream chunk based on the client type."""
    try:
        if isinstance(client, (OpenAI, Together, AsyncOpenAI, AsyncTogether)):
            return chunk.choices[0].delta.content
        elif isinstance(client, (Anthropic, AsyncAnthropic)):
            # Anthropic streams various event types, we only care for content blocks
            if chunk.type == "content_block_delta":
                return chunk.delta.text
        elif isinstance(client, (genai.Client, genai.client.AsyncClient)):
            # Google streams Candidate objects
            if chunk.candidates and chunk.candidates[0].content and chunk.candidates[0].content.parts:
                return chunk.candidates[0].content.parts[0].text
    except (AttributeError, IndexError, KeyError):
        # Handle cases where chunk structure is unexpected or doesn't contain content
        pass # Return None
    return None

def _extract_usage_from_final_chunk(client: ApiClient, chunk: Any) -> Optional[Dict[str, int]]:
    """Extracts usage data if present in the *final* chunk (client-specific)."""
    try:
        # OpenAI/Together include usage in the *last* chunk's `usage` attribute if available
        # This typically requires specific API versions or settings. Often usage is *not* streamed.
        if isinstance(client, (OpenAI, Together, AsyncOpenAI, AsyncTogether)):
             # Check if usage is directly on the chunk (some models might do this)
             if hasattr(chunk, 'usage') and chunk.usage:
                 return {
                     "prompt_tokens": chunk.usage.prompt_tokens,
                     "completion_tokens": chunk.usage.completion_tokens,
                     "total_tokens": chunk.usage.total_tokens
                 }
             # Check if usage is nested within choices (less common for final chunk, but check)
             elif chunk.choices and hasattr(chunk.choices[0], 'usage') and chunk.choices[0].usage:
                 usage = chunk.choices[0].usage
                 return {
                      "prompt_tokens": usage.prompt_tokens,
                      "completion_tokens": usage.completion_tokens,
                      "total_tokens": usage.total_tokens
                  }
             # Anthropic includes usage in the 'message_stop' event type
        elif isinstance(client, (Anthropic, AsyncAnthropic)):
            if chunk.type == "message_stop":
                # Anthropic final usage is often attached to the *message* object, not the chunk directly
                # The API might provide a way to get the final message object, but typically not in the stream itself.
                # Let's assume for now usage might appear in the final *chunk* metadata if supported.
                # This is a placeholder - Anthropic usage typically needs a separate call or context.
                pass
        elif isinstance(client, (genai.Client, genai.client.AsyncClient)):
             # Google provides usage metadata on the full response object, not typically streamed per chunk.
             # It might be in the *last* chunk's usage_metadata if the stream implementation supports it.
             if hasattr(chunk, 'usage_metadata') and chunk.usage_metadata:
                 return {
                     "prompt_tokens": chunk.usage_metadata.prompt_token_count,
                     "completion_tokens": chunk.usage_metadata.candidates_token_count,
                     "total_tokens": chunk.usage_metadata.total_token_count
                 }

    except (AttributeError, IndexError, KeyError, TypeError):
        # Handle cases where usage data is missing or malformed
         pass # Return None
    return None


# --- Sync Stream Wrapper ---
def _sync_stream_wrapper(
    original_stream: Iterator,
    client: ApiClient,
    output_entry: TraceEntry
) -> Generator[Any, None, None]:
    """Wraps a synchronous stream iterator to capture content and update the trace."""
    content_parts = []  # Use a list instead of string concatenation
    final_usage = None
    last_chunk = None
    try:
        for chunk in original_stream:
            content_part = _extract_content_from_chunk(client, chunk)
            if content_part:
                content_parts.append(content_part)  # Append to list instead of concatenating
            last_chunk = chunk # Keep track of the last chunk for potential usage data
            yield chunk # Pass the chunk to the caller
    finally:
        # Attempt to extract usage from the last chunk received
        if last_chunk:
            final_usage = _extract_usage_from_final_chunk(client, last_chunk)

        # Update the trace entry with the accumulated content and usage
        output_entry.output = {
            "content": "".join(content_parts),  # Join list at the end
            "usage": final_usage if final_usage else {"info": "Usage data not available in stream."}, # Provide placeholder if None
            "streamed": True
        }
        # Note: We might need to adjust _serialize_output if this dict causes issues,
        # but Pydantic's model_dump should handle dicts.

# --- Async Stream Wrapper ---
async def _async_stream_wrapper(
    original_stream: AsyncIterator,
    client: ApiClient,
    output_entry: TraceEntry
) -> AsyncGenerator[Any, None]:
    # [Existing logic - unchanged]
    content_parts = []  # Use a list instead of string concatenation
    final_usage_data = None
    last_content_chunk = None
    anthropic_input_tokens = 0
    anthropic_output_tokens = 0

    target_span_id = getattr(output_entry, 'span_id', 'UNKNOWN')

    try:
        async for chunk in original_stream:
            # Check for OpenAI's final usage chunk
            if isinstance(client, (AsyncOpenAI, OpenAI)) and hasattr(chunk, 'usage') and chunk.usage is not None:
                final_usage_data = {
                    "prompt_tokens": chunk.usage.prompt_tokens,
                    "completion_tokens": chunk.usage.completion_tokens,
                    "total_tokens": chunk.usage.total_tokens
                }
                yield chunk
                continue

            if isinstance(client, (AsyncAnthropic, Anthropic)) and hasattr(chunk, 'type'):
                 if chunk.type == "message_start":
                     if hasattr(chunk, 'message') and hasattr(chunk.message, 'usage') and hasattr(chunk.message.usage, 'input_tokens'):
                         anthropic_input_tokens = chunk.message.usage.input_tokens
                 elif chunk.type == "message_delta":
                     if hasattr(chunk, 'usage') and hasattr(chunk.usage, 'output_tokens'):
                         anthropic_output_tokens += chunk.usage.output_tokens

            content_part = _extract_content_from_chunk(client, chunk)
            if content_part:
                content_parts.append(content_part)  # Append to list instead of concatenating
                last_content_chunk = chunk

            yield chunk
    finally:
        anthropic_final_usage = None
        if isinstance(client, (AsyncAnthropic, Anthropic)) and (anthropic_input_tokens > 0 or anthropic_output_tokens > 0):
             anthropic_final_usage = {
                 "input_tokens": anthropic_input_tokens,
                 "output_tokens": anthropic_output_tokens,
                 "total_tokens": anthropic_input_tokens + anthropic_output_tokens
             }

        usage_info = None
        if final_usage_data:
             usage_info = final_usage_data
        elif anthropic_final_usage:
             usage_info = anthropic_final_usage
        elif last_content_chunk:
             usage_info = _extract_usage_from_final_chunk(client, last_content_chunk)

        if output_entry and hasattr(output_entry, 'output'):
            output_entry.output = {
                "content": "".join(content_parts),  # Join list at the end
                "usage": usage_info if usage_info else {"info": "Usage data not available in stream."},
                "streamed": True
            }
            start_ts = getattr(output_entry, 'created_at', time.time())
            output_entry.duration = time.time() - start_ts
        # else: # Handle error case if necessary, but remove debug print

# --- Define Context Manager Wrapper Classes ---
class _TracedAsyncStreamManagerWrapper(AbstractAsyncContextManager):
    """Wraps an original async stream manager to add tracing."""
    def __init__(self, original_manager, client, span_name, trace_client, stream_wrapper_func, input_kwargs):
        self._original_manager = original_manager
        self._client = client
        self._span_name = span_name
        self._trace_client = trace_client
        self._stream_wrapper_func = stream_wrapper_func
        self._input_kwargs = input_kwargs
        self._parent_span_id_at_entry = None

    async def __aenter__(self):
        self._parent_span_id_at_entry = current_span_var.get()
        if not self._trace_client:
             # If no trace, just delegate to the original manager
             return await self._original_manager.__aenter__()

        # --- Manually create the 'enter' entry ---
        start_time = time.time()
        span_id = str(uuid.uuid4())
        current_depth = 0
        if self._parent_span_id_at_entry and self._parent_span_id_at_entry in self._trace_client._span_depths:
            current_depth = self._trace_client._span_depths[self._parent_span_id_at_entry] + 1
        self._trace_client._span_depths[span_id] = current_depth
        enter_entry = TraceEntry(
             type="enter", function=self._span_name, span_id=span_id,
             trace_id=self._trace_client.trace_id, depth=current_depth, message=self._span_name,
             created_at=start_time, span_type="llm", parent_span_id=self._parent_span_id_at_entry
        )
        self._trace_client.add_entry(enter_entry)
        # --- End manual 'enter' entry ---

        # Set the current span ID in contextvars
        self._span_context_token = current_span_var.set(span_id)

        # Manually create 'input' entry
        input_data = _format_input_data(self._client, **self._input_kwargs)
        input_entry = TraceEntry(
             type="input", function=self._span_name, span_id=span_id,
             trace_id=self._trace_client.trace_id, depth=current_depth, message=f"Inputs to {self._span_name}",
             created_at=time.time(), inputs=input_data, span_type="llm"
        )
        self._trace_client.add_entry(input_entry)

        # Call the original __aenter__
        raw_iterator = await self._original_manager.__aenter__()

        # Manually create pending 'output' entry
        output_entry = TraceEntry(
            type="output", function=self._span_name, span_id=span_id,
            trace_id=self._trace_client.trace_id, depth=current_depth, message=f"Output from {self._span_name}",
            created_at=time.time(), output="<pending stream>", span_type="llm"
        )
        self._trace_client.add_entry(output_entry)

        # Wrap the raw iterator
        wrapped_iterator = self._stream_wrapper_func(raw_iterator, self._client, output_entry)
        return wrapped_iterator

    async def __aexit__(self, exc_type, exc_val, exc_tb):
        # Manually create the 'exit' entry
        if hasattr(self, '_span_context_token'):
             span_id = current_span_var.get()
             start_time_for_duration = 0
             for entry in reversed(self._trace_client.entries):
                  if entry.span_id == span_id and entry.type == 'enter':
                       start_time_for_duration = entry.created_at
                       break
             duration = time.time() - start_time_for_duration if start_time_for_duration else None
             exit_depth = self._trace_client._span_depths.get(span_id, 0)
             exit_entry = TraceEntry(
                  type="exit", function=self._span_name, span_id=span_id,
                  trace_id=self._trace_client.trace_id, depth=exit_depth, message=f"← {self._span_name}",
                  created_at=time.time(), duration=duration, span_type="llm"
             )
             self._trace_client.add_entry(exit_entry)
             if span_id in self._trace_client._span_depths: del self._trace_client._span_depths[span_id]
             current_span_var.reset(self._span_context_token)
             delattr(self, '_span_context_token')

        # Delegate __aexit__
        if hasattr(self._original_manager, "__aexit__"):
             return await self._original_manager.__aexit__(exc_type, exc_val, exc_tb)
        return None

class _TracedSyncStreamManagerWrapper(AbstractContextManager):
    """Wraps an original sync stream manager to add tracing."""
    def __init__(self, original_manager, client, span_name, trace_client, stream_wrapper_func, input_kwargs):
        self._original_manager = original_manager
        self._client = client
        self._span_name = span_name
        self._trace_client = trace_client
        self._stream_wrapper_func = stream_wrapper_func
        self._input_kwargs = input_kwargs
        self._parent_span_id_at_entry = None

    def __enter__(self):
        self._parent_span_id_at_entry = current_span_var.get()
        if not self._trace_client:
             return self._original_manager.__enter__()

        # Manually create 'enter' entry
        start_time = time.time()
        span_id = str(uuid.uuid4())
        current_depth = 0
        if self._parent_span_id_at_entry and self._parent_span_id_at_entry in self._trace_client._span_depths:
            current_depth = self._trace_client._span_depths[self._parent_span_id_at_entry] + 1
        self._trace_client._span_depths[span_id] = current_depth
        enter_entry = TraceEntry(
             type="enter", function=self._span_name, span_id=span_id,
             trace_id=self._trace_client.trace_id, depth=current_depth, message=self._span_name,
             created_at=start_time, span_type="llm", parent_span_id=self._parent_span_id_at_entry
        )
        self._trace_client.add_entry(enter_entry)
        self._span_context_token = current_span_var.set(span_id)

        # Manually create 'input' entry
        input_data = _format_input_data(self._client, **self._input_kwargs)
        input_entry = TraceEntry(
             type="input", function=self._span_name, span_id=span_id,
             trace_id=self._trace_client.trace_id, depth=current_depth, message=f"Inputs to {self._span_name}",
             created_at=time.time(), inputs=input_data, span_type="llm"
        )
        self._trace_client.add_entry(input_entry)

        # Call original __enter__
        raw_iterator = self._original_manager.__enter__()

        # Manually create 'output' entry (pending)
        output_entry = TraceEntry(
            type="output", function=self._span_name, span_id=span_id,
            trace_id=self._trace_client.trace_id, depth=current_depth, message=f"Output from {self._span_name}",
            created_at=time.time(), output="<pending stream>", span_type="llm"
        )
        self._trace_client.add_entry(output_entry)

        # Wrap the raw iterator
        wrapped_iterator = self._stream_wrapper_func(raw_iterator, self._client, output_entry)
        return wrapped_iterator

    def __exit__(self, exc_type, exc_val, exc_tb):
        # Manually create 'exit' entry
        if hasattr(self, '_span_context_token'):
             span_id = current_span_var.get()
             start_time_for_duration = 0
             for entry in reversed(self._trace_client.entries):
                  if entry.span_id == span_id and entry.type == 'enter':
                       start_time_for_duration = entry.created_at
                       break
             duration = time.time() - start_time_for_duration if start_time_for_duration else None
             exit_depth = self._trace_client._span_depths.get(span_id, 0)
             exit_entry = TraceEntry(
                  type="exit", function=self._span_name, span_id=span_id,
                  trace_id=self._trace_client.trace_id, depth=exit_depth, message=f"← {self._span_name}",
                  created_at=time.time(), duration=duration, span_type="llm"
             )
             self._trace_client.add_entry(exit_entry)
             if span_id in self._trace_client._span_depths: del self._trace_client._span_depths[span_id]
             current_span_var.reset(self._span_context_token)
             delattr(self, '_span_context_token')

        # Delegate __exit__
        if hasattr(self._original_manager, "__exit__"):
             return self._original_manager.__exit__(exc_type, exc_val, exc_tb)
        return None<|MERGE_RESOLUTION|>--- conflicted
+++ resolved
@@ -44,6 +44,7 @@
 from together import Together, AsyncTogether
 from anthropic import Anthropic, AsyncAnthropic
 from google import genai
+from judgeval.run_evaluation import check_examples
 
 # Local application/library-specific imports
 from judgeval.constants import (
@@ -483,43 +484,7 @@
             return
         
         start_time = time.time()  # Record start time
-<<<<<<< HEAD
-        loaded_rules = None
-        if self.rules:
-            loaded_rules = []
-            for rule in self.rules:
-                processed_conditions = []
-                for condition in rule.conditions:
-                    # Convert metric if it's a ScorerWrapper
-                    try:
-                        if isinstance(condition.metric, ScorerWrapper):
-                            condition_copy = condition.model_copy()
-                            condition_copy.metric = condition.metric.load_implementation(use_judgment=True)
-                            processed_conditions.append(condition_copy)
-                        else:
-                            processed_conditions.append(condition)
-                    except Exception as e:
-                        warnings.warn(f"Failed to convert ScorerWrapper in rule '{rule.name}', condition metric '{condition.metric_name}': {str(e)}")
-                        processed_conditions.append(condition)  # Keep original condition as fallback
-                
-                # Create new rule with processed conditions
-                new_rule = rule.model_copy()
-                new_rule.conditions = processed_conditions
-                loaded_rules.append(new_rule)
-
-=======
-        example = Example(
-            input=input,
-            actual_output=actual_output,
-            expected_output=expected_output,
-            context=context,
-            retrieval_context=retrieval_context,
-            tools_called=tools_called,
-            expected_tools=expected_tools,
-            additional_metadata=additional_metadata,
-            trace_id=self.trace_id
-        )
->>>>>>> 2432a1da
+
         try:
             # Load appropriate implementations for all scorers
             if not scorers:
@@ -555,8 +520,7 @@
                 raise ValueError("Either 'example' or at least one of the individual parameters (input, actual_output, etc.) must be provided")
         
         # Check examples before creating evaluation run
-        from judgeval.run_evaluation import check_examples
-        check_examples([example], loaded_scorers)
+        check_examples([example], scorers)
         
         # Combine the trace-level rules with any evaluation-specific rules)
         eval_run = EvaluationRun(
