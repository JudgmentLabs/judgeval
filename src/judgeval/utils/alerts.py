"""
Handling alerts in Judgeval.
"""

from enum import Enum
from typing import Dict, Any, List, Optional
from pydantic import BaseModel


class AlertStatus(str, Enum):
    """Status of an alert evaluation."""

    TRIGGERED = "triggered"
    NOT_TRIGGERED = "not_triggered"


class AlertResult(BaseModel):
    """
    Result of a rule evaluation.

    Attributes:
        rule_name: Name of the rule that was evaluated
        rule_id: Unique identifier of the rule
        status: Status of the alert (triggered or not)
        conditions_result: List of condition evaluation results
        metadata: Dictionary containing example_id, timestamp, and other metadata
        notification: Optional notification configuration for triggered alerts
        combine_type: The combination type used ("all" or "any")
        project_id: Optional project identifier
        trace_span_id: Optional trace span identifier
    """

    rule_name: str
    rule_id: Optional[str] = None  # The unique identifier of the rule
    status: AlertStatus
    conditions_result: List[Dict[str, Any]] = []
    metadata: Dict[str, Any] = {}
<<<<<<< HEAD

=======
    notification: Optional[Any] = None  # NotificationConfig when triggered, None otherwise
    combine_type: Optional[str] = None  # "all" or "any"
    project_id: Optional[str] = None  # Project identifier
    trace_span_id: Optional[str] = None  # Trace span identifier
    
>>>>>>> 5a4361f9
    @property
    def example_id(self) -> Optional[str]:
        """Get example_id from metadata for backward compatibility"""
        return self.metadata.get("example_id")

    @property
    def timestamp(self) -> Optional[str]:
        """Get timestamp from metadata for backward compatibility"""
        return self.metadata.get("timestamp")

    @property
    def conditions_results(self) -> List[Dict[str, Any]]:
        """Backwards compatibility property for the conditions_result field"""
        return self.conditions_result

    def model_dump(self, **kwargs):
        """
        Convert the AlertResult to a dictionary for JSON serialization.

        Args:
            **kwargs: Additional arguments to pass to Pydantic's model_dump

        Returns:
            dict: Dictionary representation of the AlertResult
        """
        data = (
            super().model_dump(**kwargs)
            if hasattr(super(), "model_dump")
            else super().dict(**kwargs)
        )

        # Handle the NotificationConfig object if it exists
        if hasattr(self, "notification") and self.notification is not None:
            if hasattr(self.notification, "model_dump"):
                data["notification"] = self.notification.model_dump()
            elif hasattr(self.notification, "dict"):
                data["notification"] = self.notification.dict()
            else:
                # Manually convert the notification to a dictionary
                notif = self.notification
                data["notification"] = {
                    "enabled": notif.enabled,
                    "communication_methods": notif.communication_methods,
                    "email_addresses": notif.email_addresses,
                    "slack_channels": getattr(notif, "slack_channels", []),
                    "send_at": notif.send_at,
                }

        return data<|MERGE_RESOLUTION|>--- conflicted
+++ resolved
@@ -35,15 +35,13 @@
     status: AlertStatus
     conditions_result: List[Dict[str, Any]] = []
     metadata: Dict[str, Any] = {}
-<<<<<<< HEAD
-
-=======
-    notification: Optional[Any] = None  # NotificationConfig when triggered, None otherwise
+    notification: Optional[Any] = (
+        None  # NotificationConfig when triggered, None otherwise
+    )
     combine_type: Optional[str] = None  # "all" or "any"
     project_id: Optional[str] = None  # Project identifier
     trace_span_id: Optional[str] = None  # Trace span identifier
-    
->>>>>>> 5a4361f9
+
     @property
     def example_id(self) -> Optional[str]:
         """Get example_id from metadata for backward compatibility"""
