<<<<<<< HEAD
from typing import Any
=======
from pydantic import BaseModel, Field
from typing import Optional, Dict, Any, List
from judgeval.evaluation_run import EvaluationRun
from judgeval.data.tool import Tool
>>>>>>> 32b97423
import json
import sys
from datetime import datetime, timezone
from judgeval.data.judgment_types import (
    TraceUsageJudgmentType,
    TraceSpanJudgmentType,
    TraceJudgmentType,
)
from pydantic import BaseModel


class TraceUsage(TraceUsageJudgmentType):
    pass


class TraceSpan(TraceSpanJudgmentType):
    def get_name(self):
        if self.agent_name:
            return f"{self.agent_name}.{self.function}"
        else:
            return self.function

    def model_dump(self, **kwargs):
        return {
            "span_id": self.span_id,
            "trace_id": self.trace_id,
            "depth": self.depth,
            "created_at": datetime.fromtimestamp(
                self.created_at, tz=timezone.utc
            ).isoformat(),
            "inputs": self._serialize_value(self.inputs),
            "output": self._serialize_value(self.output),
            "error": self._serialize_value(self.error),
            "parent_span_id": self.parent_span_id,
            "function": self.function,
            "duration": self.duration,
            "span_type": self.span_type,
            "usage": self.usage.model_dump() if self.usage else None,
            "has_evaluation": self.has_evaluation,
            "agent_name": self.agent_name,
            "state_before": self.state_before,
            "state_after": self.state_after,
            "additional_metadata": self._serialize_value(self.additional_metadata),
        }

    def print_span(self):
        """Print the span with proper formatting and parent relationship information."""
        indent = "  " * self.depth
        parent_info = (
            f" (parent_id: {self.parent_span_id})" if self.parent_span_id else ""
        )
        print(f"{indent}→ {self.function} (id: {self.span_id}){parent_info}")

    def _is_json_serializable(self, obj: Any) -> bool:
        """Helper method to check if an object is JSON serializable."""
        try:
            json.dumps(obj)
            return True
        except (TypeError, OverflowError, ValueError):
            return False

    def safe_stringify(self, output, function_name):
        """
        Safely converts an object to a string or repr, handling serialization issues gracefully.
        """
        try:
            return str(output)
        except (TypeError, OverflowError, ValueError):
            pass

        try:
            return repr(output)
        except (TypeError, OverflowError, ValueError):
            pass

        return None

    def _serialize_value(self, value: Any) -> Any:
        """Helper method to deep serialize a value safely supporting Pydantic Models / regular PyObjects."""
        if value is None:
            return None

        recursion_limit = sys.getrecursionlimit()
        recursion_limit = int(recursion_limit * 0.75)

        def serialize_value(value, current_depth=0):
            try:
                if current_depth > recursion_limit:
                    return {"error": "max_depth_reached: " + type(value).__name__}

                if isinstance(value, BaseModel):
                    return value.model_dump()
                elif isinstance(value, dict):
                    # Recursively serialize dictionary values
                    return {
                        k: serialize_value(v, current_depth + 1)
                        for k, v in value.items()
                    }
                elif isinstance(value, (list, tuple)):
                    # Recursively serialize list/tuple items
                    return [serialize_value(item, current_depth + 1) for item in value]
                else:
                    # Try direct JSON serialization first
                    try:
                        json.dumps(value)
                        return value
                    except (TypeError, OverflowError, ValueError):
                        # Fallback to safe stringification
                        return self.safe_stringify(value, self.function)
                    except Exception:
                        return {"error": "Unable to serialize"}
            except Exception:
                return {"error": "Unable to serialize"}

        # Start serialization with the top-level value
        try:
            return serialize_value(value, current_depth=0)
        except Exception:
            return {"error": "Unable to serialize"}


<<<<<<< HEAD
class Trace(TraceJudgmentType):
    pass
=======
class Trace(BaseModel):
    trace_id: str
    name: str
    created_at: str
    duration: float
    trace_spans: List[TraceSpan]
    overwrite: bool = False
    offline_mode: bool = False
    rules: Dict[str, Any] = Field(default_factory=dict)
    has_notification: Optional[bool] = False
    customer_id: Optional[str] = None
    tags: List[str] = Field(default_factory=list)
>>>>>>> 32b97423
<|MERGE_RESOLUTION|>--- conflicted
+++ resolved
@@ -1,11 +1,4 @@
-<<<<<<< HEAD
 from typing import Any
-=======
-from pydantic import BaseModel, Field
-from typing import Optional, Dict, Any, List
-from judgeval.evaluation_run import EvaluationRun
-from judgeval.data.tool import Tool
->>>>>>> 32b97423
 import json
 import sys
 from datetime import datetime, timezone
@@ -127,20 +120,5 @@
             return {"error": "Unable to serialize"}
 
 
-<<<<<<< HEAD
 class Trace(TraceJudgmentType):
-    pass
-=======
-class Trace(BaseModel):
-    trace_id: str
-    name: str
-    created_at: str
-    duration: float
-    trace_spans: List[TraceSpan]
-    overwrite: bool = False
-    offline_mode: bool = False
-    rules: Dict[str, Any] = Field(default_factory=dict)
-    has_notification: Optional[bool] = False
-    customer_id: Optional[str] = None
-    tags: List[str] = Field(default_factory=list)
->>>>>>> 32b97423
+    pass