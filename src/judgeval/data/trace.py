--- conflicted
+++ resolved
@@ -11,59 +11,8 @@
 from pydantic import BaseModel
 
 
-<<<<<<< HEAD
-class TraceUsage(BaseModel):
-    prompt_tokens: Optional[int] = None
-    completion_tokens: Optional[int] = None
-    total_tokens: Optional[int] = None
-    prompt_tokens_cost_usd: Optional[float] = None
-    completion_tokens_cost_usd: Optional[float] = None
-    total_cost_usd: Optional[float] = None
-    model_name: Optional[str] = None
-
-
-class TraceSpan(BaseModel):
-    span_id: str
-    trace_id: str
-    function: str
-    depth: int
-    created_at: Optional[Any] = None
-    parent_span_id: Optional[str] = None
-    span_type: Optional[str] = "span"
-    inputs: Optional[Dict[str, Any]] = None
-    error: Optional[Dict[str, Any]] = None
-    output: Optional[Any] = None
-    usage: Optional[TraceUsage] = None
-    duration: Optional[float] = None
-    annotation: Optional[List[Dict[str, Any]]] = None
-    evaluation_runs: Optional[List[EvaluationRun]] = []
-    expected_tools: Optional[List[Tool]] = None
-    additional_metadata: Optional[Dict[str, Any]] = None
-    has_evaluation: Optional[bool] = False
-    agent_name: Optional[str] = None
-    state_before: Optional[Dict[str, Any]] = None
-    state_after: Optional[Dict[str, Any]] = None
-    update_id: int = Field(default=1)
-
-    def __init__(self, **data):
-        super().__init__(**data)
-        # Initialize thread lock for thread-safe update_id increment
-        self._update_id_lock = threading.Lock()
-
-    def increment_update_id(self) -> int:
-        """
-        Thread-safe method to increment the update_id counter.
-
-        Returns:
-            int: The new update_id value after incrementing
-        """
-        with self._update_id_lock:
-            self.update_id += 1
-            return self.update_id
-=======
 class TraceUsage(TraceUsageJudgmentType):
     pass
->>>>>>> 416dd5b1
 
 
 class TraceSpan(TraceSpanJudgmentType):
@@ -90,6 +39,21 @@
             "additional_metadata": self._serialize_value(self.additional_metadata),
             "update_id": self.update_id,
         }
+
+    def __init__(self, **data):
+        super().__init__(**data)
+        # Initialize thread lock for thread-safe update_id increment
+        self._update_id_lock = threading.Lock()
+
+    def increment_update_id(self) -> int:
+        """
+        Thread-safe method to increment the update_id counter.
+        Returns:
+            int: The new update_id value after incrementing
+        """
+        with self._update_id_lock:
+            self.update_id += 1
+            return self.update_id
 
     def print_span(self):
         """Print the span with proper formatting and parent relationship information."""
