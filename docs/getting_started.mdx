--- conflicted
+++ resolved
@@ -133,13 +133,10 @@
     )
     return res.choices[0].message.content
 
-<<<<<<< HEAD
-=======
 # No @observe needed - automatically traced when called from main
 def my_tool():
     return "Hello world!"
 
->>>>>>> dcfaabe5
 # Calling the observed function implicitly starts and saves the trace
 main()
 ```
@@ -185,11 +182,8 @@
 runImplicitTrace();
 ```
 </CodeGroup>
-<<<<<<< HEAD
-=======
 
 With automatic deep tracing, you only need to observe top-level functions, and all nested function calls will be automatically traced. This significantly reduces the amount of instrumentation needed in your code.
->>>>>>> dcfaabe5
 
 Congratulations! You've just created your first trace. It should look like this:
 
@@ -246,7 +240,6 @@
     return res
 
 main()
-<<<<<<< HEAD
 ```
 ```Typescript Typescript
 import { Tracer, wrap, AnswerRelevancyScorer } from 'judgeval';
@@ -309,70 +302,6 @@
 
 runMainWithEval();
 ```
-=======
-```
-```Typescript Typescript
-import { Tracer, wrap, AnswerRelevancyScorer } from 'judgeval';
-import OpenAI from 'openai';
-
-// Ensure JUDGMENT_API_KEY and JUDGMENT_ORG_ID are set in your environment
-const client = wrap(new OpenAI());
-const judgment = Tracer.getInstance({ projectName: "my_project" });
-
-// Define the function to be traced
-async function myTool(): Promise<string> {
-    return "Hello world!";
-}
-// Wrap the function using the observe method
-const observedMyTool = judgment.observe({ spanType: "tool" })(myTool);
-
-// Define the main function with async evaluation
-async function mainWithEval(): Promise<string | null | undefined> {
-    const taskInput = await observedMyTool();
-    const res = await client.chat.completions.create({
-        model: "gpt-4o",
-        messages: [{ role: "user", content: taskInput }],
-    });
-    const actualOutput = res.choices[0]?.message?.content;
-
-    if (actualOutput) {
-        // Get the current trace instance from the Tracer singleton
-        const currentTrace = judgment.getCurrentTrace(); 
-        if (currentTrace) {
-             // Run async evaluation within the current trace context
-            await currentTrace.asyncEvaluate(
-                [new AnswerRelevancyScorer(0.5)],
-                {
-                    input: taskInput,
-                    actualOutput: actualOutput,
-                    model: "gpt-4o"
-                }
-            );
-        } else {
-            console.warn("Could not find active trace to run async evaluation.");
-        }
-    }
-    return actualOutput;
-}
-
-// Still need explicit trace management here because asyncEvaluate is on the TraceClient
-async function runMainWithEval() {
-    const trace = judgment.startTrace("main_trace_with_eval"); // Start a trace
-    try {
-        // Wrap the main function call within the trace's context
-        const observedMain = judgment.observe({ spanType: "function" })(mainWithEval);
-        const result = await observedMain();
-        console.log("Trace with eval completed successfully:", result);
-        await trace.save(); // Save the trace
-    } catch (error) {
-        console.error("Trace with eval failed:", error);
-        await trace.save(); // Save the trace even on error
-    }
-}
-
-runMainWithEval();
-```
->>>>>>> dcfaabe5
 </CodeGroup>
 
 Online evaluations are automatically logged to the Judgment Platform as part of your traces. You can view them by navigating to your trace and clicking on the 
