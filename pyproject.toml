[project]
name = "judgeval"
version = "0.0.0"
authors = [
    { name = "Andrew Li", email = "andrew@judgmentlabs.ai" },
    { name = "Alex Shan", email = "alex@judgmentlabs.ai" },
    { name = "Joseph Camyre", email = "joseph@judgmentlabs.ai" },
]
description = "Judgeval Package"
readme = "README.md"
requires-python = ">=3.11"
classifiers = [
    "Programming Language :: Python :: 3",
    "Operating System :: OS Independent",
]
license = "Apache-2.0"
license-files = ["LICENSE.md"]

dependencies = [
    "dotenv",
    "httpx>=0.28.1",
<<<<<<< HEAD
    "litellm<1.75.0",                             # https://github.com/BerriAI/litellm/issues/13081
=======
    "litellm<1.75.0", # https://github.com/BerriAI/litellm/issues/13081
>>>>>>> eaad092e
    "opentelemetry-exporter-otlp>=1.36.0",
    "opentelemetry-sdk>=1.36.0",
    "opentelemetry-semantic-conventions>=0.57b0",
    "orjson>=3.9.0",
    "click<8.2.0",
    "typer>=0.9.0",
    "boto3>=1.40.11",
]

[project.urls]
Homepage = "https://github.com/JudgmentLabs/judgeval"
Issues = "https://github.com/JudgmentLabs/judgeval/issues"

[project.scripts]
judgeval = "judgeval.cli:app"

[build-system]
requires = ["hatchling"]
build-backend = "hatchling.build"

[tool.hatch.build.targets.wheel]
packages = ["src/judgeval"]
include = ["/src/judgeval", "/src/judgeval/**/*.py"]

[project.optional-dependencies]
langchain = [
    "langchain-huggingface",
    "langchain-openai",
    "langchain-anthropic",
    "langchain-core",
]
s3 = ["boto3>=1.40.11"]
trainer = ["fireworks-ai>=0.19.18"]


[dependency-groups]
dev = [
    "anthropic>=0.61.0",
    "boto3-stubs[s3]>=1.40.11",
    "datamodel-code-generator>=0.32.0",
    "google-genai>=1.28.0",
    "groq>=0.30.0",
    "langchain-core>=0.3.72",
    "langgraph>=0.6.4",
    "mypy>=1.17.1",
    "openai>=1.78.1",
    "opentelemetry-instrumentation-openai>=0.44.1",
    "ruff>=0.9.1,<0.10.0",
    "together>=1.5.21",
    "types-pyyaml>=6.0.12.20250516",
    "pre-commit>=4.2.0",
    "pytest>=8.4.1",
<<<<<<< HEAD
=======
    "pytest-cov>=6.2.1",
>>>>>>> eaad092e
    "types-tqdm>=4.67.0.20250809",
    "pytest-asyncio>=1.1.0",
]


[tool.hatch.build]
directory = "dist"
artifacts = ["src/judgeval/**/*.py"]
exclude = ["src/e2etests/*", "src/tests/*", "src/demo/*"]

[tool.ruff]
exclude = ["docs"]

[tool.ruff.lint]
ignore = [
    "F403",
    "F405",
    "E402",
] # F403: star import, F405: undefined name from star import<|MERGE_RESOLUTION|>--- conflicted
+++ resolved
@@ -19,11 +19,7 @@
 dependencies = [
     "dotenv",
     "httpx>=0.28.1",
-<<<<<<< HEAD
-    "litellm<1.75.0",                             # https://github.com/BerriAI/litellm/issues/13081
-=======
     "litellm<1.75.0", # https://github.com/BerriAI/litellm/issues/13081
->>>>>>> eaad092e
     "opentelemetry-exporter-otlp>=1.36.0",
     "opentelemetry-sdk>=1.36.0",
     "opentelemetry-semantic-conventions>=0.57b0",
@@ -76,10 +72,7 @@
     "types-pyyaml>=6.0.12.20250516",
     "pre-commit>=4.2.0",
     "pytest>=8.4.1",
-<<<<<<< HEAD
-=======
     "pytest-cov>=6.2.1",
->>>>>>> eaad092e
     "types-tqdm>=4.67.0.20250809",
     "pytest-asyncio>=1.1.0",
 ]
