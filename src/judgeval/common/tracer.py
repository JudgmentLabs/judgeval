"""
Tracing system for judgeval that allows for function tracing using decorators.
"""
# Standard library imports
import asyncio
import functools
import inspect
import json
import os
import site
import sysconfig
import threading
import time
import traceback
import uuid
import warnings
import contextvars
import sys
from contextlib import contextmanager, asynccontextmanager, AbstractAsyncContextManager, AbstractContextManager # Import context manager bases
from dataclasses import dataclass, field
from datetime import datetime
from http import HTTPStatus
from typing import (
    Any,
    Callable,
    Dict,
    Generator,
    List,
    Literal,
    Optional,
    Tuple,
    Type,
    TypeVar,
    Union,
    AsyncGenerator,
    TypeAlias,
    Set
)
from rich import print as rprint
import types # <--- Add this import

# Third-party imports
import requests
from litellm import cost_per_token as _original_cost_per_token
from pydantic import BaseModel
from rich import print as rprint
from openai import OpenAI, AsyncOpenAI
from together import Together, AsyncTogether
from anthropic import Anthropic, AsyncAnthropic
from google import genai

# Local application/library-specific imports
from judgeval.constants import (
    JUDGMENT_TRACES_ADD_ANNOTATION_API_URL,
    JUDGMENT_TRACES_SAVE_API_URL,
    JUDGMENT_TRACES_FETCH_API_URL,
    RABBITMQ_HOST,
    RABBITMQ_PORT,
    RABBITMQ_QUEUE,
    JUDGMENT_TRACES_DELETE_API_URL,
    JUDGMENT_PROJECT_DELETE_API_URL,
)
from judgeval.data import Example, Trace, TraceSpan, TraceUsage
from judgeval.scorers import APIJudgmentScorer, JudgevalScorer
from judgeval.rules import Rule
from judgeval.evaluation_run import EvaluationRun
from judgeval.data.result import ScoringResult
from judgeval.common.utils import validate_api_key
from judgeval.common.exceptions import JudgmentAPIError

# Standard library imports needed for the new class
import concurrent.futures
from collections.abc import Iterator, AsyncIterator # Add Iterator and AsyncIterator

# Define context variables for tracking the current trace and the current span within a trace
current_trace_var = contextvars.ContextVar[Optional['TraceClient']]('current_trace', default=None)
current_span_var = contextvars.ContextVar('current_span', default=None) # ContextVar for the active span name

# Define type aliases for better code readability and maintainability
ApiClient: TypeAlias = Union[OpenAI, Together, Anthropic, AsyncOpenAI, AsyncAnthropic, AsyncTogether, genai.Client, genai.client.AsyncClient]  # Supported API clients
SpanType = Literal['span', 'tool', 'llm', 'evaluation', 'chain']

# --- Evaluation Config Dataclass (Moved from langgraph.py) ---
@dataclass
class EvaluationConfig:
    """Configuration for triggering an evaluation from the handler."""
    scorers: List[Union[APIJudgmentScorer, JudgevalScorer]]
    example: Example
    model: Optional[str] = None
    log_results: Optional[bool] = True
# --- End Evaluation Config Dataclass ---

# Temporary as a POC to have log use the existing annotations feature until log endpoints are ready
@dataclass
class TraceAnnotation:
    """Represents a single annotation for a trace span."""
    span_id: str
    text: str
    label: str
    score: int

    def to_dict(self) -> dict:
        """Convert the annotation to a dictionary format for storage/transmission."""
        return {
            "span_id": self.span_id,
            "annotation": {
                "text": self.text,
                "label": self.label,
                "score": self.score
            }
        }
    
class TraceManagerClient:
    """
    Client for handling trace endpoints with the Judgment API
    

    Operations include:
    - Fetching a trace by id
    - Saving a trace
    - Deleting a trace
    """
    def __init__(self, judgment_api_key: str, organization_id: str, tracer: Optional["Tracer"] = None):
        self.judgment_api_key = judgment_api_key
        self.organization_id = organization_id
        self.tracer = tracer

    def fetch_trace(self, trace_id: str):
        """
        Fetch a trace by its id
        """
        response = requests.post(
            JUDGMENT_TRACES_FETCH_API_URL,
            json={
                "trace_id": trace_id,
            },
            headers={
                "Content-Type": "application/json",
                "Authorization": f"Bearer {self.judgment_api_key}",
                "X-Organization-Id": self.organization_id
            },
            verify=True
        )

        if response.status_code != HTTPStatus.OK:
            raise ValueError(f"Failed to fetch traces: {response.text}")
        
        return response.json()

    def save_trace(self, trace_data: dict, offline_mode: bool = False):
        """
        Saves a trace to the Judgment Supabase and optionally to S3 if configured.

        Args:
            trace_data: The trace data to save
            NOTE we save empty traces in order to properly handle async operations; we need something in the DB to associate the async results with
        """
        # Save to Judgment API
        
        def fallback_encoder(obj):
            """
            Custom JSON encoder fallback.
            Tries to use obj.__repr__(), then str(obj) if that fails or for a simpler string.
            You can choose which one you prefer or try them in sequence.
            """
            try:
                # Option 1: Prefer __repr__ for a more detailed representation
                return repr(obj)
            except Exception:
                # Option 2: Fallback to str() if __repr__ fails or if you prefer str()
                try:
                    return str(obj)
                except Exception as e:
                    # If both fail, you might return a placeholder or re-raise
                    return f"<Unserializable object of type {type(obj).__name__}: {e}>"
        
        serialized_trace_data = json.dumps(trace_data, default=fallback_encoder)

        response = requests.post(
            JUDGMENT_TRACES_SAVE_API_URL,
            data=serialized_trace_data,
            headers={
                "Content-Type": "application/json",
                "Authorization": f"Bearer {self.judgment_api_key}",
                "X-Organization-Id": self.organization_id
            },
            verify=True
        )
        
        if response.status_code == HTTPStatus.BAD_REQUEST:
            raise ValueError(f"Failed to save trace data: Check your Trace name for conflicts, set overwrite=True to overwrite existing traces: {response.text}")
        elif response.status_code != HTTPStatus.OK:
            raise ValueError(f"Failed to save trace data: {response.text}")
        
        # If S3 storage is enabled, save to S3 as well
        if self.tracer and self.tracer.use_s3:
            try:
                s3_key = self.tracer.s3_storage.save_trace(
                    trace_data=trace_data,
                    trace_id=trace_data["trace_id"],
                    project_name=trace_data["project_name"]
                )
                print(f"Trace also saved to S3 at key: {s3_key}")
            except Exception as e:
                warnings.warn(f"Failed to save trace to S3: {str(e)}")
        
        if not offline_mode and "ui_results_url" in response.json():
            pretty_str = f"\n🔍 You can view your trace data here: [rgb(106,0,255)][link={response.json()['ui_results_url']}]View Trace[/link]\n"
            rprint(pretty_str)

    ## TODO: Should have a log endpoint, endpoint should also support batched payloads
    def save_annotation(self, annotation: TraceAnnotation):
        json_data = {
            "span_id": annotation.span_id,
            "annotation": {
                "text": annotation.text,
                "label": annotation.label,
                "score": annotation.score
            }
        }       

        response = requests.post(
            JUDGMENT_TRACES_ADD_ANNOTATION_API_URL,
            json=json_data,
            headers={
                'Content-Type': 'application/json',
                'Authorization': f'Bearer {self.judgment_api_key}',
                'X-Organization-Id': self.organization_id
            },
            verify=True
        )
        
        if response.status_code != HTTPStatus.OK:
            raise ValueError(f"Failed to save annotation: {response.text}")
        
        return response.json()

    def delete_trace(self, trace_id: str):
        """
        Delete a trace from the database.
        """
        response = requests.delete(
            JUDGMENT_TRACES_DELETE_API_URL,
            json={
                "trace_ids": [trace_id],
            },
            headers={
                "Content-Type": "application/json",
                "Authorization": f"Bearer {self.judgment_api_key}",
                "X-Organization-Id": self.organization_id
            }
        )

        if response.status_code != HTTPStatus.OK:
            raise ValueError(f"Failed to delete trace: {response.text}")
        
        return response.json()
    
    def delete_traces(self, trace_ids: List[str]):
        """
        Delete a batch of traces from the database.
        """
        response = requests.delete(
            JUDGMENT_TRACES_DELETE_API_URL,
            json={
                "trace_ids": trace_ids,
            },
            headers={
                "Content-Type": "application/json",
                "Authorization": f"Bearer {self.judgment_api_key}",
                "X-Organization-Id": self.organization_id
            }
        )

        if response.status_code != HTTPStatus.OK:
            raise ValueError(f"Failed to delete trace: {response.text}")
        
        return response.json()
    
    def delete_project(self, project_name: str):
        """
        Deletes a project from the server. Which also deletes all evaluations and traces associated with the project.
        """
        response = requests.delete(
            JUDGMENT_PROJECT_DELETE_API_URL,
            json={
                "project_name": project_name,
            },
            headers={
                "Content-Type": "application/json",
                "Authorization": f"Bearer {self.judgment_api_key}",
                "X-Organization-Id": self.organization_id
            }
        )

        if response.status_code != HTTPStatus.OK:
            raise ValueError(f"Failed to delete traces: {response.text}")
            
        return response.json()


class TraceClient:
    """Client for managing a single trace context"""
    
    def __init__(
        self,
        tracer: Optional["Tracer"],
        trace_id: Optional[str] = None,
        name: str = "default",
        project_name: str = None,
        overwrite: bool = False,
        rules: Optional[List[Rule]] = None,
        enable_monitoring: bool = True,
        enable_evaluations: bool = True,
        parent_trace_id: Optional[str] = None,
        parent_name: Optional[str] = None
    ):
        self.name = name
        self.trace_id = trace_id or str(uuid.uuid4())
        self.project_name = project_name or str(uuid.uuid4())
        self.overwrite = overwrite
        self.tracer = tracer
        self.rules = rules or []
        self.enable_monitoring = enable_monitoring
        self.enable_evaluations = enable_evaluations
        self.parent_trace_id = parent_trace_id
        self.parent_name = parent_name
        self.trace_spans: List[TraceSpan] = []
        self.span_id_to_span: Dict[str, TraceSpan] = {}
        self.evaluation_runs: List[EvaluationRun] = []
        self.annotations: List[TraceAnnotation] = []
        self.start_time = time.time()
        self.trace_manager_client = TraceManagerClient(tracer.api_key, tracer.organization_id, tracer)
        self.visited_nodes = []
        self.executed_tools = []
        self.executed_node_tools = []
        self._span_depths: Dict[str, int] = {} # NEW: To track depth of active spans

    def get_current_span(self):
        """Get the current span from the context var"""
        return current_span_var.get()
    
    def set_current_span(self, span: Any):
        """Set the current span from the context var"""
        return current_span_var.set(span)
    
    def reset_current_span(self, token: Any):
        """Reset the current span from the context var"""
        return current_span_var.reset(token)
        
    @contextmanager
    def span(self, name: str, span_type: SpanType = "span"):
        """Context manager for creating a trace span, managing the current span via contextvars"""
        start_time = time.time()
        
        # Generate a unique ID for *this specific span invocation*
        span_id = str(uuid.uuid4())
        
        parent_span_id = current_span_var.get() # Get ID of the parent span from context var
        token = current_span_var.set(span_id) # Set *this* span's ID as the current one
        
        current_depth = 0
        if parent_span_id and parent_span_id in self._span_depths:
            current_depth = self._span_depths[parent_span_id] + 1
        
        self._span_depths[span_id] = current_depth # Store depth by span_id
            
        span = TraceSpan(
            span_id=span_id,
            trace_id=self.trace_id,
            depth=current_depth,
            message=name,
            created_at=start_time,
            span_type=span_type,
            parent_span_id=parent_span_id,
            function=name,
        )
        self.add_span(span)
        
        try:
            yield self
        finally:
            duration = time.time() - start_time
            span.duration = duration
            # Clean up depth tracking for this span_id
            if span_id in self._span_depths:
                del self._span_depths[span_id]
            # Reset context var
            current_span_var.reset(token)

    def async_evaluate(
        self,
        scorers: List[Union[APIJudgmentScorer, JudgevalScorer]],
        example: Optional[Example] = None,
        input: Optional[str] = None,
        actual_output: Optional[Union[str, List[str]]] = None,
        expected_output: Optional[Union[str, List[str]]] = None,
        context: Optional[List[str]] = None,
        retrieval_context: Optional[List[str]] = None,
        tools_called: Optional[List[str]] = None,
        expected_tools: Optional[List[str]] = None,
        additional_metadata: Optional[Dict[str, Any]] = None,
        model: Optional[str] = None,
        span_id: Optional[str] = None, # <<< ADDED optional span_id parameter
        log_results: Optional[bool] = True
    ):
        if not self.enable_evaluations:
            return
        
        start_time = time.time()  # Record start time

        try:
            # Load appropriate implementations for all scorers
            if not scorers:
                warnings.warn("No valid scorers available for evaluation")
                return
            
            # Prevent using JudgevalScorer with rules - only APIJudgmentScorer allowed with rules
            if self.rules and any(isinstance(scorer, JudgevalScorer) for scorer in scorers):
                raise ValueError("Cannot use Judgeval scorers, you can only use API scorers when using rules. Please either remove rules or use only APIJudgmentScorer types.")
            
        except Exception as e:
            warnings.warn(f"Failed to load scorers: {str(e)}")
            return
        
        # If example is not provided, create one from the individual parameters
        if example is None:
            # Check if any of the individual parameters are provided
            if any(param is not None for param in [input, actual_output, expected_output, context, 
                                                retrieval_context, tools_called, expected_tools, 
                                                additional_metadata]):
                example = Example(
                    input=input,
                    actual_output=actual_output,
                    expected_output=expected_output,
                    context=context,
                    retrieval_context=retrieval_context,
                    tools_called=tools_called,
                    expected_tools=expected_tools,
                    additional_metadata=additional_metadata,
                )
            else:
                raise ValueError("Either 'example' or at least one of the individual parameters (input, actual_output, etc.) must be provided")
        
        # Check examples before creating evaluation run
        
        # check_examples([example], scorers)
        
        # --- Modification: Capture span_id immediately ---
        # span_id_at_eval_call = current_span_var.get()
        # print(f"[TraceClient.async_evaluate] Captured span ID at eval call: {span_id_at_eval_call}")
        # Prioritize explicitly passed span_id, fallback to context var
        current_span_ctx_var = current_span_var.get()
        span_id_to_use = span_id if span_id is not None else current_span_ctx_var if current_span_ctx_var is not None else self.tracer.get_current_span()
        # print(f"[TraceClient.async_evaluate] Using span_id: {span_id_to_use}")
        # --- End Modification ---

        # Combine the trace-level rules with any evaluation-specific rules)
        eval_run = EvaluationRun(
            organization_id=self.tracer.organization_id,
            log_results=log_results,
            project_name=self.project_name,
            eval_name=f"{self.name.capitalize()}-"
                f"{span_id_to_use}-" # Keep original eval name format using context var if available
                f"[{','.join(scorer.score_type.capitalize() for scorer in scorers)}]",
            examples=[example],
            scorers=scorers,
            model=model,
            metadata={},
            judgment_api_key=self.tracer.api_key,
            override=self.overwrite,
            trace_span_id=span_id_to_use, # Pass the determined ID
            rules=self.rules # Use the combined rules
        )
        
        self.add_eval_run(eval_run, start_time)  # Pass start_time to record_evaluation
            
    def add_eval_run(self, eval_run: EvaluationRun, start_time: float):
        # --- Modification: Use span_id from eval_run --- 
        current_span_id = eval_run.trace_span_id # Get ID from the eval_run object
        # print(f"[TraceClient.add_eval_run] Using span_id from eval_run: {current_span_id}")
        # --- End Modification ---

        if current_span_id:
            span = self.span_id_to_span[current_span_id]
            span.evaluation_runs.append(eval_run)
            span.has_evaluation = True  # Set the has_evaluation flag
        self.evaluation_runs.append(eval_run)

    def add_annotation(self, annotation: TraceAnnotation):
       """Add an annotation to this trace context"""
       self.annotations.append(annotation)
       return self
    
    def record_input(self, inputs: dict):
        current_span_id = current_span_var.get()
        if current_span_id:
            span = self.span_id_to_span[current_span_id]
            # Ignore self parameter
            if "self" in inputs:
                del inputs["self"]
            span.inputs = inputs
    
    def record_agent_name(self, agent_name: str):
        current_span_id = current_span_var.get()
        if current_span_id:
            span = self.span_id_to_span[current_span_id]
            span.agent_name = agent_name

    def record_state_before(self, state: dict):
        """Records the agent's state before a tool execution on the current span.

        Args:
            state: A dictionary representing the agent's state.
        """
        current_span_id = current_span_var.get()
        if current_span_id:
            span = self.span_id_to_span[current_span_id]
            span.state_before = state
            
    def record_state_after(self, state: dict):
        """Records the agent's state after a tool execution on the current span.

        Args:
            state: A dictionary representing the agent's state.
        """
        current_span_id = current_span_var.get()
        if current_span_id:
            span = self.span_id_to_span[current_span_id]
            span.state_after = state

    async def _update_coroutine(self, span: TraceSpan, coroutine: Any, field: str):
        """Helper method to update the output of a trace entry once the coroutine completes"""
        try:
            result = await coroutine
            setattr(span, field, result)
            return result
        except Exception as e:
            setattr(span, field, f"Error: {str(e)}")
            raise

    def record_output(self, output: Any):
        current_span_id = current_span_var.get()
        if current_span_id:
            span = self.span_id_to_span[current_span_id]
            span.output = "<pending>" if inspect.iscoroutine(output) else output
            
            if inspect.iscoroutine(output):
                asyncio.create_task(self._update_coroutine(span, output, "output"))

            return span # Return the created entry
        # Removed else block - original didn't have one
        return None # Return None if no span_id found
    
    def record_usage(self, usage: TraceUsage):
        current_span_id = current_span_var.get()
        if current_span_id:
            span = self.span_id_to_span[current_span_id]
            span.usage = usage
            
            return span # Return the created entry
        # Removed else block - original didn't have one
        return None # Return None if no span_id found
    
    def record_error(self, error: Any):
        current_span_id = current_span_var.get()
        if current_span_id:
            span = self.span_id_to_span[current_span_id]
            span.error = error
            return span
        return None
    
    def add_span(self, span: TraceSpan):
        """Add a trace span to this trace context"""
        self.trace_spans.append(span)
        self.span_id_to_span[span.span_id] = span
        return self
        
    def print(self):
        """Print the complete trace with proper visual structure"""
        for span in self.trace_spans:
            span.print_span()
            
    def get_duration(self) -> float:
        """
        Get the total duration of this trace
        """
        return time.time() - self.start_time

    def save(self, overwrite: bool = False) -> Tuple[str, dict]:
        """
        Save the current trace to the database.
        Returns a tuple of (trace_id, trace_data) where trace_data is the trace data that was saved.
        """
        # Calculate total elapsed time
        total_duration = self.get_duration()
        # Create trace document - Always use standard keys for top-level counts
        trace_data = {
            "trace_id": self.trace_id,
            "name": self.name,
            "project_name": self.project_name,
            "created_at": datetime.utcfromtimestamp(self.start_time).isoformat(),
            "duration": total_duration,
            "entries": [span.model_dump() for span in self.trace_spans],
            "evaluation_runs": [run.model_dump() for run in self.evaluation_runs],
            "overwrite": overwrite,
            "offline_mode": self.tracer.offline_mode,
            "parent_trace_id": self.parent_trace_id,
            "parent_name": self.parent_name
        }        
        # --- Log trace data before saving ---
        self.trace_manager_client.save_trace(trace_data, offline_mode=self.tracer.offline_mode)

        # upload annotations
        # TODO: batch to the log endpoint
        for annotation in self.annotations:
            self.trace_manager_client.save_annotation(annotation)

        return self.trace_id, trace_data

    def delete(self):
        return self.trace_manager_client.delete_trace(self.trace_id)
    
def _capture_exception_for_trace(current_trace: Optional['TraceClient'], exc_info: Tuple[Optional[type], Optional[BaseException], Optional[types.TracebackType]]):
    if not current_trace:
        return

    exc_type, exc_value, exc_traceback_obj = exc_info
    formatted_exception = {
        "type": exc_type.__name__ if exc_type else "UnknownExceptionType",
        "message": str(exc_value) if exc_value else "No exception message",
        "traceback": traceback.format_tb(exc_traceback_obj) if exc_traceback_obj else []
    }
    current_trace.record_error(formatted_exception)
class _DeepTracer:
    _instance: Optional["_DeepTracer"] = None
    _lock: threading.Lock = threading.Lock()
    _refcount: int = 0
    _span_stack: contextvars.ContextVar[List[Dict[str, Any]]] = contextvars.ContextVar("_deep_profiler_span_stack", default=[])
    _skip_stack: contextvars.ContextVar[List[str]] = contextvars.ContextVar("_deep_profiler_skip_stack", default=[])
    _original_sys_trace: Optional[Callable] = None
    _original_threading_trace: Optional[Callable] = None

    def _get_qual_name(self, frame) -> str:
        func_name = frame.f_code.co_name
        module_name = frame.f_globals.get("__name__", "unknown_module")
        
        try:
            func = frame.f_globals.get(func_name)
            if func is None:
                return f"{module_name}.{func_name}"
            if hasattr(func, "__qualname__"):
                 return f"{module_name}.{func.__qualname__}"
        except Exception:
            return f"{module_name}.{func_name}"
    
    def __new__(cls):
        with cls._lock:
            if cls._instance is None:
                cls._instance = super().__new__(cls)
        return cls._instance
    
    def _should_trace(self, frame):
        # Skip stack is maintained by the tracer as an optimization to skip earlier
        # frames in the call stack that we've already determined should be skipped
        skip_stack = self._skip_stack.get()
        if len(skip_stack) > 0:
            return False
        
        func_name = frame.f_code.co_name
        module_name = frame.f_globals.get("__name__", None)

        func = frame.f_globals.get(func_name)
        if func and (hasattr(func, '_judgment_span_name') or hasattr(func, '_judgment_span_type')):
            return False

        if (
            not module_name
            or func_name.startswith("<") # ex: <listcomp>
            or func_name.startswith("__") and func_name != "__call__" # dunders
            or not self._is_user_code(frame.f_code.co_filename)
        ):
            return False
                    
        return True
    
    @functools.cache
    def _is_user_code(self, filename: str):
        return bool(filename) and not filename.startswith("<") and not os.path.realpath(filename).startswith(_TRACE_FILEPATH_BLOCKLIST)

    def _cooperative_sys_trace(self, frame: types.FrameType, event: str, arg: Any):
        """Cooperative trace function for sys.settrace that chains with existing tracers."""
        # First, call the original sys trace function if it exists
        original_result = None
        if self._original_sys_trace:
            try:
                original_result = self._original_sys_trace(frame, event, arg)
            except Exception:
                # If the original tracer fails, continue with our tracing
                pass
        
        # Then do our own tracing
        our_result = self._trace(frame, event, arg, self._cooperative_sys_trace)
        
        # Return our tracer to continue tracing, but respect the original's decision
        # If the original tracer returned None (stop tracing), we should respect that
        if original_result is None and self._original_sys_trace:
            return None
        
        return our_result or original_result
    
    def _cooperative_threading_trace(self, frame: types.FrameType, event: str, arg: Any):
        """Cooperative trace function for threading.settrace that chains with existing tracers."""
        # First, call the original threading trace function if it exists
        original_result = None
        if self._original_threading_trace:
            try:
                original_result = self._original_threading_trace(frame, event, arg)
            except Exception:
                # If the original tracer fails, continue with our tracing
                pass
        
        # Then do our own tracing
        our_result = self._trace(frame, event, arg, self._cooperative_threading_trace)
        
        # Return our tracer to continue tracing, but respect the original's decision
        # If the original tracer returned None (stop tracing), we should respect that
        if original_result is None and self._original_threading_trace:
            return None
        
        return our_result or original_result
    
    def _trace(self, frame: types.FrameType, event: str, arg: Any, continuation_func: Callable):
        frame.f_trace_lines = False
        frame.f_trace_opcodes = False

        if not self._should_trace(frame):
            return
        
        if event not in ("call", "return", "exception"):
            return
        
        current_trace = current_trace_var.get()
        if not current_trace:
            return
        
        parent_span_id = current_span_var.get()
        if not parent_span_id:
            return

        qual_name = self._get_qual_name(frame)
        instance_name = None
        if 'self' in frame.f_locals:
            instance = frame.f_locals['self']
            class_name = instance.__class__.__name__
            class_identifiers = getattr(Tracer._instance, 'class_identifiers', {})
            instance_name = get_instance_prefixed_name(instance, class_name, class_identifiers)
        skip_stack = self._skip_stack.get()
        
        if event == "call":
            # If we have entries in the skip stack and the current qual_name matches the top entry,
            # push it again to track nesting depth and skip
            # As an optimization, we only care about duplicate qual_names.
            if skip_stack:
                if qual_name == skip_stack[-1]:
                    skip_stack.append(qual_name)
                    self._skip_stack.set(skip_stack)
                return
            
            should_trace = self._should_trace(frame)
            
            if not should_trace:
                if not skip_stack:
                    self._skip_stack.set([qual_name])
                return
        elif event == "return":
            # If we have entries in skip stack and current qual_name matches the top entry,
            # pop it to track exiting from the skipped section
            if skip_stack and qual_name == skip_stack[-1]:
                skip_stack.pop()
                self._skip_stack.set(skip_stack)
                return
            
            if skip_stack:
                return
            
        span_stack = self._span_stack.get()
        if event == "call":
            if not self._should_trace(frame):
                return
                
            span_id = str(uuid.uuid4())
            
            parent_depth = current_trace._span_depths.get(parent_span_id, 0)
            depth = parent_depth + 1
            
            current_trace._span_depths[span_id] = depth
            
            start_time = time.time()
            
            span_stack.append({
                "span_id": span_id,
                "parent_span_id": parent_span_id,
                "function": qual_name,
                "start_time": start_time
            })
            self._span_stack.set(span_stack)
            
            token = current_span_var.set(span_id)
            frame.f_locals["_judgment_span_token"] = token
            
            span = TraceSpan(
                span_id=span_id,
                trace_id=current_trace.trace_id,
                depth=depth,
                message=qual_name,
                created_at=start_time,
                span_type="span",
                parent_span_id=parent_span_id,
                function=qual_name,
                agent_name=instance_name
            )
            current_trace.add_span(span)
            
            inputs = {}
            try:
                args_info = inspect.getargvalues(frame)
                for arg in args_info.args:
                    try:
                        inputs[arg] = args_info.locals.get(arg)
                    except:
                        inputs[arg] = "<<Unserializable>>"
                current_trace.record_input(inputs)
            except Exception as e:
                current_trace.record_input({
                    "error": str(e)
                })
                
        elif event == "return":
            if not span_stack:
                return
                
            current_id = current_span_var.get()
            
            span_data = None
            for i, entry in enumerate(reversed(span_stack)):
                if entry["span_id"] == current_id:
                    span_data = span_stack.pop(-(i+1))
                    self._span_stack.set(span_stack)
                    break
            
            if not span_data:
                return
                
            start_time = span_data["start_time"]
            duration = time.time() - start_time
            
            current_trace.span_id_to_span[span_data["span_id"]].duration = duration

            if arg is not None:
                # exception handling will take priority. 
                current_trace.record_output(arg)
            
            if span_data["span_id"] in current_trace._span_depths:
                del current_trace._span_depths[span_data["span_id"]]
                
            if span_stack:
                current_span_var.set(span_stack[-1]["span_id"])
            else:
                current_span_var.set(span_data["parent_span_id"])
            
            if "_judgment_span_token" in frame.f_locals:
                current_span_var.reset(frame.f_locals["_judgment_span_token"])

        elif event == "exception":
            exc_type = arg[0]
            if issubclass(exc_type, (StopIteration, StopAsyncIteration, GeneratorExit)):
                return
            _capture_exception_for_trace(current_trace, arg)
            
        
        return continuation_func
    
    def __enter__(self):
        with self._lock:
            self._refcount += 1
            if self._refcount == 1:
                # Store the existing trace functions before setting ours
                self._original_sys_trace = sys.gettrace()
                self._original_threading_trace = threading.gettrace()
                
                self._skip_stack.set([])
                self._span_stack.set([])
                
                sys.settrace(self._cooperative_sys_trace)
                threading.settrace(self._cooperative_threading_trace)
        return self
    
    def __exit__(self, exc_type, exc_val, exc_tb):
        with self._lock:
            self._refcount -= 1
            if self._refcount == 0:
                # Restore the original trace functions instead of setting to None
                sys.settrace(self._original_sys_trace)
                threading.settrace(self._original_threading_trace)
                
                # Clean up the references
                self._original_sys_trace = None
                self._original_threading_trace = None


def log(self, message: str, level: str = "info"):
        """ Log a message with the span context """
        current_trace = current_trace_var.get()
        if current_trace:
            current_trace.log(message, level)
        else:
            print(f"[{level}] {message}")
        current_trace.record_output({"log": message})
    
class Tracer:
    _instance = None

    def __new__(cls, *args, **kwargs):
        if cls._instance is None:
            cls._instance = super(Tracer, cls).__new__(cls)
        return cls._instance

    def __init__(
        self, 
        api_key: str = os.getenv("JUDGMENT_API_KEY"), 
        project_name: str = None,
        rules: Optional[List[Rule]] = None,  # Added rules parameter
        organization_id: str = os.getenv("JUDGMENT_ORG_ID"),
        enable_monitoring: bool = os.getenv("JUDGMENT_MONITORING", "true").lower() == "true",
        enable_evaluations: bool = os.getenv("JUDGMENT_EVALUATIONS", "true").lower() == "true",
        # S3 configuration
        use_s3: bool = False,
        s3_bucket_name: Optional[str] = None,
        s3_aws_access_key_id: Optional[str] = None,
        s3_aws_secret_access_key: Optional[str] = None,
        s3_region_name: Optional[str] = None,
        offline_mode: bool = False,
        deep_tracing: bool = True  # Deep tracing is enabled by default
        ):
        if not hasattr(self, 'initialized'):
            if not api_key:
                raise ValueError("Tracer must be configured with a Judgment API key")
            
            result, response = validate_api_key(api_key)
            if not result:
                raise JudgmentAPIError(f"Issue with passed in Judgment API key: {response}")
            
            if not organization_id:
                raise ValueError("Tracer must be configured with an Organization ID")
            if use_s3 and not s3_bucket_name:
                raise ValueError("S3 bucket name must be provided when use_s3 is True")
            
            self.api_key: str = api_key
            self.project_name: str = project_name or str(uuid.uuid4())
            self.organization_id: str = organization_id
            self._current_trace: Optional[str] = None
            self._active_trace_client: Optional[TraceClient] = None # Add active trace client attribute
            self.rules: List[Rule] = rules or []  # Store rules at tracer level
            self.traces: List[Trace] = []
            self.initialized: bool = True
            self.enable_monitoring: bool = enable_monitoring
            self.enable_evaluations: bool = enable_evaluations
            self.class_identifiers: Dict[str, str] = {}  # Dictionary to store class identifiers

            # Initialize S3 storage if enabled
            self.use_s3 = use_s3
            if use_s3:
                from judgeval.common.s3_storage import S3Storage
                self.s3_storage = S3Storage(
                    bucket_name=s3_bucket_name,
                    aws_access_key_id=s3_aws_access_key_id,
                    aws_secret_access_key=s3_aws_secret_access_key,
                    region_name=s3_region_name
                )
            self.offline_mode: bool = offline_mode
            self.deep_tracing: bool = deep_tracing  # NEW: Store deep tracing setting

        elif hasattr(self, 'project_name') and self.project_name != project_name:
            warnings.warn(
                f"Attempting to initialize Tracer with project_name='{project_name}' but it was already initialized with "
                f"project_name='{self.project_name}'. Due to the singleton pattern, the original project_name will be used. "
                "To use a different project name, ensure the first Tracer initialization uses the desired project name.",
                RuntimeWarning
            )

    def set_current_span(self, span_id: str):
        self.current_span_id = span_id
    
    def get_current_span(self) -> Optional[str]:
        return getattr(self, 'current_span_id', None)
    
    def set_current_trace(self, trace: TraceClient):
        """
        Set the current trace context in contextvars
        """
        current_trace_var.set(trace)
    
    def get_current_trace(self) -> Optional[TraceClient]:
        """
        Get the current trace context.

        Tries to get the trace client from the context variable first.
        If not found (e.g., context lost across threads/tasks),
        it falls back to the active trace client managed by the callback handler.
        """
        trace_from_context = current_trace_var.get()
        if trace_from_context:
            return trace_from_context
        
        # Fallback: Check the active client potentially set by a callback handler
        if hasattr(self, '_active_trace_client') and self._active_trace_client:
            # warnings.warn("Falling back to _active_trace_client in get_current_trace. ContextVar might be lost.", RuntimeWarning)
            return self._active_trace_client
            
        # If neither is available
        # warnings.warn("No current trace found in context variable or active client fallback.", RuntimeWarning)
        return None
        
    def get_active_trace_client(self) -> Optional[TraceClient]:
        """Returns the TraceClient instance currently marked as active by the handler."""
        return self._active_trace_client


    @contextmanager
    def trace(
        self, 
        name: str, 
        project_name: str = None, 
        overwrite: bool = False,
        rules: Optional[List[Rule]] = None  # Added rules parameter
    ) -> Generator[TraceClient, None, None]:
        """Start a new trace context using a context manager"""
        trace_id = str(uuid.uuid4())
        project = project_name if project_name is not None else self.project_name
        
        # Get parent trace info from context
        parent_trace = current_trace_var.get()
        parent_trace_id = None
        parent_name = None
        
        if parent_trace:
            parent_trace_id = parent_trace.trace_id
            parent_name = parent_trace.name

        trace = TraceClient(
            self, 
            trace_id, 
            name, 
            project_name=project, 
            overwrite=overwrite,
            rules=self.rules,  # Pass combined rules to the trace client
            enable_monitoring=self.enable_monitoring,
            enable_evaluations=self.enable_evaluations,
            parent_trace_id=parent_trace_id,
            parent_name=parent_name
        )
        
        # Set the current trace in context variables
        token = current_trace_var.set(trace)
        
        # Automatically create top-level span
        with trace.span(name or "unnamed_trace") as span:
            try:
                # Save the trace to the database to handle Evaluations' trace_id referential integrity
                yield trace
            finally:
                # Reset the context variable
                current_trace_var.reset(token)


    def log(self, msg: str, label: str = "log", score: int = 1):
        """Log a message with the current span context"""
        current_span_id = current_span_var.get()
        current_trace = current_trace_var.get()
        if current_span_id:
            annotation = TraceAnnotation(
                span_id=current_span_id,
                text=msg,
                label=label,
                score=score
            )

            current_trace.add_annotation(annotation)

        rprint(f"[bold]{label}:[/bold] {msg}")
    
    def identify(self, identifier: str, track_state: bool = False, track_attributes: Optional[List[str]] = None, field_mappings: Optional[Dict[str, str]] = None):
        """
        Class decorator that associates a class with a custom identifier and enables state tracking.
        
        This decorator creates a mapping between the class name and the provided
        identifier, which can be useful for tagging, grouping, or referencing
        classes in a standardized way. It also enables automatic state capture
        for instances of the decorated class when used with tracing.
        
        Args:
            identifier: The identifier to associate with the decorated class.
                    This will be used as the instance name in traces.
            track_state: Whether to automatically capture the state (attributes) 
                        of instances before and after function execution. Defaults to False.
            track_attributes: Optional list of specific attribute names to track.
                            If None, all non-private attributes (not starting with '_') 
                            will be tracked when track_state=True.
            field_mappings: Optional dictionary mapping internal attribute names to 
                        display names in the captured state. For example:
                        {"system_prompt": "instructions"} will capture the 
                        'instructions' attribute as 'system_prompt' in the state.
            
        Example:
            @tracer.identify(identifier="user_model", track_state=True, track_attributes=["name", "age"], field_mappings={"system_prompt": "instructions"})
            class User:
                # Class implementation
        """
        def decorator(cls):
            class_name = cls.__name__
            self.class_identifiers[class_name] = {
                "identifier": identifier,
                "track_state": track_state,
                "track_attributes": track_attributes,
                "field_mappings": field_mappings or {}
            }
            return cls
        
        return decorator
    
    def _capture_instance_state(self, instance: Any, class_config: Dict[str, Any]) -> Dict[str, Any]:
        """
        Capture the state of an instance based on class configuration.
        Args:
            instance: The instance to capture the state of.
            class_config: Configuration dictionary for state capture, 
                          expected to contain 'track_attributes' and 'field_mappings'.
        """
        track_attributes = class_config.get('track_attributes')
        field_mappings = class_config.get('field_mappings')
        
        if track_attributes:
        
            state = {attr: getattr(instance, attr, None) for attr in track_attributes}
        else:

            state = {k: v for k, v in instance.__dict__.items() if not k.startswith('_')}

        if field_mappings:
            state['field_mappings'] = field_mappings

        return state
        
        
    def _get_instance_state_if_tracked(self, args):
        """
        Extract instance state if the instance should be tracked.
        
        Returns the captured state dict if tracking is enabled, None otherwise.
        """
        if args and hasattr(args[0], '__class__'):
            instance = args[0]
            class_name = instance.__class__.__name__
            if (class_name in self.class_identifiers and 
                isinstance(self.class_identifiers[class_name], dict) and
                self.class_identifiers[class_name].get('track_state', False)):
                return self._capture_instance_state(instance, self.class_identifiers[class_name])
            
    def _conditionally_capture_and_record_state(self, trace_client_instance: TraceClient, args: tuple, is_before: bool):
        """Captures instance state if tracked and records it via the trace_client."""
        state = self._get_instance_state_if_tracked(args)
        if state:
            if is_before:
                trace_client_instance.record_state_before(state)
            else:
                trace_client_instance.record_state_after(state)
        
    def observe(self, func=None, *, name=None, span_type: SpanType = "span", project_name: str = None, overwrite: bool = False, deep_tracing: bool = None):
        """
        Decorator to trace function execution with detailed entry/exit information.
        
        Args:
            func: The function to decorate
            name: Optional custom name for the span (defaults to function name)
            span_type: Type of span (default "span")
            project_name: Optional project name override
            overwrite: Whether to overwrite existing traces
            deep_tracing: Whether to enable deep tracing for this function and all nested calls.
                          If None, uses the tracer's default setting.
        """
        # If monitoring is disabled, return the function as is
        if not self.enable_monitoring:
            return func if func else lambda f: f
        
        if func is None:
            return lambda f: self.observe(f, name=name, span_type=span_type, project_name=project_name, 
                                         overwrite=overwrite, deep_tracing=deep_tracing)
        
        # Use provided name or fall back to function name
        original_span_name = name or func.__name__
        
        # Store custom attributes on the function object
        func._judgment_span_name = original_span_name
        func._judgment_span_type = span_type
        
        # Use the provided deep_tracing value or fall back to the tracer's default
        use_deep_tracing = deep_tracing if deep_tracing is not None else self.deep_tracing
        
        if asyncio.iscoroutinefunction(func):
            @functools.wraps(func)
            async def async_wrapper(*args, **kwargs):
                nonlocal original_span_name
                class_name = None
                instance_name = None
                span_name = original_span_name
                agent_name = None

                if args and hasattr(args[0], '__class__'):
                    class_name = args[0].__class__.__name__
                    agent_name = get_instance_prefixed_name(args[0], class_name, self.class_identifiers)

                # Get current trace from context
                current_trace = current_trace_var.get()
                
                # If there's no current trace, create a root trace
                if not current_trace:
                    trace_id = str(uuid.uuid4())
                    project = project_name if project_name is not None else self.project_name
                    
                    # Create a new trace client to serve as the root
                    current_trace = TraceClient(
                        self,
                        trace_id,
                        span_name, # MODIFIED: Use span_name directly
                        project_name=project,
                        overwrite=overwrite,
                        rules=self.rules,
                        enable_monitoring=self.enable_monitoring,
                        enable_evaluations=self.enable_evaluations
                    )
                    
                    # Save empty trace and set trace context
                    # current_trace.save(empty_save=True, overwrite=overwrite)
                    trace_token = current_trace_var.set(current_trace)

                    try:
                        # Use span for the function execution within the root trace
                        # This sets the current_span_var
                        with current_trace.span(span_name, span_type=span_type) as span: # MODIFIED: Use span_name directly
                            # Record inputs
                            inputs = combine_args_kwargs(func, args, kwargs)
                            span.record_input(inputs)
                            if agent_name:
                                span.record_agent_name(agent_name)

                            # Capture state before execution
                            self._conditionally_capture_and_record_state(span, args, is_before=True)
                            
                            if use_deep_tracing:
                                with _DeepTracer():
                                    result = await func(*args, **kwargs)
                            else:
                                try:
                                    result = await func(*args, **kwargs)
                                except Exception as e:
                                    _capture_exception_for_trace(current_trace, sys.exc_info())
                                    raise e
                                    
                            # Capture state after execution  
<<<<<<< HEAD
                            self._conditionally_capture_and_record_state(span, args, is_before=False)
                                                        
=======
                            state_after = self._get_instance_state_if_tracked(args)
                            if state_after:
                                span.record_state_after(state_after)
                                                   
>>>>>>> 7ea60c1c
                            # Record output
                            span.record_output(result)
                        return result
                    finally:
                        # Save the completed trace
                        trace_id, trace = current_trace.save(overwrite=overwrite)
                        self.traces.append(trace)

                        # Reset trace context (span context resets automatically)
                        current_trace_var.reset(trace_token)
                else:
                    with current_trace.span(span_name, span_type=span_type) as span:
                        inputs = combine_args_kwargs(func, args, kwargs)
                        span.record_input(inputs)
                        if agent_name:
                            span.record_agent_name(agent_name)

                        # Capture state before execution
                        self._conditionally_capture_and_record_state(span, args, is_before=True)
                            
                        if use_deep_tracing:
                            with _DeepTracer():
                                result = await func(*args, **kwargs)
                        else:
                            try:
                                result = await func(*args, **kwargs)
                            except Exception as e:
                                _capture_exception_for_trace(current_trace, sys.exc_info())
                                raise e
                                
                        # Capture state after execution  
                        self._conditionally_capture_and_record_state(span, args, is_before=False)
                            
                        span.record_output(result)
                    return result
        
            return async_wrapper
        else:
            # Non-async function implementation with deep tracing
            @functools.wraps(func)
            def wrapper(*args, **kwargs):
                nonlocal original_span_name
                class_name = None
                instance_name = None
                span_name = original_span_name
                agent_name = None
                if args and hasattr(args[0], '__class__'):
                    class_name = args[0].__class__.__name__
                    agent_name = get_instance_prefixed_name(args[0], class_name, self.class_identifiers)               
                # Get current trace from context
                current_trace = current_trace_var.get()

                # If there's no current trace, create a root trace
                if not current_trace:
                    trace_id = str(uuid.uuid4())
                    project = project_name if project_name is not None else self.project_name
                    
                    # Create a new trace client to serve as the root
                    current_trace = TraceClient(
                        self,
                        trace_id,
                        span_name, # MODIFIED: Use span_name directly
                        project_name=project,
                        overwrite=overwrite,
                        rules=self.rules,
                        enable_monitoring=self.enable_monitoring,
                        enable_evaluations=self.enable_evaluations
                    )
                    
                    # Save empty trace and set trace context
                    # current_trace.save(empty_save=True, overwrite=overwrite)
                    trace_token = current_trace_var.set(current_trace)
                    
                    try:
                        # Use span for the function execution within the root trace
                        # This sets the current_span_var
                        with current_trace.span(span_name, span_type=span_type) as span: # MODIFIED: Use span_name directly
                            # Record inputs
                            inputs = combine_args_kwargs(func, args, kwargs)
                            span.record_input(inputs)
                            if agent_name:
                                span.record_agent_name(agent_name)
                            # Capture state before execution
                            self._conditionally_capture_and_record_state(span, args, is_before=True)
                                    
                            if use_deep_tracing:
                                with _DeepTracer():
                                    result = func(*args, **kwargs)
                            else:
<<<<<<< HEAD
                                result = func(*args, **kwargs)

                             # Capture state after execution
                            self._conditionally_capture_and_record_state(span, args, is_before=False)

                                                        
=======
                                try:
                                    result = func(*args, **kwargs)
                                except Exception as e:
                                    _capture_exception_for_trace(current_trace, sys.exc_info())
                                    raise e
                                    
                            # Capture state after execution
                            state_after = self._get_instance_state_if_tracked(args)
                            if state_after:
                                span.record_state_after(state_after)
                            
>>>>>>> 7ea60c1c
                            # Record output
                            span.record_output(result)
                        return result
                    finally:
                        # Save the completed trace
                        trace_id, trace = current_trace.save(overwrite=overwrite)
                        self.traces.append(trace)

                        # Reset trace context (span context resets automatically)
                        current_trace_var.reset(trace_token)
                else:
                    with current_trace.span(span_name, span_type=span_type) as span:
                        
                        inputs = combine_args_kwargs(func, args, kwargs)
                        span.record_input(inputs)
                        if agent_name:
                            span.record_agent_name(agent_name)

                        # Capture state before execution
                        self._conditionally_capture_and_record_state(span, args, is_before=True)

                        if use_deep_tracing:
                            with _DeepTracer():
                                result = func(*args, **kwargs)
                        else:
                            try:
                                result = func(*args, **kwargs)
                            except Exception as e:
                                _capture_exception_for_trace(current_trace, sys.exc_info())
                                raise e
                            
                        # Capture state after execution
                        self._conditionally_capture_and_record_state(span, args, is_before=False)
                            
                        span.record_output(result)
                    return result
    
            return wrapper
        
    def async_evaluate(self, *args, **kwargs):
        if not self.enable_evaluations:
            return

        # --- Get trace_id passed explicitly (if any) ---
        passed_trace_id = kwargs.pop('trace_id', None) # Get and remove trace_id from kwargs

        # --- Get current trace from context FIRST ---
        current_trace = current_trace_var.get()

        # --- Fallback Logic: Use active client only if context var is empty ---
        if not current_trace:
            current_trace = self._active_trace_client # Use the fallback
        # --- End Fallback Logic ---

        if current_trace:
            # Pass the explicitly provided trace_id if it exists, otherwise let async_evaluate handle it
            # (Note: TraceClient.async_evaluate doesn't currently use an explicit trace_id, but this is for future proofing/consistency)
            if passed_trace_id:
                kwargs['trace_id'] = passed_trace_id # Re-add if needed by TraceClient.async_evaluate
            current_trace.async_evaluate(*args, **kwargs)
        else:
            warnings.warn("No trace found (context var or fallback), skipping evaluation") # Modified warning

def wrap(client: Any) -> Any:
    """
    Wraps an API client to add tracing capabilities.
    Supports OpenAI, Together, Anthropic, and Google GenAI clients.
    Patches both '.create' and Anthropic's '.stream' methods using a wrapper class.
    """
    span_name, original_create, original_responses_create, original_stream = _get_client_config(client)
    
    def _record_input_and_check_streaming(span, kwargs, is_responses=False):
        """Record input and check for streaming"""
        is_streaming = kwargs.get("stream", False)

            # Record input based on whether this is a responses endpoint
        if is_responses:
            span.record_input(kwargs)
        else:
            input_data = _format_input_data(client, **kwargs)
            span.record_input(input_data)
        
        # Warn about token counting limitations with streaming
        if isinstance(client, (AsyncOpenAI, OpenAI)) and is_streaming:
            if not kwargs.get("stream_options", {}).get("include_usage"):
                warnings.warn(
                    "OpenAI streaming calls don't include token counts by default. "
                    "To enable token counting with streams, set stream_options={'include_usage': True} "
                    "in your API call arguments.",
                    UserWarning
                )
            
        return is_streaming
    
    def _format_and_record_output(span, response, is_streaming, is_async, is_responses):
        """Format and record the output in the span"""
        if is_streaming:
            output_entry = span.record_output("<pending stream>")
            wrapper_func = _async_stream_wrapper if is_async else _sync_stream_wrapper
            return wrapper_func(response, client, output_entry)
        else:
            format_func = _format_response_output_data if is_responses else _format_output_data
            output, usage = format_func(client, response)
            span.record_output(output)
            span.record_usage(usage)
            return response
    
    def _handle_error(span, e, is_async):
        """Handle and record errors"""
        call_type = "async" if is_async else "sync"
        print(f"Error during wrapped {call_type} API call ({span_name}): {e}")
        span.record_output({"error": str(e)})
        raise
    
    # --- Traced Async Functions ---
    async def traced_create_async(*args, **kwargs):
        current_trace = current_trace_var.get()
        if not current_trace:
            return await original_create(*args, **kwargs)
        
        with current_trace.span(span_name, span_type="llm") as span:
            is_streaming = _record_input_and_check_streaming(span, kwargs)
            
            try:
                response_or_iterator = await original_create(*args, **kwargs)
                return _format_and_record_output(span, response_or_iterator, is_streaming, True, False)
            except Exception as e:
                return _handle_error(span, e, True)
    
    # Async responses for OpenAI clients
    async def traced_response_create_async(*args, **kwargs):
        current_trace = current_trace_var.get()
        if not current_trace:
            return await original_responses_create(*args, **kwargs)
        
        with current_trace.span(span_name, span_type="llm") as span:
            is_streaming = _record_input_and_check_streaming(span, kwargs, is_responses=True)
            
            try:
                response_or_iterator = await original_responses_create(*args, **kwargs)
                return _format_and_record_output(span, response_or_iterator, is_streaming, True, True)
            except Exception as e:
                return _handle_error(span, e, True)
    
    # Function replacing .stream() for async clients
    def traced_stream_async(*args, **kwargs):
        current_trace = current_trace_var.get()
        if not current_trace or not original_stream:
            return original_stream(*args, **kwargs)
        
        original_manager = original_stream(*args, **kwargs)
        return _TracedAsyncStreamManagerWrapper(
            original_manager=original_manager,
            client=client,
            span_name=span_name,
            trace_client=current_trace,
            stream_wrapper_func=_async_stream_wrapper,
            input_kwargs=kwargs
        )
    
    # --- Traced Sync Functions ---
    def traced_create_sync(*args, **kwargs):
        current_trace = current_trace_var.get()
        if not current_trace:
            return original_create(*args, **kwargs)
        
        with current_trace.span(span_name, span_type="llm") as span:
            is_streaming = _record_input_and_check_streaming(span, kwargs)
            
            try:
                response_or_iterator = original_create(*args, **kwargs)
                return _format_and_record_output(span, response_or_iterator, is_streaming, False, False)
            except Exception as e:
                return _handle_error(span, e, False)
    
    def traced_response_create_sync(*args, **kwargs):
        current_trace = current_trace_var.get()
        if not current_trace:
            return original_responses_create(*args, **kwargs)
        
        with current_trace.span(span_name, span_type="llm") as span:
            is_streaming = _record_input_and_check_streaming(span, kwargs, is_responses=True)
            
            try:
                response_or_iterator = original_responses_create(*args, **kwargs)
                return _format_and_record_output(span, response_or_iterator, is_streaming, False, True)
            except Exception as e:
                return _handle_error(span, e, False)
    
    # Function replacing sync .stream()
    def traced_stream_sync(*args, **kwargs):
        current_trace = current_trace_var.get()
        if not current_trace or not original_stream:
            return original_stream(*args, **kwargs)
        
        original_manager = original_stream(*args, **kwargs)
        return _TracedSyncStreamManagerWrapper(
            original_manager=original_manager,
            client=client,
            span_name=span_name,
            trace_client=current_trace,
            stream_wrapper_func=_sync_stream_wrapper,
            input_kwargs=kwargs
        )
    
    # --- Assign Traced Methods to Client Instance ---
    if isinstance(client, (AsyncOpenAI, AsyncTogether)):
        client.chat.completions.create = traced_create_async
        if hasattr(client, "responses") and hasattr(client.responses, "create"):
            client.responses.create = traced_response_create_async
    elif isinstance(client, AsyncAnthropic):
        client.messages.create = traced_create_async
        if original_stream:
            client.messages.stream = traced_stream_async
    elif isinstance(client, genai.client.AsyncClient):
        client.models.generate_content = traced_create_async
    elif isinstance(client, (OpenAI, Together)):
        client.chat.completions.create = traced_create_sync
        if hasattr(client, "responses") and hasattr(client.responses, "create"):
            client.responses.create = traced_response_create_sync
    elif isinstance(client, Anthropic):
        client.messages.create = traced_create_sync
        if original_stream:
            client.messages.stream = traced_stream_sync
    elif isinstance(client, genai.Client):
        client.models.generate_content = traced_create_sync
    
    return client

# Helper functions for client-specific operations

def _get_client_config(client: ApiClient) -> tuple[str, callable, Optional[callable]]:
    """Returns configuration tuple for the given API client.
    
    Args:
        client: An instance of OpenAI, Together, or Anthropic client
        
    Returns:
        tuple: (span_name, create_method, stream_method)
            - span_name: String identifier for tracing
            - create_method: Reference to the client's creation method
            - responses_method: Reference to the client's responses method (if applicable)
            - stream_method: Reference to the client's stream method (if applicable)
            
    Raises:
        ValueError: If client type is not supported
    """
    if isinstance(client, (OpenAI, AsyncOpenAI)):
        return "OPENAI_API_CALL", client.chat.completions.create, client.responses.create, None
    elif isinstance(client, (Together, AsyncTogether)):
        return "TOGETHER_API_CALL", client.chat.completions.create, None, None
    elif isinstance(client, (Anthropic, AsyncAnthropic)):
        return "ANTHROPIC_API_CALL", client.messages.create, None, client.messages.stream
    elif isinstance(client, (genai.Client, genai.client.AsyncClient)):
        return "GOOGLE_API_CALL", client.models.generate_content, None, None
    raise ValueError(f"Unsupported client type: {type(client)}")

def _format_input_data(client: ApiClient, **kwargs) -> dict:
    """Format input parameters based on client type.
    
    Extracts relevant parameters from kwargs based on the client type
    to ensure consistent tracing across different APIs.
    """
    if isinstance(client, (OpenAI, Together, AsyncOpenAI, AsyncTogether)):
        return {
            "model": kwargs.get("model"),
            "messages": kwargs.get("messages"),
        }
    elif isinstance(client, (genai.Client, genai.client.AsyncClient)):
        return {
            "model": kwargs.get("model"),
            "contents": kwargs.get("contents")
        }
    # Anthropic requires additional max_tokens parameter
    return {
        "model": kwargs.get("model"),
        "messages": kwargs.get("messages"),
        "max_tokens": kwargs.get("max_tokens")
    }

def _format_response_output_data(client: ApiClient, response: Any) -> dict:
    """Format API response data based on client type.
    
    Normalizes different response formats into a consistent structure
    for tracing purposes.
    """
    message_content = None
    prompt_tokens = 0   
    completion_tokens = 0
    model_name = None
    if isinstance(client, (OpenAI, Together, AsyncOpenAI, AsyncTogether)):
        model_name = response.model
        prompt_tokens = response.usage.input_tokens
        completion_tokens = response.usage.output_tokens
        message_content = response.output
    else:
        warnings.warn(f"Unsupported client type: {type(client)}")
        return {}
    
    prompt_cost, completion_cost = cost_per_token(  
        model=model_name,
        prompt_tokens=prompt_tokens,
        completion_tokens=completion_tokens,
    )
    total_cost_usd = (prompt_cost + completion_cost) if prompt_cost and completion_cost else None
    usage = TraceUsage(
        prompt_tokens=prompt_tokens,
        completion_tokens=completion_tokens,
        total_tokens=prompt_tokens + completion_tokens,
        prompt_tokens_cost_usd=prompt_cost,
        completion_tokens_cost_usd=completion_cost,
        total_cost_usd=total_cost_usd,
        model_name=model_name
    )
    return message_content, usage


def _format_output_data(client: ApiClient, response: Any) -> dict:
    """Format API response data based on client type.
    
    Normalizes different response formats into a consistent structure
    for tracing purposes.
    
    Returns:
        dict containing:
            - content: The generated text
            - usage: Token usage statistics
    """
    prompt_tokens = 0
    completion_tokens = 0
    model_name = None
    message_content = None

    if isinstance(client, (OpenAI, Together, AsyncOpenAI, AsyncTogether)):
        model_name = response.model
        prompt_tokens = response.usage.prompt_tokens
        completion_tokens = response.usage.completion_tokens
        message_content = response.choices[0].message.content
    elif isinstance(client, (genai.Client, genai.client.AsyncClient)):
        model_name = response.model_version
        prompt_tokens = response.usage_metadata.prompt_token_count
        completion_tokens = response.usage_metadata.candidates_token_count
        message_content = response.candidates[0].content.parts[0].text
    elif isinstance(client, (Anthropic, AsyncAnthropic)):
        model_name = response.model
        prompt_tokens = response.usage.input_tokens
        completion_tokens = response.usage.output_tokens
        message_content = response.content[0].text
    else:
        warnings.warn(f"Unsupported client type: {type(client)}")
        return None, None
    
    prompt_cost, completion_cost = cost_per_token(
        model=model_name,
        prompt_tokens=prompt_tokens,
        completion_tokens=completion_tokens,
    )
    total_cost_usd = (prompt_cost + completion_cost) if prompt_cost and completion_cost else None
    usage = TraceUsage(
        prompt_tokens=prompt_tokens,
        completion_tokens=completion_tokens,
        total_tokens=prompt_tokens + completion_tokens,
        prompt_tokens_cost_usd=prompt_cost,
        completion_tokens_cost_usd=completion_cost,
        total_cost_usd=total_cost_usd,
        model_name=model_name
    )
    return message_content, usage

def combine_args_kwargs(func, args, kwargs):
    """
    Combine positional arguments and keyword arguments into a single dictionary.
    
    Args:
        func: The function being called
        args: Tuple of positional arguments
        kwargs: Dictionary of keyword arguments
        
    Returns:
        A dictionary combining both args and kwargs
    """
    try:
        import inspect
        sig = inspect.signature(func)
        param_names = list(sig.parameters.keys())
        
        args_dict = {}
        for i, arg in enumerate(args):
            if i < len(param_names):
                args_dict[param_names[i]] = arg
            else:
                args_dict[f"arg{i}"] = arg
        
        return {**args_dict, **kwargs}
    except Exception as e:
        # Fallback if signature inspection fails
        return {**{f"arg{i}": arg for i, arg in enumerate(args)}, **kwargs}

# NOTE: This builds once, can be tweaked if we are missing / capturing other unncessary modules
# @link https://docs.python.org/3.13/library/sysconfig.html
_TRACE_FILEPATH_BLOCKLIST = tuple(
    os.path.realpath(p) + os.sep
    for p in {
        sysconfig.get_paths()['stdlib'],
        sysconfig.get_paths().get('platstdlib', ''),
        *site.getsitepackages(),
        site.getusersitepackages(),
        *(
            [os.path.join(os.path.dirname(__file__), '../../judgeval/')]
            if os.environ.get('JUDGMENT_DEV')
            else []
        ),
    } if p
)

# Add the new TraceThreadPoolExecutor class
class TraceThreadPoolExecutor(concurrent.futures.ThreadPoolExecutor):
    """
    A ThreadPoolExecutor subclass that automatically propagates contextvars
    from the submitting thread to the worker thread using copy_context().run().

    This ensures that context variables like `current_trace_var` and
    `current_span_var` are available within functions executed by the pool,
    allowing the Tracer to maintain correct parent-child relationships across
    thread boundaries.
    """
    def submit(self, fn, /, *args, **kwargs):
        """
        Submit a callable to be executed with the captured context.
        """
        # Capture context from the submitting thread
        ctx = contextvars.copy_context()

        # We use functools.partial to bind the arguments to the function *now*,
        # as ctx.run doesn't directly accept *args, **kwargs in the same way
        # submit does. It expects ctx.run(callable, arg1, arg2...).
        func_with_bound_args = functools.partial(fn, *args, **kwargs)

        # Submit the ctx.run callable to the original executor.
        # ctx.run will execute the (now argument-bound) function within the
        # captured context in the worker thread.
        return super().submit(ctx.run, func_with_bound_args)

    # Note: The `map` method would also need to be overridden for full context
    # propagation if users rely on it, but `submit` is the most common use case.

# Helper functions for stream processing
# ---------------------------------------

def _extract_content_from_chunk(client: ApiClient, chunk: Any) -> Optional[str]:
    """Extracts the text content from a stream chunk based on the client type."""
    try:
        if isinstance(client, (OpenAI, Together, AsyncOpenAI, AsyncTogether)):
            return chunk.choices[0].delta.content
        elif isinstance(client, (Anthropic, AsyncAnthropic)):
            # Anthropic streams various event types, we only care for content blocks
            if chunk.type == "content_block_delta":
                return chunk.delta.text
        elif isinstance(client, (genai.Client, genai.client.AsyncClient)):
            # Google streams Candidate objects
            if chunk.candidates and chunk.candidates[0].content and chunk.candidates[0].content.parts:
                return chunk.candidates[0].content.parts[0].text
    except (AttributeError, IndexError, KeyError):
        # Handle cases where chunk structure is unexpected or doesn't contain content
        pass # Return None
    return None

def _extract_usage_from_final_chunk(client: ApiClient, chunk: Any) -> Optional[Dict[str, int]]:
    """Extracts usage data if present in the *final* chunk (client-specific)."""
    try:
        # OpenAI/Together include usage in the *last* chunk's `usage` attribute if available
        # This typically requires specific API versions or settings. Often usage is *not* streamed.
        if isinstance(client, (OpenAI, Together, AsyncOpenAI, AsyncTogether)):
            # Check if usage is directly on the chunk (some models might do this)
            if hasattr(chunk, 'usage') and chunk.usage:
                prompt_tokens = chunk.usage.prompt_tokens
                completion_tokens = chunk.usage.completion_tokens
            # Check if usage is nested within choices (less common for final chunk, but check)
            elif chunk.choices and hasattr(chunk.choices[0], 'usage') and chunk.choices[0].usage:
                prompt_tokens = chunk.choices[0].usage.prompt_tokens
                completion_tokens = chunk.choices[0].usage.completion_tokens
                
            prompt_cost, completion_cost = cost_per_token(
                    model=chunk.model,
                    prompt_tokens=prompt_tokens,
                    completion_tokens=completion_tokens,
                )
            total_cost_usd = (prompt_cost + completion_cost) if prompt_cost and completion_cost else None
            return TraceUsage(
                prompt_tokens=chunk.usage.prompt_tokens,
                completion_tokens=chunk.usage.completion_tokens,
                total_tokens=chunk.usage.total_tokens,
                prompt_tokens_cost_usd=prompt_cost,
                completion_tokens_cost_usd=completion_cost,
                total_cost_usd=total_cost_usd,
                model_name=chunk.model
            )
             # Anthropic includes usage in the 'message_stop' event type
        elif isinstance(client, (Anthropic, AsyncAnthropic)):
            if chunk.type == "message_stop":
                # Anthropic final usage is often attached to the *message* object, not the chunk directly
                # The API might provide a way to get the final message object, but typically not in the stream itself.
                # Let's assume for now usage might appear in the final *chunk* metadata if supported.
                # This is a placeholder - Anthropic usage typically needs a separate call or context.
                pass
        elif isinstance(client, (genai.Client, genai.client.AsyncClient)):
             # Google provides usage metadata on the full response object, not typically streamed per chunk.
             # It might be in the *last* chunk's usage_metadata if the stream implementation supports it.
             if hasattr(chunk, 'usage_metadata') and chunk.usage_metadata:
                 return {
                     "prompt_tokens": chunk.usage_metadata.prompt_token_count,
                     "completion_tokens": chunk.usage_metadata.candidates_token_count,
                     "total_tokens": chunk.usage_metadata.total_token_count
                 }

    except (AttributeError, IndexError, KeyError, TypeError):
        # Handle cases where usage data is missing or malformed
         pass # Return None
    return None


# --- Sync Stream Wrapper ---
def _sync_stream_wrapper(
    original_stream: Iterator,
    client: ApiClient,
    span: TraceSpan
) -> Generator[Any, None, None]:
    """Wraps a synchronous stream iterator to capture content and update the trace."""
    content_parts = []  # Use a list instead of string concatenation
    final_usage = None
    last_chunk = None
    try:
        for chunk in original_stream:
            content_part = _extract_content_from_chunk(client, chunk)
            if content_part:
                content_parts.append(content_part)  # Append to list instead of concatenating
            last_chunk = chunk # Keep track of the last chunk for potential usage data
            yield chunk # Pass the chunk to the caller
    finally:
        # Attempt to extract usage from the last chunk received
        if last_chunk:
            final_usage = _extract_usage_from_final_chunk(client, last_chunk)

        # Update the trace entry with the accumulated content and usage
        span.output = "".join(content_parts)
        span.usage = final_usage
        # Note: We might need to adjust _serialize_output if this dict causes issues,
        # but Pydantic's model_dump should handle dicts.

# --- Async Stream Wrapper ---
async def _async_stream_wrapper(
    original_stream: AsyncIterator,
    client: ApiClient,
    span: TraceSpan
) -> AsyncGenerator[Any, None]:
    # [Existing logic - unchanged]
    content_parts = []  # Use a list instead of string concatenation
    final_usage_data = None
    last_content_chunk = None
    anthropic_input_tokens = 0
    anthropic_output_tokens = 0

    target_span_id = span.span_id

    try:
        model_name = ""
        async for chunk in original_stream:
            # Check for OpenAI's final usage chunk
            if isinstance(client, (AsyncOpenAI, OpenAI)) and hasattr(chunk, 'usage') and chunk.usage is not None:
                final_usage_data = {
                    "prompt_tokens": chunk.usage.prompt_tokens,
                    "completion_tokens": chunk.usage.completion_tokens,
                    "total_tokens": chunk.usage.total_tokens
                }
                model_name = chunk.model
                yield chunk
                continue

            if isinstance(client, (AsyncAnthropic, Anthropic)) and hasattr(chunk, 'type'):
                if chunk.type == "message_start":
                    if hasattr(chunk, 'message') and hasattr(chunk.message, 'usage') and hasattr(chunk.message.usage, 'input_tokens'):
                         anthropic_input_tokens = chunk.message.usage.input_tokens
                         model_name = chunk.message.model
                elif chunk.type == "message_delta":
                    if hasattr(chunk, 'usage') and hasattr(chunk.usage, 'output_tokens'):
                        anthropic_output_tokens = chunk.usage.output_tokens

            content_part = _extract_content_from_chunk(client, chunk)
            if content_part:
                content_parts.append(content_part)  # Append to list instead of concatenating
                last_content_chunk = chunk

            yield chunk
    finally:
        anthropic_final_usage = None
        if isinstance(client, (AsyncAnthropic, Anthropic)) and (anthropic_input_tokens > 0 or anthropic_output_tokens > 0):
             anthropic_final_usage = {
                 "prompt_tokens": anthropic_input_tokens,
                 "completion_tokens": anthropic_output_tokens,
                 "total_tokens": anthropic_input_tokens + anthropic_output_tokens
             }

        usage_info = None
        if final_usage_data:
             usage_info = final_usage_data
        elif anthropic_final_usage:
             usage_info = anthropic_final_usage
        elif last_content_chunk:
            usage_info = _extract_usage_from_final_chunk(client, last_content_chunk)

        if usage_info and not isinstance(usage_info, TraceUsage):
            prompt_cost, completion_cost = cost_per_token(  
                model=model_name,
                prompt_tokens=usage_info["prompt_tokens"],
                completion_tokens=usage_info["completion_tokens"],
            )
            usage_info = TraceUsage(
                prompt_tokens=usage_info["prompt_tokens"],
                completion_tokens=usage_info["completion_tokens"],
                total_tokens=usage_info["total_tokens"],
                prompt_tokens_cost_usd=prompt_cost,
                completion_tokens_cost_usd=completion_cost,
                total_cost_usd=prompt_cost + completion_cost,
                model_name=model_name
            )
        if span and hasattr(span, 'output'):
            span.output = ''.join(content_parts)
            span.usage = usage_info
            start_ts = getattr(span, 'created_at', time.time())
            span.duration = time.time() - start_ts
        # else: # Handle error case if necessary, but remove debug print

def cost_per_token(*args, **kwargs):
    try:
        return _original_cost_per_token(*args, **kwargs)
    except Exception as e:
        warnings.warn(f"Error calculating cost per token: {e}")
        return None, None

class _BaseStreamManagerWrapper:
    def __init__(self, original_manager, client, span_name, trace_client, stream_wrapper_func, input_kwargs):
        self._original_manager = original_manager
        self._client = client
        self._span_name = span_name
        self._trace_client = trace_client
        self._stream_wrapper_func = stream_wrapper_func
        self._input_kwargs = input_kwargs
        self._parent_span_id_at_entry = None

    def _create_span(self):
        start_time = time.time()
        span_id = str(uuid.uuid4())
        current_depth = 0
        if self._parent_span_id_at_entry and self._parent_span_id_at_entry in self._trace_client._span_depths:
            current_depth = self._trace_client._span_depths[self._parent_span_id_at_entry] + 1
        self._trace_client._span_depths[span_id] = current_depth
        span = TraceSpan(
            function=self._span_name,
            span_id=span_id,
            trace_id=self._trace_client.trace_id,
            depth=current_depth,
            message=self._span_name,
            created_at=start_time,
            span_type="llm",
            parent_span_id=self._parent_span_id_at_entry
        )
        self._trace_client.add_span(span)
        return span_id, span

    def _finalize_span(self, span_id):
        span = self._trace_client.span_id_to_span.get(span_id)
        if span:
            span.duration = time.time() - span.created_at
        if span_id in self._trace_client._span_depths:
            del self._trace_client._span_depths[span_id]

class _TracedAsyncStreamManagerWrapper(_BaseStreamManagerWrapper, AbstractAsyncContextManager):
    async def __aenter__(self):
        self._parent_span_id_at_entry = current_span_var.get()
        if not self._trace_client:
            return await self._original_manager.__aenter__()

        span_id, span = self._create_span()
        self._span_context_token = current_span_var.set(span_id)
        span.inputs = _format_input_data(self._client, **self._input_kwargs)

        # Call the original __aenter__ and expect it to be an async generator
        raw_iterator = await self._original_manager.__aenter__()
        span.output = "<pending stream>"
        return self._stream_wrapper_func(raw_iterator, self._client, span)

    async def __aexit__(self, exc_type, exc_val, exc_tb):
        if hasattr(self, '_span_context_token'):
            span_id = current_span_var.get()
            self._finalize_span(span_id)
            current_span_var.reset(self._span_context_token)
            delattr(self, '_span_context_token')
        return await self._original_manager.__aexit__(exc_type, exc_val, exc_tb)

class _TracedSyncStreamManagerWrapper(_BaseStreamManagerWrapper, AbstractContextManager):
    def __enter__(self):
        self._parent_span_id_at_entry = current_span_var.get()
        if not self._trace_client:
            return self._original_manager.__enter__()

        span_id, span = self._create_span()
        self._span_context_token = current_span_var.set(span_id)
        span.inputs = _format_input_data(self._client, **self._input_kwargs)

        raw_iterator = self._original_manager.__enter__()
        span.output = "<pending stream>"
        return self._stream_wrapper_func(raw_iterator, self._client, span)

    def __exit__(self, exc_type, exc_val, exc_tb):
        if hasattr(self, '_span_context_token'):
            span_id = current_span_var.get()
            self._finalize_span(span_id)
            current_span_var.reset(self._span_context_token)
            delattr(self, '_span_context_token')
        return self._original_manager.__exit__(exc_type, exc_val, exc_tb)

# --- Helper function for instance-prefixed qual_name ---
def get_instance_prefixed_name(instance, class_name, class_identifiers):
    """
    Returns the agent name (prefix) if the class and attribute are found in class_identifiers.
    Otherwise, returns None.
    """
    if class_name in class_identifiers:
        class_config = class_identifiers[class_name]
        attr = class_config['identifier']
            
        if hasattr(instance, attr):
            instance_name = getattr(instance, attr)
            return instance_name
        else:
            raise Exception(f"Attribute {attr} does not exist for {class_name}. Check your identify() decorator.")
    return None<|MERGE_RESOLUTION|>--- conflicted
+++ resolved
@@ -1268,15 +1268,8 @@
                                     raise e
                                     
                             # Capture state after execution  
-<<<<<<< HEAD
                             self._conditionally_capture_and_record_state(span, args, is_before=False)
                                                         
-=======
-                            state_after = self._get_instance_state_if_tracked(args)
-                            if state_after:
-                                span.record_state_after(state_after)
-                                                   
->>>>>>> 7ea60c1c
                             # Record output
                             span.record_output(result)
                         return result
@@ -1366,14 +1359,6 @@
                                 with _DeepTracer():
                                     result = func(*args, **kwargs)
                             else:
-<<<<<<< HEAD
-                                result = func(*args, **kwargs)
-
-                             # Capture state after execution
-                            self._conditionally_capture_and_record_state(span, args, is_before=False)
-
-                                                        
-=======
                                 try:
                                     result = func(*args, **kwargs)
                                 except Exception as e:
@@ -1381,11 +1366,9 @@
                                     raise e
                                     
                             # Capture state after execution
-                            state_after = self._get_instance_state_if_tracked(args)
-                            if state_after:
-                                span.record_state_after(state_after)
+                            self._conditionally_capture_and_record_state(span, args, is_before=False)
+
                             
->>>>>>> 7ea60c1c
                             # Record output
                             span.record_output(result)
                         return result
