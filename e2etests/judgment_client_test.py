--- conflicted
+++ resolved
@@ -11,13 +11,8 @@
 from judgeval.scorers import (
     FaithfulnessScorer,
     HallucinationScorer,
-<<<<<<< HEAD
     AnswerRelevancyScorer,
     JSONCorrectnessScorer
-=======
-    JSONCorrectnessScorer,
-    AnswerRelevancyScorer
->>>>>>> f6e7f974
 )
 from judgeval.judges import TogetherJudge, JudgevalJudge
 from judgeval.playground import CustomFaithfulnessMetric
