--- conflicted
+++ resolved
@@ -1200,262 +1200,7 @@
         judgeval_logger.info(
             f"Unknown client type {type(client)}, assuming OpenAI-compatible"
         )
-<<<<<<< HEAD
-
-        assert openai_OpenAI is not None, "OpenAI client not found"
-        assert openai_AsyncOpenAI is not None, "OpenAI async client not found"
-        assert openai_ChatCompletion is not None, "OpenAI chat completion not found"
-        assert openai_Response is not None, "OpenAI response not found"
-        assert openai_ParsedChatCompletion is not None, (
-            "OpenAI parsed chat completion not found"
-        )
-
-        if isinstance(client, openai_OpenAI) or isinstance(client, openai_AsyncOpenAI):
-            if isinstance(response, openai_ChatCompletion):
-                model_name = response.model or ""
-                prompt_tokens = (
-                    response.usage.prompt_tokens
-                    if response.usage and response.usage.prompt_tokens is not None
-                    else 0
-                )
-                completion_tokens = (
-                    response.usage.completion_tokens
-                    if response.usage and response.usage.completion_tokens is not None
-                    else 0
-                )
-                cache_read_input_tokens = (
-                    response.usage.prompt_tokens_details.cached_tokens
-                    if response.usage
-                    and response.usage.prompt_tokens_details
-                    and response.usage.prompt_tokens_details.cached_tokens is not None
-                    else 0
-                )
-
-                if isinstance(response, openai_ParsedChatCompletion):
-                    message_content = response.choices[0].message.parsed
-                else:
-                    message_content = response.choices[0].message.content
-            elif isinstance(response, openai_Response):
-                model_name = response.model or ""
-                prompt_tokens = (
-                    response.usage.input_tokens
-                    if response.usage and response.usage.input_tokens is not None
-                    else 0
-                )
-                completion_tokens = (
-                    response.usage.output_tokens
-                    if response.usage and response.usage.output_tokens is not None
-                    else 0
-                )
-                cache_read_input_tokens = (
-                    response.usage.input_tokens_details.cached_tokens
-                    if response.usage
-                    and response.usage.input_tokens_details
-                    and response.usage.input_tokens_details.cached_tokens is not None
-                    else 0
-                )
-                output0 = response.output[0]
-                if (
-                    hasattr(output0, "content")
-                    and output0.content
-                    and hasattr(output0.content, "__iter__")
-                ):  # type: ignore[attr-defined]
-                    message_content = "".join(
-                        seg.text  # type: ignore[attr-defined]
-                        for seg in output0.content  # type: ignore[attr-defined]
-                        if hasattr(seg, "text") and seg.text
-                    )
-
-            if model_name:
-                return message_content, _create_usage(
-                    model_name,
-                    prompt_tokens,
-                    completion_tokens,
-                    cache_read_input_tokens,
-                    cache_creation_input_tokens,
-                )
-
-    if HAS_TOGETHER:
-        from judgeval.tracer.llm.providers import (
-            together_Together,
-            together_AsyncTogether,
-        )
-
-        assert together_Together is not None, "Together client not found"
-        assert together_AsyncTogether is not None, "Together async client not found"
-        if isinstance(client, together_Together) or isinstance(
-            client, together_AsyncTogether
-        ):
-            model_name = (response.model or "") if hasattr(response, "model") else ""
-            prompt_tokens = (
-                response.usage.prompt_tokens
-                if hasattr(response.usage, "prompt_tokens")
-                and response.usage.prompt_tokens is not None
-                else 0
-            )  # type: ignore[attr-defined]
-            completion_tokens = (
-                response.usage.completion_tokens
-                if hasattr(response.usage, "completion_tokens")
-                and response.usage.completion_tokens is not None
-                else 0
-            )  # type: ignore[attr-defined]
-            message_content = (
-                response.choices[0].message.content
-                if hasattr(response, "choices")
-                else None
-            )  # type: ignore[attr-defined]
-
-            if model_name:
-                model_name = "together_ai/" + model_name
-                return message_content, _create_usage(
-                    model_name,
-                    prompt_tokens,
-                    completion_tokens,
-                    cache_read_input_tokens,
-                    cache_creation_input_tokens,
-                )
-
-    if HAS_GOOGLE_GENAI:
-        from judgeval.tracer.llm.providers import (
-            google_genai_Client,
-            google_genai_AsyncClient,
-        )
-
-        assert google_genai_Client is not None, "Google GenAI client not found"
-        assert google_genai_AsyncClient is not None, (
-            "Google GenAI async client not found"
-        )
-        if isinstance(client, google_genai_Client) or isinstance(
-            client, google_genai_AsyncClient
-        ):
-            model_name = getattr(response, "model_version", "") or ""
-            usage_metadata = getattr(response, "usage_metadata", None)
-            prompt_tokens = (
-                usage_metadata.prompt_token_count
-                if usage_metadata
-                and hasattr(usage_metadata, "prompt_token_count")
-                and usage_metadata.prompt_token_count is not None
-                else 0
-            )
-            completion_tokens = (
-                usage_metadata.candidates_token_count
-                if usage_metadata
-                and hasattr(usage_metadata, "candidates_token_count")
-                and usage_metadata.candidates_token_count is not None
-                else 0
-            )
-            message_content = (
-                response.candidates[0].content.parts[0].text
-                if hasattr(response, "candidates")
-                else None
-            )  # type: ignore[attr-defined]
-
-            if usage_metadata and hasattr(usage_metadata, "cached_content_token_count"):
-                cache_read_input_tokens = usage_metadata.cached_content_token_count or 0
-
-            if model_name:
-                return message_content, _create_usage(
-                    model_name,
-                    prompt_tokens,
-                    completion_tokens,
-                    cache_read_input_tokens,
-                    cache_creation_input_tokens,
-                )
-
-    if HAS_ANTHROPIC:
-        from judgeval.tracer.llm.providers import (
-            anthropic_Anthropic,
-            anthropic_AsyncAnthropic,
-        )
-
-        assert anthropic_Anthropic is not None, "Anthropic client not found"
-        assert anthropic_AsyncAnthropic is not None, "Anthropic async client not found"
-        if isinstance(client, anthropic_Anthropic) or isinstance(
-            client, anthropic_AsyncAnthropic
-        ):
-            model_name = getattr(response, "model", "") or ""
-            usage = getattr(response, "usage", None)
-            prompt_tokens = (
-                usage.input_tokens
-                if usage
-                and hasattr(usage, "input_tokens")
-                and usage.input_tokens is not None
-                else 0
-            )
-            completion_tokens = (
-                usage.output_tokens
-                if usage
-                and hasattr(usage, "output_tokens")
-                and usage.output_tokens is not None
-                else 0
-            )
-            cache_read_input_tokens = (
-                usage.cache_read_input_tokens
-                if usage
-                and hasattr(usage, "cache_read_input_tokens")
-                and usage.cache_read_input_tokens is not None
-                else 0
-            )
-            cache_creation_input_tokens = (
-                usage.cache_creation_input_tokens
-                if usage
-                and hasattr(usage, "cache_creation_input_tokens")
-                and usage.cache_creation_input_tokens is not None
-                else 0
-            )
-            message_content = (
-                response.content[0].text if hasattr(response, "content") else None
-            )  # type: ignore[attr-defined]
-
-            if model_name:
-                return message_content, _create_usage(
-                    model_name,
-                    prompt_tokens,
-                    completion_tokens,
-                    cache_read_input_tokens,
-                    cache_creation_input_tokens,
-                )
-
-    if HAS_GROQ:
-        from judgeval.tracer.llm.providers import groq_Groq, groq_AsyncGroq
-
-        assert groq_Groq is not None, "Groq client not found"
-        assert groq_AsyncGroq is not None, "Groq async client not found"
-        if isinstance(client, groq_Groq) or isinstance(client, groq_AsyncGroq):
-            model_name = (response.model or "") if hasattr(response, "model") else ""
-            prompt_tokens = (
-                response.usage.prompt_tokens
-                if hasattr(response.usage, "prompt_tokens")
-                and response.usage.prompt_tokens is not None
-                else 0
-            )  # type: ignore[attr-defined]
-            completion_tokens = (
-                response.usage.completion_tokens
-                if hasattr(response.usage, "completion_tokens")
-                and response.usage.completion_tokens is not None
-                else 0
-            )  # type: ignore[attr-defined]
-            message_content = (
-                response.choices[0].message.content
-                if hasattr(response, "choices")
-                else None
-            )  # type: ignore[attr-defined]
-
-            if model_name:
-                model_name = "groq/" + model_name
-                return message_content, _create_usage(
-                    model_name,
-                    prompt_tokens,
-                    completion_tokens,
-                    cache_read_input_tokens,
-                    cache_creation_input_tokens,
-                )
-
-    judgeval_logger.warning(f"Unsupported client type: {type(client)}")
-    return None, None
-=======
         return _format_openai_output(response)
->>>>>>> 131b36c5
 
 
 def _create_usage(
