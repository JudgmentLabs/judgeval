--- conflicted
+++ resolved
@@ -447,20 +447,13 @@
         # At this point, the scorer has been executed and already contains data.
         if getattr(scorer, "skipped", False):
             continue
-<<<<<<< HEAD
-        scorer_data = create_scorer_data(scorer)  # Fetch scorer data from completed scorer evaluation
+        scorer_data = create_scorer_data(
+            scorer
+        )  # Fetch scorer data from completed scorer evaluation
         for s in scorer_data:
             success = success and s.success
         scorer_data_list.extend(scorer_data)
-        
-=======
-        scorer_data = create_scorer_data(
-            scorer
-        )  # Fetch scorer data from completed scorer evaluation
-        success = success and scorer_data.success
-        scorer_data_list.append(scorer_data)
-
->>>>>>> af664ffa
+
     scoring_end_time = time.perf_counter()
     run_duration = scoring_end_time - scoring_start_time
 
