--- conflicted
+++ resolved
@@ -138,190 +138,6 @@
     assert res[0].success
 
 
-<<<<<<< HEAD
-def test_summarization_scorer(client: JudgmentClient):
-    example_1 = Example(  # should pass
-        input="Paris is the capital city of France and one of the most populous cities in Europe. The city is known for its iconic landmarks like the Eiffel Tower, Louvre Museum, and Notre-Dame Cathedral. Paris is also a global center for art, fashion, gastronomy and culture. The city's romantic atmosphere, historic architecture, and world-class museums attract millions of visitors each year.",
-        actual_output="Paris is France's capital and a major European city famous for landmarks like the Eiffel Tower. It's a global hub for art, fashion and culture that draws many tourists.",
-    )
-
-    scorer = SummarizationScorer(threshold=0.5)
-
-    PROJECT_NAME = "test-project"
-    EVAL_RUN_NAME = "test-run-summarization"
-
-    res = client.run_evaluation(
-        examples=[example_1],
-        scorers=[scorer],
-        model="Qwen/Qwen2.5-72B-Instruct-Turbo",
-        log_results=True,
-        project_name=PROJECT_NAME,
-        eval_run_name=EVAL_RUN_NAME,
-        override=True,
-    )
-
-    print_debug_on_failure(res[0])
-
-    # Add detailed assertion error message
-    assert res[0].success, (
-        f"Summarization test failed: score={res[0].scorers_data[0].score}, threshold={res[0].scorers_data[0].threshold}, reason={res[0].scorers_data[0].reason}"
-    )
-
-
-def test_text2sql_scorer(client: JudgmentClient):
-    table_schema = """CREATE TABLE Artists (
-    artist_id VARCHAR(50) PRIMARY KEY,
-    name VARCHAR(255) NOT NULL,
-    genre VARCHAR(100),
-    followers INT,
-    popularity INT,
-    created_at TIMESTAMP DEFAULT CURRENT_TIMESTAMP
-);
-
-CREATE TABLE Albums (
-    album_id VARCHAR(50) PRIMARY KEY,
-    title VARCHAR(255) NOT NULL,
-    artist_id VARCHAR(50) NOT NULL,
-    release_date DATE,
-    total_tracks INT,
-    album_type VARCHAR(50) CHECK (album_type IN ('album', 'single', 'compilation')),
-    created_at TIMESTAMP DEFAULT CURRENT_TIMESTAMP,
-    FOREIGN KEY (artist_id) REFERENCES Artists(artist_id) ON DELETE CASCADE
-);
-
-CREATE TABLE Tracks (
-    track_id VARCHAR(50) PRIMARY KEY,
-    title VARCHAR(255) NOT NULL,
-    album_id VARCHAR(50) NOT NULL,
-    artist_id VARCHAR(50) NOT NULL,
-    duration_ms INT NOT NULL,
-    explicit BOOLEAN DEFAULT FALSE,
-    popularity INT DEFAULT 0,
-    preview_url VARCHAR(255),
-    created_at TIMESTAMP DEFAULT CURRENT_TIMESTAMP,
-    FOREIGN KEY (album_id) REFERENCES Albums(album_id) ON DELETE CASCADE,
-    FOREIGN KEY (artist_id) REFERENCES Artists(artist_id) ON DELETE CASCADE
-);
-
-CREATE TABLE Users (
-    user_id VARCHAR(50) PRIMARY KEY,
-    username VARCHAR(100) NOT NULL UNIQUE,
-    email VARCHAR(255) NOT NULL UNIQUE,
-    created_at TIMESTAMP DEFAULT CURRENT_TIMESTAMP
-);
-
-CREATE TABLE Playlists (
-    playlist_id VARCHAR(50) PRIMARY KEY,
-    user_id VARCHAR(50) NOT NULL,
-    name VARCHAR(255) NOT NULL,
-    description TEXT,
-    created_at TIMESTAMP DEFAULT CURRENT_TIMESTAMP,
-    FOREIGN KEY (user_id) REFERENCES Users(user_id) ON DELETE CASCADE
-);
-
-CREATE TABLE PlaylistTracks (
-    playlist_id VARCHAR(50),
-    track_id VARCHAR(50),
-    added_at TIMESTAMP DEFAULT CURRENT_TIMESTAMP,
-    PRIMARY KEY (playlist_id, track_id),
-    FOREIGN KEY (playlist_id) REFERENCES Playlists(playlist_id) ON DELETE CASCADE,
-    FOREIGN KEY (track_id) REFERENCES Tracks(track_id) ON DELETE CASCADE
-);
-
-CREATE TABLE UserListeningHistory (
-    history_id SERIAL PRIMARY KEY,
-    user_id VARCHAR(50) NOT NULL,
-    track_id VARCHAR(50) NOT NULL,
-    listened_at TIMESTAMP DEFAULT CURRENT_TIMESTAMP,
-    FOREIGN KEY (user_id) REFERENCES Users(user_id) ON DELETE CASCADE,
-    FOREIGN KEY (track_id) REFERENCES Tracks(track_id) ON DELETE CASCADE
-);
-"""
-
-    all_tracks_one_artist_correct = Example(
-        input="Find all tracks by the artist 'Drake', sorted by popularity.",
-        actual_output="""SELECT t.track_id, t.title, t.popularity, a.name AS artist_name
-FROM Tracks t
-JOIN Artists a ON t.artist_id = a.artist_id
-WHERE a.name = 'Drake'
-ORDER BY t.popularity DESC;
-""",
-        retrieval_context=[table_schema],
-    )
-
-    most_listened_to_one_user_correct = Example(
-        input="Find the most listened to track by user 'user123'.",
-        actual_output="""SELECT t.track_id, t.title, COUNT(uh.history_id) AS play_count
-FROM UserListeningHistory uh
-JOIN Tracks t ON uh.track_id = t.track_id
-WHERE uh.user_id = 'user123'
-GROUP BY t.track_id, t.title
-ORDER BY play_count DESC
-LIMIT 1;
-""",
-        retrieval_context=[table_schema],
-    )
-
-    highest_num_playlists_correct = Example(
-        input="Find the 5 users with the highest number of playlists.",
-        actual_output="""SELECT u.user_id, u.username, COUNT(p.playlist_id) AS total_playlists
-FROM Users u
-JOIN Playlists p ON u.user_id = p.user_id
-GROUP BY u.user_id, u.username
-ORDER BY total_playlists DESC
-LIMIT 5;
-""",
-        retrieval_context=[table_schema],
-    )
-
-    most_popular_tracks_all_users_correct = Example(
-        input="Find the 10 most popular tracks across all users.",
-        actual_output="""SELECT t.track_id, t.title, COUNT(uh.history_id) AS total_listens
-FROM Tracks t
-JOIN UserListeningHistory uh ON t.track_id = uh.track_id
-GROUP BY t.track_id, t.title
-ORDER BY total_listens DESC
-LIMIT 10;
-""",
-        retrieval_context=[table_schema],
-    )
-
-    most_popular_tracks_all_users_incorrect = Example(
-        input="Find the 10 most popular tracks across all users.",
-        actual_output="""SELECT t.track_user, t.title, COUNT(uh.history_id) AS total_listens
-FROM Tracks t
-JOIN UserHistory uh ON t.track_user = uh.track_user
-GROUP BY t.track_user, t.title
-ORDER BY total_listens DESC
-LIMIT 10;
-""",
-        retrieval_context=[table_schema],
-    )
-
-    res = client.run_evaluation(
-        examples=[
-            all_tracks_one_artist_correct,
-            most_listened_to_one_user_correct,
-            highest_num_playlists_correct,
-            most_popular_tracks_all_users_correct,
-            most_popular_tracks_all_users_incorrect,
-        ],
-        scorers=[Text2SQLScorer()],
-        model="gpt-4.1",
-        project_name="text2sql",
-        eval_run_name="text2sql_test",
-        override=True,
-    )
-
-    assert print_debug_on_failure(res[0])
-    assert print_debug_on_failure(res[1])
-    assert print_debug_on_failure(res[2])
-    assert print_debug_on_failure(res[3])
-    assert not print_debug_on_failure(res[4])
-
-
-=======
->>>>>>> 7133de9c
 def test_execution_order_scorer(client: JudgmentClient):
     PROJECT_NAME = "test-project"
     EVAL_RUN_NAME = "test-run-execution-order"
@@ -354,51 +170,7 @@
     assert not res[0].success
 
 
-<<<<<<< HEAD
-def test_json_scorer(client: JudgmentClient):
-    """Test JSON scorer functionality."""
-    example1 = Example(
-        input="What if these shoes don't fit?",
-        actual_output='{"tool": "authentication"}',
-        retrieval_context=[
-            "All customers are eligible for a 30 day full refund at no extra cost."
-        ],
-    )
-
-    example2 = Example(
-        input="How do I reset my password?",
-        actual_output="You can reset your password by clicking on 'Forgot Password' at the login screen.",
-        expected_output="You can reset your password by clicking on 'Forgot Password' at the login screen.",
-        name="Password Reset",
-        context=["User Account"],
-        retrieval_context=["Password reset instructions"],
-        additional_metadata={"difficulty": "medium"},
-    )
-
-    class SampleSchema(BaseModel):
-        tool: str
-
-    scorer = JSONCorrectnessScorer(threshold=0.5, json_schema=SampleSchema)
-    PROJECT_NAME = "test_project"
-    EVAL_RUN_NAME = "test_json_scorer"
-
-    res = client.run_evaluation(
-        examples=[example1, example2],
-        scorers=[scorer],
-        model="Qwen/Qwen2.5-72B-Instruct-Turbo",
-        metadata={"batch": "test"},
-        project_name=PROJECT_NAME,
-        eval_run_name=EVAL_RUN_NAME,
-        log_results=True,
-        override=True,
-    )
-    assert res, "JSON scorer evaluation failed"
-
-
 def test_classifier_scorer(client: JudgmentClient):
-=======
-def test_classifier_scorer(client: JudgmentClient, random_name: str):
->>>>>>> 7133de9c
     """Test classifier scorer functionality."""
     # Creating a classifier scorer from SDK
     classifier_scorer = ClassifierScorer(
