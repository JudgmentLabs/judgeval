--- conflicted
+++ resolved
@@ -2166,29 +2166,7 @@
                                 overwrite=overwrite, final_save=True
                             )
 
-<<<<<<< HEAD
-                        complete_trace_data = {
-                            "trace_id": current_trace.trace_id,
-                            "name": current_trace.name,
-                            "created_at": datetime.utcfromtimestamp(
-                                current_trace.start_time
-                            ).isoformat(),
-                            "duration": current_trace.get_duration(),
-                            "trace_spans": [
-                                span.model_dump() for span in current_trace.trace_spans
-                            ],
-                            "overwrite": overwrite,
-                            "offline_mode": self.offline_mode,
-                            "parent_trace_id": current_trace.parent_trace_id,
-                            "parent_name": current_trace.parent_name,
-                        }
-                        # Save the completed trace
-                        current_trace.save(overwrite=overwrite, final_save=True)
-
-                        # Store the complete trace data instead of just server response
-=======
                             # Store the complete trace data instead of just server response
->>>>>>> 9898ef0b
 
                             self.traces.append(complete_trace_data)
 
@@ -2314,30 +2292,6 @@
                                 overwrite=overwrite, final_save=True
                             )
 
-<<<<<<< HEAD
-                        # Save the completed trace
-                        current_trace.save(overwrite=overwrite, final_save=True)
-
-                        # Store the complete trace data instead of just server response
-                        complete_trace_data = {
-                            "trace_id": current_trace.trace_id,
-                            "name": current_trace.name,
-                            "created_at": datetime.utcfromtimestamp(
-                                current_trace.start_time
-                            ).isoformat(),
-                            "duration": current_trace.get_duration(),
-                            "trace_spans": [
-                                span.model_dump() for span in current_trace.trace_spans
-                            ],
-                            "overwrite": overwrite,
-                            "offline_mode": self.offline_mode,
-                            "parent_trace_id": current_trace.parent_trace_id,
-                            "parent_name": current_trace.parent_name,
-                        }
-                        self.traces.append(complete_trace_data)
-                        # Reset trace context (span context resets automatically)
-                        self.reset_current_trace(trace_token)
-=======
                             # Store the complete trace data instead of just server response
                             complete_trace_data = {
                                 "trace_id": current_trace.trace_id,
@@ -2361,7 +2315,6 @@
                         except Exception as e:
                             warnings.warn(f"Issue with save: {e}")
                             return
->>>>>>> 9898ef0b
                 else:
                     with current_trace.span(span_name, span_type=span_type) as span:
                         inputs = combine_args_kwargs(func, args, kwargs)
