--- conflicted
+++ resolved
@@ -652,16 +652,12 @@
             cls._instance = super(Tracer, cls).__new__(cls)
         return cls._instance
 
-<<<<<<< HEAD
-    def __init__(self, api_key: str = os.getenv("JUDGMENT_API_KEY"), project_name: str = "default_project", organization_id: str = os.getenv("JUDGMENT_ORG_ID")):
-=======
     def __init__(
         self, 
         api_key: str = os.getenv("JUDGMENT_API_KEY"), 
         project_name: str = "default_project",
-        rules: Optional[List[Rule]] = None  # Added rules parameter
-    , organization_id: str = os.getenv("ORGANIZATION_ID")):
->>>>>>> 16a0f035
+        rules: Optional[List[Rule]] = None,  # Added rules parameter
+        organization_id: str = os.getenv("JUDGMENT_ORG_ID")):
         if not hasattr(self, 'initialized'):
             if not api_key:
                 raise ValueError("Tracer must be configured with a Judgment API key")
