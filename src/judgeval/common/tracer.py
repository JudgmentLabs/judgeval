"""
Tracing system for judgeval that allows for function tracing using decorators.
"""

# Standard library imports
import asyncio
import functools
import inspect
import os
import site
import sysconfig
import threading
import time
import traceback
import uuid
import warnings
import contextvars
import sys
import json
from contextlib import (
    contextmanager,
    AbstractAsyncContextManager,
    AbstractContextManager,
)  # Import context manager bases
from dataclasses import dataclass
from datetime import datetime, timezone
from http import HTTPStatus
from typing import (
    Any,
    Callable,
    Dict,
    Generator,
    List,
    Literal,
    Optional,
    Tuple,
    Union,
    AsyncGenerator,
    TypeAlias,
)
from rich import print as rprint
import types

# Third-party imports
import requests
from litellm import cost_per_token as _original_cost_per_token
from openai import OpenAI, AsyncOpenAI
from together import Together, AsyncTogether
from anthropic import Anthropic, AsyncAnthropic
from google import genai

# Local application/library-specific imports
from judgeval.constants import (
    JUDGMENT_TRACES_ADD_ANNOTATION_API_URL,
    JUDGMENT_TRACES_SAVE_API_URL,
    JUDGMENT_TRACES_UPSERT_API_URL,
    JUDGMENT_TRACES_USAGE_CHECK_API_URL,
    JUDGMENT_TRACES_USAGE_UPDATE_API_URL,
    JUDGMENT_TRACES_FETCH_API_URL,
    JUDGMENT_TRACES_DELETE_API_URL,
    JUDGMENT_PROJECT_DELETE_API_URL,
    JUDGMENT_TRACES_SPANS_BATCH_API_URL,
    JUDGMENT_TRACES_EVALUATION_RUNS_BATCH_API_URL,
)
from judgeval.data import Example, Trace, TraceSpan, TraceUsage
from judgeval.scorers import APIJudgmentScorer, JudgevalScorer
from judgeval.rules import Rule
from judgeval.evaluation_run import EvaluationRun
from judgeval.common.utils import ExcInfo, validate_api_key
from judgeval.common.exceptions import JudgmentAPIError

# Standard library imports needed for the new class
import concurrent.futures
from collections.abc import Iterator, AsyncIterator  # Add Iterator and AsyncIterator
import queue
import atexit

# Define context variables for tracking the current trace and the current span within a trace
current_trace_var = contextvars.ContextVar[Optional["TraceClient"]](
    "current_trace", default=None
)
current_span_var = contextvars.ContextVar[Optional[str]](
    "current_span", default=None
)  # ContextVar for the active span id

# Define type aliases for better code readability and maintainability
ApiClient: TypeAlias = Union[
    OpenAI,
    Together,
    Anthropic,
    AsyncOpenAI,
    AsyncAnthropic,
    AsyncTogether,
    genai.Client,
    genai.client.AsyncClient,
]  # Supported API clients
SpanType = Literal["span", "tool", "llm", "evaluation", "chain"]


# --- Evaluation Config Dataclass (Moved from langgraph.py) ---
@dataclass
class EvaluationConfig:
    """Configuration for triggering an evaluation from the handler."""

    scorers: List[Union[APIJudgmentScorer, JudgevalScorer]]
    example: Example
    model: Optional[str] = None
    log_results: Optional[bool] = True


# --- End Evaluation Config Dataclass ---


# Temporary as a POC to have log use the existing annotations feature until log endpoints are ready
@dataclass
class TraceAnnotation:
    """Represents a single annotation for a trace span."""

    span_id: str
    text: str
    label: str
    score: int

    def to_dict(self) -> dict:
        """Convert the annotation to a dictionary format for storage/transmission."""
        return {
            "span_id": self.span_id,
            "annotation": {"text": self.text, "label": self.label, "score": self.score},
        }


class TraceManagerClient:
    """
    Client for handling trace endpoints with the Judgment API


    Operations include:
    - Fetching a trace by id
    - Saving a trace
    - Deleting a trace
    """

    def __init__(
        self,
        judgment_api_key: str,
        organization_id: str,
        tracer: Optional["Tracer"] = None,
    ):
        self.judgment_api_key = judgment_api_key
        self.organization_id = organization_id
        self.tracer = tracer

    def fetch_trace(self, trace_id: str):
        """
        Fetch a trace by its id
        """
        response = requests.post(
            JUDGMENT_TRACES_FETCH_API_URL,
            json={
                "trace_id": trace_id,
            },
            headers={
                "Content-Type": "application/json",
                "Authorization": f"Bearer {self.judgment_api_key}",
                "X-Organization-Id": self.organization_id,
            },
            verify=True,
        )

        if response.status_code != HTTPStatus.OK:
            raise ValueError(f"Failed to fetch traces: {response.text}")

        return response.json()

    def save_trace(
        self, trace_data: dict, offline_mode: bool = False, final_save: bool = True
    ):
        """
        Saves a trace to the Judgment Supabase and optionally to S3 if configured.

        Args:
            trace_data: The trace data to save
            offline_mode: Whether running in offline mode
            final_save: Whether this is the final save (controls S3 saving)
            NOTE we save empty traces in order to properly handle async operations; we need something in the DB to associate the async results with

        Returns:
            dict: Server response containing UI URL and other metadata
        """
        # Save to Judgment API

        def fallback_encoder(obj):
            """
            Custom JSON encoder fallback.
            Tries to use obj.__repr__(), then str(obj) if that fails or for a simpler string.
            You can choose which one you prefer or try them in sequence.
            """
            try:
                # Option 1: Prefer __repr__ for a more detailed representation
                return repr(obj)
            except Exception:
                # Option 2: Fallback to str() if __repr__ fails or if you prefer str()
                try:
                    return str(obj)
                except Exception as e:
                    # If both fail, you might return a placeholder or re-raise
                    return f"<Unserializable object of type {type(obj).__name__}: {e}>"

        serialized_trace_data = json.dumps(trace_data, default=fallback_encoder)
        response = requests.post(
            JUDGMENT_TRACES_SAVE_API_URL,
            data=serialized_trace_data,
            headers={
                "Content-Type": "application/json",
                "Authorization": f"Bearer {self.judgment_api_key}",
                "X-Organization-Id": self.organization_id,
            },
            verify=True,
        )

        if response.status_code == HTTPStatus.BAD_REQUEST:
            raise ValueError(
                f"Failed to save trace data: Check your Trace name for conflicts, set overwrite=True to overwrite existing traces: {response.text}"
            )
        elif response.status_code != HTTPStatus.OK:
            raise ValueError(f"Failed to save trace data: {response.text}")

        # Parse server response
        server_response = response.json()

        # If S3 storage is enabled, save to S3 only on final save
        if self.tracer and self.tracer.use_s3 and final_save:
            try:
                s3_key = self.tracer.s3_storage.save_trace(
                    trace_data=trace_data,
                    trace_id=trace_data["trace_id"],
                    project_name=trace_data["project_name"],
                )
                print(f"Trace also saved to S3 at key: {s3_key}")
            except Exception as e:
                warnings.warn(f"Failed to save trace to S3: {str(e)}")

        if not offline_mode and "ui_results_url" in server_response:
            pretty_str = f"\n🔍 You can view your trace data here: [rgb(106,0,255)][link={server_response['ui_results_url']}]View Trace[/link]\n"
            rprint(pretty_str)

        return server_response

    def check_usage_limits(self, count: int = 1):
        """
        Check if the organization can use the requested number of traces without exceeding limits.

        Args:
            count: Number of traces to check for (default: 1)

        Returns:
            dict: Server response with rate limit status and usage info

        Raises:
            ValueError: If rate limits would be exceeded or other errors occur
        """
        response = requests.post(
            JUDGMENT_TRACES_USAGE_CHECK_API_URL,
            json={"count": count},
            headers={
                "Content-Type": "application/json",
                "Authorization": f"Bearer {self.judgment_api_key}",
                "X-Organization-Id": self.organization_id,
            },
            verify=True,
        )

        if response.status_code == HTTPStatus.FORBIDDEN:
            # Rate limits exceeded
            error_data = response.json()
            raise ValueError(
                f"Rate limit exceeded: {error_data.get('detail', 'Monthly trace limit reached')}"
            )
        elif response.status_code != HTTPStatus.OK:
            raise ValueError(f"Failed to check usage limits: {response.text}")

        return response.json()

    def upsert_trace(
        self,
        trace_data: dict,
        offline_mode: bool = False,
        show_link: bool = True,
        final_save: bool = True,
    ):
        """
        Upserts a trace to the Judgment API (always overwrites if exists).

        Args:
            trace_data: The trace data to upsert
            offline_mode: Whether running in offline mode
            show_link: Whether to show the UI link (for live tracing)
            final_save: Whether this is the final save (controls S3 saving)

        Returns:
            dict: Server response containing UI URL and other metadata
        """

        def fallback_encoder(obj):
            """
            Custom JSON encoder fallback.
            Tries to use obj.__repr__(), then str(obj) if that fails or for a simpler string.
            """
            try:
                return repr(obj)
            except Exception:
                try:
                    return str(obj)
                except Exception as e:
                    return f"<Unserializable object of type {type(obj).__name__}: {e}>"

        serialized_trace_data = json.dumps(trace_data, default=fallback_encoder)

        response = requests.post(
            JUDGMENT_TRACES_UPSERT_API_URL,
            data=serialized_trace_data,
            headers={
                "Content-Type": "application/json",
                "Authorization": f"Bearer {self.judgment_api_key}",
                "X-Organization-Id": self.organization_id,
            },
            verify=True,
        )

        if response.status_code != HTTPStatus.OK:
            raise ValueError(f"Failed to upsert trace data: {response.text}")

        # Parse server response
        server_response = response.json()

        # If S3 storage is enabled, save to S3 only on final save
        if self.tracer and self.tracer.use_s3 and final_save:
            try:
                s3_key = self.tracer.s3_storage.save_trace(
                    trace_data=trace_data,
                    trace_id=trace_data["trace_id"],
                    project_name=trace_data["project_name"],
                )
                print(f"Trace also saved to S3 at key: {s3_key}")
            except Exception as e:
                warnings.warn(f"Failed to save trace to S3: {str(e)}")

        if not offline_mode and show_link and "ui_results_url" in server_response:
            pretty_str = f"\n🔍 You can view your trace data here: [rgb(106,0,255)][link={server_response['ui_results_url']}]View Trace[/link]\n"
            rprint(pretty_str)

        return server_response

    def update_usage_counters(self, count: int = 1):
        """
        Update trace usage counters after successfully saving traces.

        Args:
            count: Number of traces to count (default: 1)

        Returns:
            dict: Server response with updated usage information

        Raises:
            ValueError: If the update fails
        """
        response = requests.post(
            JUDGMENT_TRACES_USAGE_UPDATE_API_URL,
            json={"count": count},
            headers={
                "Content-Type": "application/json",
                "Authorization": f"Bearer {self.judgment_api_key}",
                "X-Organization-Id": self.organization_id,
            },
            verify=True,
        )

        if response.status_code != HTTPStatus.OK:
            raise ValueError(f"Failed to update usage counters: {response.text}")

        return response.json()

    ## TODO: Should have a log endpoint, endpoint should also support batched payloads
    def save_annotation(self, annotation: TraceAnnotation):
        json_data = {
            "span_id": annotation.span_id,
            "annotation": {
                "text": annotation.text,
                "label": annotation.label,
                "score": annotation.score,
            },
        }

        response = requests.post(
            JUDGMENT_TRACES_ADD_ANNOTATION_API_URL,
            json=json_data,
            headers={
                "Content-Type": "application/json",
                "Authorization": f"Bearer {self.judgment_api_key}",
                "X-Organization-Id": self.organization_id,
            },
            verify=True,
        )

        if response.status_code != HTTPStatus.OK:
            raise ValueError(f"Failed to save annotation: {response.text}")

        return response.json()

    def delete_trace(self, trace_id: str):
        """
        Delete a trace from the database.
        """
        response = requests.delete(
            JUDGMENT_TRACES_DELETE_API_URL,
            json={
                "trace_ids": [trace_id],
            },
            headers={
                "Content-Type": "application/json",
                "Authorization": f"Bearer {self.judgment_api_key}",
                "X-Organization-Id": self.organization_id,
            },
        )

        if response.status_code != HTTPStatus.OK:
            raise ValueError(f"Failed to delete trace: {response.text}")

        return response.json()

    def delete_traces(self, trace_ids: List[str]):
        """
        Delete a batch of traces from the database.
        """
        response = requests.delete(
            JUDGMENT_TRACES_DELETE_API_URL,
            json={
                "trace_ids": trace_ids,
            },
            headers={
                "Content-Type": "application/json",
                "Authorization": f"Bearer {self.judgment_api_key}",
                "X-Organization-Id": self.organization_id,
            },
        )

        if response.status_code != HTTPStatus.OK:
            raise ValueError(f"Failed to delete trace: {response.text}")

        return response.json()

    def delete_project(self, project_name: str):
        """
        Deletes a project from the server. Which also deletes all evaluations and traces associated with the project.
        """
        response = requests.delete(
            JUDGMENT_PROJECT_DELETE_API_URL,
            json={
                "project_name": project_name,
            },
            headers={
                "Content-Type": "application/json",
                "Authorization": f"Bearer {self.judgment_api_key}",
                "X-Organization-Id": self.organization_id,
            },
        )

        if response.status_code != HTTPStatus.OK:
            raise ValueError(f"Failed to delete traces: {response.text}")

        return response.json()


class TraceClient:
    """Client for managing a single trace context"""

    def __init__(
        self,
        tracer: "Tracer",
        trace_id: Optional[str] = None,
        name: str = "default",
        project_name: str | None = None,
        overwrite: bool = False,
        rules: Optional[List[Rule]] = None,
        enable_monitoring: bool = True,
        enable_evaluations: bool = True,
        parent_trace_id: Optional[str] = None,
        parent_name: Optional[str] = None,
    ):
        self.name = name
        self.trace_id = trace_id or str(uuid.uuid4())
        self.project_name = project_name or str(uuid.uuid4())
        self.overwrite = overwrite
        self.tracer = tracer
        self.rules = rules or []
        self.enable_monitoring = enable_monitoring
        self.enable_evaluations = enable_evaluations
        self.parent_trace_id = parent_trace_id
        self.parent_name = parent_name
        self.customer_id: Optional[str] = None  # Added customer_id attribute
        self.tags: Optional[List[str]] = None  # Added tags attribute
        self.has_notification: Optional[bool] = False  # Initialize has_notification
        self.trace_spans: List[TraceSpan] = []
        self.span_id_to_span: Dict[str, TraceSpan] = {}
        self.evaluation_runs: List[EvaluationRun] = []
        self.annotations: List[TraceAnnotation] = []
        self.start_time: Optional[float] = (
            None  # Will be set after first successful save
        )
        self.trace_manager_client = TraceManagerClient(
            tracer.api_key, tracer.organization_id, tracer
        )
        self._span_depths: Dict[str, int] = {}  # NEW: To track depth of active spans

        # Get background span service from tracer
        self.background_span_service = (
            tracer.get_background_span_service() if tracer else None
        )

    def get_current_span(self):
        """Get the current span from the context var"""
        return self.tracer.get_current_span()

    def set_current_span(self, span: Any):
        """Set the current span from the context var"""
        return self.tracer.set_current_span(span)

    def reset_current_span(self, token: Any):
        """Reset the current span from the context var"""
        self.tracer.reset_current_span(token)

    @contextmanager
    def span(self, name: str, span_type: SpanType = "span"):
        """Context manager for creating a trace span, managing the current span via contextvars"""
        is_first_span = len(self.trace_spans) == 0
        if is_first_span:
            try:
                trace_id, server_response = self.save_with_rate_limiting(
                    overwrite=self.overwrite, final_save=False
                )
                # Set start_time after first successful save
                if self.start_time is None:
                    self.start_time = time.time()
                # Link will be shown by upsert_trace method
            except Exception as e:
                warnings.warn(f"Failed to save initial trace for live tracking: {e}")
        start_time = time.time()

        # Generate a unique ID for *this specific span invocation*
        span_id = str(uuid.uuid4())

        parent_span_id = (
            self.get_current_span()
        )  # Get ID of the parent span from context var
        token = self.set_current_span(
            span_id
        )  # Set *this* span's ID as the current one

        current_depth = 0
        if parent_span_id and parent_span_id in self._span_depths:
            current_depth = self._span_depths[parent_span_id] + 1

        self._span_depths[span_id] = current_depth  # Store depth by span_id

        span = TraceSpan(
            span_id=span_id,
            trace_id=self.trace_id,
            depth=current_depth,
            message=name,
            created_at=start_time,
            span_type=span_type,
            parent_span_id=parent_span_id,
            function=name,
        )
        self.add_span(span)

        # Queue span with initial state (input phase)
        if self.background_span_service:
            self.background_span_service.queue_span(span, span_state="input")

        try:
            yield self
        finally:
            duration = time.time() - start_time
            span.duration = duration

            # Queue span with completed state (output phase)
            if self.background_span_service:
                self.background_span_service.queue_span(span, span_state="completed")

            # Clean up depth tracking for this span_id
            if span_id in self._span_depths:
                del self._span_depths[span_id]
            # Reset context var
            self.reset_current_span(token)

    def async_evaluate(
        self,
        scorers: List[Union[APIJudgmentScorer, JudgevalScorer]],
        example: Optional[Example] = None,
        input: Optional[str] = None,
        actual_output: Optional[Union[str, List[str]]] = None,
        expected_output: Optional[Union[str, List[str]]] = None,
        context: Optional[List[str]] = None,
        retrieval_context: Optional[List[str]] = None,
        tools_called: Optional[List[str]] = None,
        expected_tools: Optional[List[str]] = None,
        additional_metadata: Optional[Dict[str, Any]] = None,
        model: Optional[str] = None,
        span_id: Optional[str] = None,  # <<< ADDED optional span_id parameter
        log_results: Optional[bool] = True,
    ):
        if not self.enable_evaluations:
            return

        start_time = time.time()  # Record start time

        try:
            # Load appropriate implementations for all scorers
            if not scorers:
                warnings.warn("No valid scorers available for evaluation")
                return

            # Prevent using JudgevalScorer with rules - only APIJudgmentScorer allowed with rules
            if self.rules and any(
                isinstance(scorer, JudgevalScorer) for scorer in scorers
            ):
                raise ValueError(
                    "Cannot use Judgeval scorers, you can only use API scorers when using rules. Please either remove rules or use only APIJudgmentScorer types."
                )

        except Exception as e:
            warnings.warn(f"Failed to load scorers: {str(e)}")
            return

        # If example is not provided, create one from the individual parameters
        if example is None:
            # Check if any of the individual parameters are provided
            if any(
                param is not None
                for param in [
                    input,
                    actual_output,
                    expected_output,
                    context,
                    retrieval_context,
                    tools_called,
                    expected_tools,
                    additional_metadata,
                ]
            ):
                example = Example(
                    input=input,
                    actual_output=actual_output,
                    expected_output=expected_output,
                    context=context,
                    retrieval_context=retrieval_context,
                    tools_called=tools_called,
                    expected_tools=expected_tools,
                    additional_metadata=additional_metadata,
                )
            else:
                raise ValueError(
                    "Either 'example' or at least one of the individual parameters (input, actual_output, etc.) must be provided"
                )

        # Check examples before creating evaluation run

        # check_examples([example], scorers)

        # --- Modification: Capture span_id immediately ---
        # span_id_at_eval_call = current_span_var.get()
        # print(f"[TraceClient.async_evaluate] Captured span ID at eval call: {span_id_at_eval_call}")
        # Prioritize explicitly passed span_id, fallback to context var
        span_id_to_use = span_id if span_id is not None else self.get_current_span()
        # print(f"[TraceClient.async_evaluate] Using span_id: {span_id_to_use}")
        # --- End Modification ---

        # Combine the trace-level rules with any evaluation-specific rules)
        eval_run = EvaluationRun(
            organization_id=self.tracer.organization_id,
            log_results=log_results,
            project_name=self.project_name,
            eval_name=f"{self.name.capitalize()}-"
            f"{span_id_to_use}-"  # Keep original eval name format using context var if available
            f"[{','.join(scorer.score_type.capitalize() for scorer in scorers)}]",
            examples=[example],
            scorers=scorers,
            model=model,
            metadata={},
            judgment_api_key=self.tracer.api_key,
            override=self.overwrite,
            trace_span_id=span_id_to_use,  # Pass the determined ID
            rules=self.rules,  # Use the combined rules
        )

        self.add_eval_run(eval_run, start_time)  # Pass start_time to record_evaluation

        # Queue evaluation run through background service
        if self.background_span_service and span_id_to_use:
            # Get the current span data to avoid race conditions
            current_span = self.span_id_to_span.get(span_id_to_use)
            if current_span:
                self.background_span_service.queue_evaluation_run(
                    eval_run, span_id=span_id_to_use, span_data=current_span
                )

    def add_eval_run(self, eval_run: EvaluationRun, start_time: float):
        # --- Modification: Use span_id from eval_run ---
        current_span_id = eval_run.trace_span_id  # Get ID from the eval_run object
        # print(f"[TraceClient.add_eval_run] Using span_id from eval_run: {current_span_id}")
        # --- End Modification ---

        if current_span_id:
            span = self.span_id_to_span[current_span_id]
            span.evaluation_runs.append(eval_run)
            span.has_evaluation = True  # Set the has_evaluation flag
        self.evaluation_runs.append(eval_run)

    def add_annotation(self, annotation: TraceAnnotation):
        """Add an annotation to this trace context"""
        self.annotations.append(annotation)
        return self

    def record_input(self, inputs: dict):
        current_span_id = self.get_current_span()
        if current_span_id:
            span = self.span_id_to_span[current_span_id]
            # Ignore self parameter
            if "self" in inputs:
                del inputs["self"]
            span.inputs = inputs

            # Queue span with input data
            if self.background_span_service:
                self.background_span_service.queue_span(span, span_state="input")

    def record_agent_name(self, agent_name: str):
        current_span_id = self.get_current_span()
        if current_span_id:
            span = self.span_id_to_span[current_span_id]
            span.agent_name = agent_name

            # Queue span with agent_name data
            if self.background_span_service:
                self.background_span_service.queue_span(span, span_state="agent_name")

    def record_state_before(self, state: dict):
        """Records the agent's state before a tool execution on the current span.

        Args:
            state: A dictionary representing the agent's state.
        """
        current_span_id = self.get_current_span()
        if current_span_id:
            span = self.span_id_to_span[current_span_id]
            span.state_before = state

            # Queue span with state_before data
            if self.background_span_service:
                self.background_span_service.queue_span(span, span_state="state_before")

    def record_state_after(self, state: dict):
        """Records the agent's state after a tool execution on the current span.

        Args:
            state: A dictionary representing the agent's state.
        """
        current_span_id = self.get_current_span()
        if current_span_id:
            span = self.span_id_to_span[current_span_id]
            span.state_after = state

            # Queue span with state_after data
            if self.background_span_service:
                self.background_span_service.queue_span(span, span_state="state_after")

    async def _update_coroutine(self, span: TraceSpan, coroutine: Any, field: str):
        """Helper method to update the output of a trace entry once the coroutine completes"""
        try:
            result = await coroutine
            setattr(span, field, result)

            # Queue span with output data now that coroutine is complete
            if self.background_span_service and field == "output":
                self.background_span_service.queue_span(span, span_state="output")

            return result
        except Exception as e:
            setattr(span, field, f"Error: {str(e)}")

            # Queue span even if there was an error
            if self.background_span_service and field == "output":
                self.background_span_service.queue_span(span, span_state="output")

            raise

    def record_output(self, output: Any):
        current_span_id = self.get_current_span()
        if current_span_id:
            span = self.span_id_to_span[current_span_id]
            span.output = "<pending>" if inspect.iscoroutine(output) else output

            if inspect.iscoroutine(output):
                asyncio.create_task(self._update_coroutine(span, output, "output"))

            # # Queue span with output data (unless it's pending)
            if self.background_span_service and not inspect.iscoroutine(output):
                self.background_span_service.queue_span(span, span_state="output")

            return span  # Return the created entry
        # Removed else block - original didn't have one
        return None  # Return None if no span_id found

    def record_usage(self, usage: TraceUsage):
        current_span_id = self.get_current_span()
        if current_span_id:
            span = self.span_id_to_span[current_span_id]
            span.usage = usage

            # Queue span with usage data
            if self.background_span_service:
                self.background_span_service.queue_span(span, span_state="usage")

            return span  # Return the created entry
        # Removed else block - original didn't have one
        return None  # Return None if no span_id found

    def record_error(self, error: Dict[str, Any]):
        current_span_id = self.get_current_span()
        if current_span_id:
            span = self.span_id_to_span[current_span_id]
            span.error = error

            # Queue span with error data
            if self.background_span_service:
                self.background_span_service.queue_span(span, span_state="error")

            return span
        return None

    def add_span(self, span: TraceSpan):
        """Add a trace span to this trace context"""
        self.trace_spans.append(span)
        self.span_id_to_span[span.span_id] = span
        return self

    def print(self):
        """Print the complete trace with proper visual structure"""
        for span in self.trace_spans:
            span.print_span()

    def get_duration(self) -> float:
        """
        Get the total duration of this trace
        """
        if self.start_time is None:
            return 0.0  # No duration if trace hasn't been saved yet
        return time.time() - self.start_time

    def save(self, overwrite: bool = False) -> Tuple[str, dict]:
        """
        Save the current trace to the database.
        Returns a tuple of (trace_id, server_response) where server_response contains the UI URL and other metadata.
        """
        # Set start_time if this is the first save
        if self.start_time is None:
            self.start_time = time.time()

        # Calculate total elapsed time
        total_duration = self.get_duration()
        # Create trace document - Always use standard keys for top-level counts
        trace_data = {
            "trace_id": self.trace_id,
            "name": self.name,
            "project_name": self.project_name,
            "created_at": datetime.fromtimestamp(
                self.start_time, timezone.utc
            ).isoformat(),
            "duration": total_duration,
            "trace_spans": [span.model_dump() for span in self.trace_spans],
            "evaluation_runs": [run.model_dump() for run in self.evaluation_runs],
            "overwrite": overwrite,
            "offline_mode": self.tracer.offline_mode,
            "parent_trace_id": self.parent_trace_id,
            "parent_name": self.parent_name,
<<<<<<< HEAD
        }
=======
            "customer_id": self.customer_id,
            "tags": self.tags
        }        
>>>>>>> 007206bb
        # --- Log trace data before saving ---
        server_response = self.trace_manager_client.save_trace(
            trace_data, offline_mode=self.tracer.offline_mode, final_save=True
        )

        # upload annotations
        # TODO: batch to the log endpoint
        for annotation in self.annotations:
            self.trace_manager_client.save_annotation(annotation)

        return self.trace_id, server_response

    def save_with_rate_limiting(
        self, overwrite: bool = False, final_save: bool = False
    ) -> Tuple[str, dict]:
        """
        Save the current trace to the database with rate limiting checks.
        First checks usage limits, then upserts the trace if allowed.

        Args:
            overwrite: Whether to overwrite existing traces
            final_save: Whether this is the final save (updates usage counters)

        Returns a tuple of (trace_id, server_response) where server_response contains the UI URL and other metadata.
        """

        # Calculate total elapsed time
        total_duration = self.get_duration()

        # Create trace document
        trace_data = {
            "trace_id": self.trace_id,
            "name": self.name,
            "project_name": self.project_name,
            "created_at": datetime.utcfromtimestamp(time.time()).isoformat(),
            "duration": total_duration,
            "trace_spans": [span.model_dump() for span in self.trace_spans],
            "evaluation_runs": [run.model_dump() for run in self.evaluation_runs],
            "overwrite": overwrite,
            "offline_mode": self.tracer.offline_mode,
            "parent_trace_id": self.parent_trace_id,
            "parent_name": self.parent_name,
<<<<<<< HEAD
=======
            "customer_id": self.customer_id,
            "tags": self.tags
>>>>>>> 007206bb
        }

        # Check usage limits first
        try:
            self.trace_manager_client.check_usage_limits(count=1)
            # Usage check passed silently - no need to show detailed info
        except ValueError as e:
            # Rate limit exceeded
            warnings.warn(f"Rate limit check failed for live tracing: {e}")
            raise e

        # If usage check passes, upsert the trace
        server_response = self.trace_manager_client.upsert_trace(
            trace_data,
            offline_mode=self.tracer.offline_mode,
            show_link=not final_save,  # Show link only on initial save, not final save
            final_save=final_save,  # Pass final_save to control S3 saving
        )

        # Update usage counters only on final save
        if final_save:
            try:
                self.trace_manager_client.update_usage_counters(count=1)
                # Usage updated silently - no need to show detailed usage info
            except ValueError as e:
                # Log warning but don't fail the trace save since the trace was already saved
                warnings.warn(
                    f"Usage counter update failed (trace was still saved): {e}"
                )

        # Upload annotations
        # TODO: batch to the log endpoint
        for annotation in self.annotations:
            self.trace_manager_client.save_annotation(annotation)
        if self.start_time is None:
            self.start_time = time.time()
        return self.trace_id, server_response

    def delete(self):
        return self.trace_manager_client.delete_trace(self.trace_id)
<<<<<<< HEAD


def _capture_exception_for_trace(
    current_trace: Optional["TraceClient"], exc_info: ExcInfo
):
=======
    
    def set_metadata(self, key: str = None, value: Any = None, **kwargs):
        """
        Set metadata for this trace.
        
        Args:
            key: The metadata key to set
            value: The metadata value to set (can be None to unset/clear the value)
            **kwargs: Additional metadata as keyword arguments
        
        Supported keys:
        - customer_id: ID of the customer using this trace
        - tags: List of tags for this trace
        - has_notification: Whether this trace has a notification
        - overwrite: Whether to overwrite existing traces
        - name: Name of the trace
        """
        metadata = {}
        if key is not None:  # Only check if key is not None, allow value to be None
            metadata[key] = value
        metadata.update(kwargs)
        
        for k, v in metadata.items():
            if k == "customer_id":
                self.customer_id = str(v) if v is not None else None
            elif k == "tags":
                if isinstance(v, list):
                    self.tags = v
                elif isinstance(v, str):
                    self.tags = [v]
                else:
                    raise ValueError(f"Tags must be a list or string, got {type(v)}")
            elif k == "has_notification":
                if not isinstance(v, bool):
                    raise ValueError(f"has_notification must be a boolean, got {type(v)}")
                self.has_notification = v
            elif k == "overwrite":
                if not isinstance(v, bool):
                    raise ValueError(f"overwrite must be a boolean, got {type(v)}")
                self.overwrite = v
            elif k == "name":
                self.name = v
            else:
                supported_keys = ["customer_id", "tags", "has_notification", "overwrite", "name"]
                raise ValueError(f"Unsupported metadata key: {k}. Supported keys: {supported_keys}")
        
        # Metadata changes are stored in memory and will be included
        # when the trace is saved at completion - no immediate persistence needed

    def set_customer_id(self, customer_id: str):
        """
        Set the customer ID for this trace.
        
        Args:
            customer_id: The customer ID to set
        """
        self.set_metadata(customer_id=customer_id)

    def set_tags(self, tags: List[str]):
        """
        Set the tags for this trace.
        
        Args:
            tags: List of tags to set
        """
        self.set_metadata(tags=tags)



def _capture_exception_for_trace(current_trace: Optional['TraceClient'], exc_info: ExcInfo):
>>>>>>> 007206bb
    if not current_trace:
        return

    exc_type, exc_value, exc_traceback_obj = exc_info
    formatted_exception = {
        "type": exc_type.__name__ if exc_type else "UnknownExceptionType",
        "message": str(exc_value) if exc_value else "No exception message",
        "traceback": traceback.format_tb(exc_traceback_obj)
        if exc_traceback_obj
        else [],
    }

    # This is where we specially handle exceptions that we might want to collect additional data for.
    # When we do this, always try checking the module from sys.modules instead of importing. This will
    # Let us support a wider range of exceptions without needing to import them for all clients.

    # Most clients (requests, httpx, urllib) support the standard format of exposing error.request.url and error.response.status_code
    # The alternative is to hand select libraries we want from sys.modules and check for them:
    # As an example:  requests_module = sys.modules.get("requests", None) // then do things with requests_module;

    # General HTTP Like errors
    try:
        url = getattr(getattr(exc_value, "request", None), "url", None)
        status_code = getattr(getattr(exc_value, "response", None), "status_code", None)
        if status_code:
            formatted_exception["http"] = {
                "url": url if url else "Unknown URL",
                "status_code": status_code if status_code else None,
            }
    except Exception:
        pass

    current_trace.record_error(formatted_exception)

    # Queue the span with error state through background service
    if current_trace.background_span_service:
        current_span_id = current_trace.get_current_span()
        if current_span_id and current_span_id in current_trace.span_id_to_span:
            error_span = current_trace.span_id_to_span[current_span_id]
            current_trace.background_span_service.queue_span(
                error_span, span_state="error"
            )


class BackgroundSpanService:
    """
    Background service for queueing and batching trace spans for efficient saving.

    This service:
    - Queues spans as they complete
    - Batches them for efficient network usage
    - Sends spans periodically or when batches reach a certain size
    - Handles automatic flushing when the main event terminates
    """

    def __init__(
        self,
        judgment_api_key: str,
        organization_id: str,
        batch_size: int = 10,
        flush_interval: float = 5.0,
        num_workers: int = 1,
    ):
        """
        Initialize the background span service.

        Args:
            judgment_api_key: API key for Judgment service
            organization_id: Organization ID
            batch_size: Number of spans to batch before sending (default: 10)
            flush_interval: Time in seconds between automatic flushes (default: 5.0)
            num_workers: Number of worker threads to process the queue (default: 1)
        """
        self.judgment_api_key = judgment_api_key
        self.organization_id = organization_id
        self.batch_size = batch_size
        self.flush_interval = flush_interval
        self.num_workers = max(1, num_workers)  # Ensure at least 1 worker

        # Queue for pending spans
        self._span_queue: queue.Queue[Dict[str, Any]] = queue.Queue()

        # Background threads for processing spans
        self._worker_threads: List[threading.Thread] = []
        self._shutdown_event = threading.Event()

        # Track spans that have been sent
        # self._sent_spans = set()

        # Register cleanup on exit
        atexit.register(self.shutdown)

        # Start the background workers
        self._start_workers()

    def _start_workers(self):
        """Start the background worker threads."""
        for i in range(self.num_workers):
            if len(self._worker_threads) < self.num_workers:
                worker_thread = threading.Thread(
                    target=self._worker_loop, daemon=True, name=f"SpanWorker-{i + 1}"
                )
                worker_thread.start()
                self._worker_threads.append(worker_thread)

    def _worker_loop(self):
        """Main worker loop that processes spans in batches."""
        batch = []
        last_flush_time = time.time()
        pending_task_count = (
            0  # Track how many tasks we've taken from queue but not marked done
        )

        while not self._shutdown_event.is_set() or self._span_queue.qsize() > 0:
            try:
                # First, do a blocking get to wait for at least one item
                if not batch:  # Only block if we don't have items already
                    try:
                        span_data = self._span_queue.get(timeout=1.0)
                        batch.append(span_data)
                        pending_task_count += 1
                    except queue.Empty:
                        # No new spans, continue to check for flush conditions
                        pass

                # Then, do non-blocking gets to drain any additional available items
                # up to our batch size limit
                while len(batch) < self.batch_size:
                    try:
                        span_data = self._span_queue.get_nowait()  # Non-blocking
                        batch.append(span_data)
                        pending_task_count += 1
                    except queue.Empty:
                        # No more items immediately available
                        break

                current_time = time.time()
                should_flush = len(batch) >= self.batch_size or (
                    batch and (current_time - last_flush_time) >= self.flush_interval
                )

                if should_flush and batch:
                    self._send_batch(batch)

                    # Only mark tasks as done after successful sending
                    for _ in range(pending_task_count):
                        self._span_queue.task_done()
                    pending_task_count = 0  # Reset counter

                    batch.clear()
                    last_flush_time = current_time

            except Exception as e:
                warnings.warn(f"Error in span service worker loop: {e}")
                # On error, still need to mark tasks as done to prevent hanging
                for _ in range(pending_task_count):
                    self._span_queue.task_done()
                pending_task_count = 0
                batch.clear()

        # Final flush on shutdown
        if batch:
            self._send_batch(batch)
            # Mark remaining tasks as done
            for _ in range(pending_task_count):
                self._span_queue.task_done()

    def _send_batch(self, batch: List[Dict[str, Any]]):
        """
        Send a batch of spans to the server.

        Args:
            batch: List of span dictionaries to send
        """
        if not batch:
            return

        try:
            # Group items by type for different endpoints
            spans_to_send = []
            evaluation_runs_to_send = []

            for item in batch:
                if item["type"] == "span":
                    spans_to_send.append(item["data"])
                elif item["type"] == "evaluation_run":
                    evaluation_runs_to_send.append(item["data"])

            # Send spans if any
            if spans_to_send:
                self._send_spans_batch(spans_to_send)

            # Send evaluation runs if any
            if evaluation_runs_to_send:
                self._send_evaluation_runs_batch(evaluation_runs_to_send)

        except Exception as e:
<<<<<<< HEAD
            warnings.warn(f"Failed to send span batch: {e}")

=======
            warnings.warn(f"Failed to send batch: {e}")
    
>>>>>>> 007206bb
    def _send_spans_batch(self, spans: List[Dict[str, Any]]):
        """Send a batch of spans to the spans endpoint."""
        payload = {"spans": spans, "organization_id": self.organization_id}

        # Serialize with fallback encoder
        def fallback_encoder(obj):
            try:
                return repr(obj)
            except Exception:
                try:
                    return str(obj)
                except Exception as e:
                    return f"<Unserializable object of type {type(obj).__name__}: {e}>"

        try:
            serialized_data = json.dumps(payload, default=fallback_encoder)

            # Send the actual HTTP request to the batch endpoint
            response = requests.post(
                JUDGMENT_TRACES_SPANS_BATCH_API_URL,
                data=serialized_data,
                headers={
                    "Content-Type": "application/json",
                    "Authorization": f"Bearer {self.judgment_api_key}",
                    "X-Organization-Id": self.organization_id,
                },
                verify=True,
                timeout=30,  # Add timeout to prevent hanging
            )

            if response.status_code != HTTPStatus.OK:
                warnings.warn(
                    f"Failed to send spans batch: HTTP {response.status_code} - {response.text}"
                )

        except requests.RequestException as e:
            warnings.warn(f"Network error sending spans batch: {e}")
        except Exception as e:
            warnings.warn(f"Failed to serialize or send spans batch: {e}")

    def _send_evaluation_runs_batch(self, evaluation_runs: List[Dict[str, Any]]):
        """Send a batch of evaluation runs with their associated span data to the endpoint."""
        # Structure payload to include both evaluation run data and span data
        evaluation_entries = []
        for eval_data in evaluation_runs:
            # eval_data already contains the evaluation run data (no need to access ['data'])
            entry = {
                "evaluation_run": {
                    # Extract evaluation run fields (excluding span-specific fields)
                    key: value
                    for key, value in eval_data.items()
                    if key not in ["associated_span_id", "span_data", "queued_at"]
                },
                "associated_span": {
                    "span_id": eval_data.get("associated_span_id"),
                    "span_data": eval_data.get("span_data"),
                },
                "queued_at": eval_data.get("queued_at"),
            }
            evaluation_entries.append(entry)

        payload = {
            "organization_id": self.organization_id,
            "evaluation_entries": evaluation_entries,  # Each entry contains both eval run + span data
        }

        # Serialize with fallback encoder
        def fallback_encoder(obj):
            try:
                return repr(obj)
            except Exception:
                try:
                    return str(obj)
                except Exception as e:
                    return f"<Unserializable object of type {type(obj).__name__}: {e}>"

        try:
            serialized_data = json.dumps(payload, default=fallback_encoder)

            # Send the actual HTTP request to the batch endpoint
            response = requests.post(
                JUDGMENT_TRACES_EVALUATION_RUNS_BATCH_API_URL,
                data=serialized_data,
                headers={
                    "Content-Type": "application/json",
                    "Authorization": f"Bearer {self.judgment_api_key}",
                    "X-Organization-Id": self.organization_id,
                },
                verify=True,
                timeout=30,  # Add timeout to prevent hanging
            )

            if response.status_code != HTTPStatus.OK:
                warnings.warn(
                    f"Failed to send evaluation runs batch: HTTP {response.status_code} - {response.text}"
                )

        except requests.RequestException as e:
            warnings.warn(f"Network error sending evaluation runs batch: {e}")
        except Exception as e:
            warnings.warn(f"Failed to send evaluation runs batch: {e}")
<<<<<<< HEAD

=======
    

    
>>>>>>> 007206bb
    def queue_span(self, span: TraceSpan, span_state: str = "input"):
        """
        Queue a span for background sending.

        Args:
            span: The TraceSpan object to queue
            span_state: State of the span ("input", "output", "completed")
        """
        if not self._shutdown_event.is_set():
            span_data = {
                "type": "span",
                "data": {
                    **span.model_dump(),
                    "span_state": span_state,
                    "queued_at": time.time(),
                },
            }
            self._span_queue.put(span_data)

    def queue_evaluation_run(
        self, evaluation_run: EvaluationRun, span_id: str, span_data: TraceSpan
    ):
        """
        Queue an evaluation run for background sending.

        Args:
            evaluation_run: The EvaluationRun object to queue
            span_id: The span ID associated with this evaluation run
            span_data: The span data at the time of evaluation (to avoid race conditions)
        """
        if not self._shutdown_event.is_set():
            eval_data = {
                "type": "evaluation_run",
                "data": {
                    **evaluation_run.model_dump(),
                    "associated_span_id": span_id,
                    "span_data": span_data.model_dump(),  # Include span data to avoid race conditions
                    "queued_at": time.time(),
                },
            }
            self._span_queue.put(eval_data)
<<<<<<< HEAD

=======
    

    
>>>>>>> 007206bb
    def flush(self):
        """Force immediate sending of all queued spans."""
        try:
            # Wait for the queue to be processed
            self._span_queue.join()
        except Exception as e:
            warnings.warn(f"Error during flush: {e}")

    def shutdown(self):
        """Shutdown the background service and flush remaining spans."""
        if self._shutdown_event.is_set():
            return

        try:
            # Signal shutdown to stop new items from being queued
            self._shutdown_event.set()

            # Try to flush any remaining spans
            try:
                self.flush()
            except Exception as e:
                warnings.warn(f"Error during final flush: {e}")
        except Exception as e:
            warnings.warn(f"Error during BackgroundSpanService shutdown: {e}")
        finally:
            # Clear the worker threads list (daemon threads will be killed automatically)
            self._worker_threads.clear()

    def get_queue_size(self) -> int:
        """Get the current size of the span queue."""
        return self._span_queue.qsize()


class _DeepTracer:
    _instance: Optional["_DeepTracer"] = None
    _lock: threading.Lock = threading.Lock()
    _refcount: int = 0
    _span_stack: contextvars.ContextVar[List[Dict[str, Any]]] = contextvars.ContextVar(
        "_deep_profiler_span_stack", default=[]
    )
    _skip_stack: contextvars.ContextVar[List[str]] = contextvars.ContextVar(
        "_deep_profiler_skip_stack", default=[]
    )
    _original_sys_trace: Optional[Callable] = None
    _original_threading_trace: Optional[Callable] = None

    def __init__(self, tracer: "Tracer"):
        self._tracer = tracer

    def _get_qual_name(self, frame) -> str:
        func_name = frame.f_code.co_name
        module_name = frame.f_globals.get("__name__", "unknown_module")

        try:
            func = frame.f_globals.get(func_name)
            if func is None:
                return f"{module_name}.{func_name}"
            if hasattr(func, "__qualname__"):
                return f"{module_name}.{func.__qualname__}"
            return f"{module_name}.{func_name}"
        except Exception:
            return f"{module_name}.{func_name}"

    def __new__(cls, tracer: "Tracer"):
        with cls._lock:
            if cls._instance is None:
                cls._instance = super().__new__(cls)
        return cls._instance

    def _should_trace(self, frame):
        # Skip stack is maintained by the tracer as an optimization to skip earlier
        # frames in the call stack that we've already determined should be skipped
        skip_stack = self._skip_stack.get()
        if len(skip_stack) > 0:
            return False

        func_name = frame.f_code.co_name
        module_name = frame.f_globals.get("__name__", None)
        func = frame.f_globals.get(func_name)
        if func and (
            hasattr(func, "_judgment_span_name") or hasattr(func, "_judgment_span_type")
        ):
            return False

        if (
            not module_name
            or func_name.startswith("<")  # ex: <listcomp>
            or func_name.startswith("__")
            and func_name != "__call__"  # dunders
            or not self._is_user_code(frame.f_code.co_filename)
        ):
            return False

        return True

    @functools.cache
    def _is_user_code(self, filename: str):
        return (
            bool(filename)
            and not filename.startswith("<")
            and not os.path.realpath(filename).startswith(_TRACE_FILEPATH_BLOCKLIST)
        )

    def _cooperative_sys_trace(self, frame: types.FrameType, event: str, arg: Any):
        """Cooperative trace function for sys.settrace that chains with existing tracers."""
        # First, call the original sys trace function if it exists
        original_result = None
        if self._original_sys_trace:
            try:
                original_result = self._original_sys_trace(frame, event, arg)
            except Exception:
                # If the original tracer fails, continue with our tracing
                pass

        # Then do our own tracing
        our_result = self._trace(frame, event, arg, self._cooperative_sys_trace)

        # Return our tracer to continue tracing, but respect the original's decision
        # If the original tracer returned None (stop tracing), we should respect that
        if original_result is None and self._original_sys_trace:
            return None

        return our_result or original_result

    def _cooperative_threading_trace(
        self, frame: types.FrameType, event: str, arg: Any
    ):
        """Cooperative trace function for threading.settrace that chains with existing tracers."""
        # First, call the original threading trace function if it exists
        original_result = None
        if self._original_threading_trace:
            try:
                original_result = self._original_threading_trace(frame, event, arg)
            except Exception:
                # If the original tracer fails, continue with our tracing
                pass

        # Then do our own tracing
        our_result = self._trace(frame, event, arg, self._cooperative_threading_trace)

        # Return our tracer to continue tracing, but respect the original's decision
        # If the original tracer returned None (stop tracing), we should respect that
        if original_result is None and self._original_threading_trace:
            return None

        return our_result or original_result

    def _trace(
        self, frame: types.FrameType, event: str, arg: Any, continuation_func: Callable
    ):
        frame.f_trace_lines = False
        frame.f_trace_opcodes = False

        if not self._should_trace(frame):
            return

        if event not in ("call", "return", "exception"):
            return

        current_trace = self._tracer.get_current_trace()
        if not current_trace:
            return

        parent_span_id = self._tracer.get_current_span()
        if not parent_span_id:
            return

        qual_name = self._get_qual_name(frame)
        instance_name = None
        if "self" in frame.f_locals:
            instance = frame.f_locals["self"]
            class_name = instance.__class__.__name__
            class_identifiers = getattr(Tracer._instance, "class_identifiers", {})
            instance_name = get_instance_prefixed_name(
                instance, class_name, class_identifiers
            )
        skip_stack = self._skip_stack.get()

        if event == "call":
            # If we have entries in the skip stack and the current qual_name matches the top entry,
            # push it again to track nesting depth and skip
            # As an optimization, we only care about duplicate qual_names.
            if skip_stack:
                if qual_name == skip_stack[-1]:
                    skip_stack.append(qual_name)
                    self._skip_stack.set(skip_stack)
                return

            should_trace = self._should_trace(frame)

            if not should_trace:
                if not skip_stack:
                    self._skip_stack.set([qual_name])
                return
        elif event == "return":
            # If we have entries in skip stack and current qual_name matches the top entry,
            # pop it to track exiting from the skipped section
            if skip_stack and qual_name == skip_stack[-1]:
                skip_stack.pop()
                self._skip_stack.set(skip_stack)
                return

            if skip_stack:
                return

        span_stack = self._span_stack.get()
        if event == "call":
            if not self._should_trace(frame):
                return

            span_id = str(uuid.uuid4())

            parent_depth = current_trace._span_depths.get(parent_span_id, 0)
            depth = parent_depth + 1

            current_trace._span_depths[span_id] = depth

            start_time = time.time()

            span_stack.append(
                {
                    "span_id": span_id,
                    "parent_span_id": parent_span_id,
                    "function": qual_name,
                    "start_time": start_time,
                }
            )
            self._span_stack.set(span_stack)

            token = self._tracer.set_current_span(span_id)
            frame.f_locals["_judgment_span_token"] = token

            span = TraceSpan(
                span_id=span_id,
                trace_id=current_trace.trace_id,
                depth=depth,
                message=qual_name,
                created_at=start_time,
                span_type="span",
                parent_span_id=parent_span_id,
                function=qual_name,
                agent_name=instance_name,
            )
            current_trace.add_span(span)

            inputs = {}
            try:
                args_info = inspect.getargvalues(frame)
                for arg in args_info.args:
                    try:
                        inputs[arg] = args_info.locals.get(arg)
                    except Exception:
                        inputs[arg] = "<<Unserializable>>"
                current_trace.record_input(inputs)
            except Exception as e:
                current_trace.record_input({"error": str(e)})

        elif event == "return":
            if not span_stack:
                return

            current_id = self._tracer.get_current_span()

            span_data = None
            for i, entry in enumerate(reversed(span_stack)):
                if entry["span_id"] == current_id:
                    span_data = span_stack.pop(-(i + 1))
                    self._span_stack.set(span_stack)
                    break

            if not span_data:
                return

            start_time = span_data["start_time"]
            duration = time.time() - start_time

            current_trace.span_id_to_span[span_data["span_id"]].duration = duration

            if arg is not None:
                # exception handling will take priority.
                current_trace.record_output(arg)

            if span_data["span_id"] in current_trace._span_depths:
                del current_trace._span_depths[span_data["span_id"]]

            if span_stack:
                self._tracer.set_current_span(span_stack[-1]["span_id"])
            else:
                self._tracer.set_current_span(span_data["parent_span_id"])

            if "_judgment_span_token" in frame.f_locals:
                self._tracer.reset_current_span(frame.f_locals["_judgment_span_token"])

        elif event == "exception":
            exc_type = arg[0]
            if issubclass(exc_type, (StopIteration, StopAsyncIteration, GeneratorExit)):
                return
            _capture_exception_for_trace(current_trace, arg)

        return continuation_func

    def __enter__(self):
        with self._lock:
            self._refcount += 1
            if self._refcount == 1:
                # Store the existing trace functions before setting ours
                self._original_sys_trace = sys.gettrace()
                self._original_threading_trace = threading.gettrace()

                self._skip_stack.set([])
                self._span_stack.set([])

                sys.settrace(self._cooperative_sys_trace)
                threading.settrace(self._cooperative_threading_trace)
        return self

    def __exit__(self, exc_type, exc_val, exc_tb):
        with self._lock:
            self._refcount -= 1
            if self._refcount == 0:
                # Restore the original trace functions instead of setting to None
                sys.settrace(self._original_sys_trace)
                threading.settrace(self._original_threading_trace)

                # Clean up the references
                self._original_sys_trace = None
                self._original_threading_trace = None


# Below commented out function isn't used anymore?

# def log(self, message: str, level: str = "info"):
#         """ Log a message with the span context """
#         current_trace = self._tracer.get_current_trace()
#         if current_trace:
#             current_trace.log(message, level)
#         else:
#             print(f"[{level}] {message}")
#         current_trace.record_output({"log": message})


class Tracer:
    _instance = None

    # Tracer.current_trace class variable is currently used in wrap()
    # TODO: Keep track of cross-context state for current trace and current span ID solely through class variables instead of instance variables?
    # Should be fine to do so as long as we keep Tracer as a singleton
    current_trace: Optional[TraceClient] = None
    # current_span_id: Optional[str] = None

    trace_across_async_contexts: bool = (
        False  # BY default, we don't trace across async contexts
    )

    def __new__(cls, *args, **kwargs):
        if cls._instance is None:
            cls._instance = super(Tracer, cls).__new__(cls)
        return cls._instance

    def __init__(
        self,
        api_key: str | None = os.getenv("JUDGMENT_API_KEY"),
        project_name: str | None = None,
        rules: Optional[List[Rule]] = None,  # Added rules parameter
        organization_id: str | None = os.getenv("JUDGMENT_ORG_ID"),
        enable_monitoring: bool = os.getenv("JUDGMENT_MONITORING", "true").lower()
        == "true",
        enable_evaluations: bool = os.getenv("JUDGMENT_EVALUATIONS", "true").lower()
        == "true",
        # S3 configuration
        use_s3: bool = False,
        s3_bucket_name: Optional[str] = None,
        s3_aws_access_key_id: Optional[str] = None,
        s3_aws_secret_access_key: Optional[str] = None,
        s3_region_name: Optional[str] = None,
        offline_mode: bool = False,
<<<<<<< HEAD
        deep_tracing: bool = True,  # Deep tracing is enabled by default
        trace_across_async_contexts: bool = False,  # BY default, we don't trace across async contexts
=======
        deep_tracing: bool = False,  # Deep tracing is disabled by default
        trace_across_async_contexts: bool = False, # BY default, we don't trace across async contexts
>>>>>>> 007206bb
        # Background span service configuration
        enable_background_spans: bool = True,  # Enable background span service by default
        span_batch_size: int = 50,  # Number of spans to batch before sending
        span_flush_interval: float = 1.0,  # Time in seconds between automatic flushes
        span_num_workers: int = 10,  # Number of worker threads for span processing
    ):
        if not hasattr(self, "initialized"):
            if not api_key:
                raise ValueError("Tracer must be configured with a Judgment API key")

            result, response = validate_api_key(api_key)
            if not result:
                raise JudgmentAPIError(
                    f"Issue with passed in Judgment API key: {response}"
                )

            if not organization_id:
                raise ValueError("Tracer must be configured with an Organization ID")
            if use_s3 and not s3_bucket_name:
                raise ValueError("S3 bucket name must be provided when use_s3 is True")

            self.api_key: str = api_key
            self.project_name: str = project_name or str(uuid.uuid4())
            self.organization_id: str = organization_id
            self.rules: List[Rule] = rules or []  # Store rules at tracer level
            self.traces: List[Trace] = []
            self.initialized: bool = True
            self.enable_monitoring: bool = enable_monitoring
            self.enable_evaluations: bool = enable_evaluations
            self.class_identifiers: Dict[
                str, str
            ] = {}  # Dictionary to store class identifiers
            self.span_id_to_previous_span_id: Dict[str, str | None] = {}
            self.trace_id_to_previous_trace: Dict[str, TraceClient | None] = {}
            self.current_span_id: Optional[str] = None
            self.current_trace: Optional[TraceClient] = None
            self.trace_across_async_contexts: bool = trace_across_async_contexts
            Tracer.trace_across_async_contexts = trace_across_async_contexts

            # Initialize S3 storage if enabled
            self.use_s3 = use_s3
            if use_s3:
                from judgeval.common.s3_storage import S3Storage

                self.s3_storage = S3Storage(
                    bucket_name=s3_bucket_name,
                    aws_access_key_id=s3_aws_access_key_id,
                    aws_secret_access_key=s3_aws_secret_access_key,
                    region_name=s3_region_name,
                )
            self.offline_mode: bool = offline_mode
            self.deep_tracing: bool = deep_tracing  # NEW: Store deep tracing setting

            # Initialize background span service
            self.enable_background_spans: bool = enable_background_spans
            self.background_span_service: Optional[BackgroundSpanService] = None
            if enable_background_spans and not offline_mode:
                self.background_span_service = BackgroundSpanService(
                    judgment_api_key=api_key,
                    organization_id=organization_id,
                    batch_size=span_batch_size,
                    flush_interval=span_flush_interval,
                    num_workers=span_num_workers,
                )

        elif hasattr(self, "project_name") and self.project_name != project_name:
            warnings.warn(
                f"Attempting to initialize Tracer with project_name='{project_name}' but it was already initialized with "
                f"project_name='{self.project_name}'. Due to the singleton pattern, the original project_name will be used. "
                "To use a different project name, ensure the first Tracer initialization uses the desired project name.",
                RuntimeWarning,
            )

    def set_current_span(self, span_id: str) -> Optional[contextvars.Token[str | None]]:
        self.span_id_to_previous_span_id[span_id] = self.current_span_id
        self.current_span_id = span_id
        Tracer.current_span_id = span_id
        try:
            token = current_span_var.set(span_id)
        except Exception:
            token = None
        return token

    def get_current_span(self) -> Optional[str]:
        try:
            current_span_var_val = current_span_var.get()
        except Exception:
            current_span_var_val = None
        return (
            (self.current_span_id or current_span_var_val)
            if self.trace_across_async_contexts
            else current_span_var_val
        )

    def reset_current_span(
        self,
        token: Optional[contextvars.Token[str | None]] = None,
        span_id: Optional[str] = None,
    ):
        try:
            if token:
                current_span_var.reset(token)
        except Exception:
            pass
        if not span_id:
            span_id = self.current_span_id
        if span_id:
            self.current_span_id = self.span_id_to_previous_span_id.get(span_id)
            Tracer.current_span_id = self.current_span_id

    def set_current_trace(
        self, trace: TraceClient
    ) -> Optional[contextvars.Token[TraceClient | None]]:
        """
        Set the current trace context in contextvars
        """
        self.trace_id_to_previous_trace[trace.trace_id] = self.current_trace
        self.current_trace = trace
        Tracer.current_trace = trace
        try:
            token = current_trace_var.set(trace)
        except Exception:
            token = None
        return token

    def get_current_trace(self) -> Optional[TraceClient]:
        """
        Get the current trace context.

        Tries to get the trace client from the context variable first.
        If not found (e.g., context lost across threads/tasks),
        it falls back to the active trace client managed by the callback handler.
        """
        try:
            current_trace_var_val = current_trace_var.get()
        except Exception:
            current_trace_var_val = None
        return (
            (self.current_trace or current_trace_var_val)
            if self.trace_across_async_contexts
            else current_trace_var_val
        )

    def reset_current_trace(
        self,
        token: Optional[contextvars.Token[TraceClient | None]] = None,
        trace_id: Optional[str] = None,
    ):
        try:
            if token:
                current_trace_var.reset(token)
        except Exception:
            pass
        if not trace_id and self.current_trace:
            trace_id = self.current_trace.trace_id
        if trace_id:
            self.current_trace = self.trace_id_to_previous_trace.get(trace_id)
            Tracer.current_trace = self.current_trace

    @contextmanager
    def trace(
        self,
        name: str,
        project_name: str | None = None,
        overwrite: bool = False,
        rules: Optional[List[Rule]] = None,  # Added rules parameter
    ) -> Generator[TraceClient, None, None]:
        """Start a new trace context using a context manager"""
        trace_id = str(uuid.uuid4())
        project = project_name if project_name is not None else self.project_name

        # Get parent trace info from context
        parent_trace = self.get_current_trace()
        parent_trace_id = None
        parent_name = None

        if parent_trace:
            parent_trace_id = parent_trace.trace_id
            parent_name = parent_trace.name

        trace = TraceClient(
            self,
            trace_id,
            name,
            project_name=project,
            overwrite=overwrite,
            rules=self.rules,  # Pass combined rules to the trace client
            enable_monitoring=self.enable_monitoring,
            enable_evaluations=self.enable_evaluations,
            parent_trace_id=parent_trace_id,
            parent_name=parent_name,
        )

        # Set the current trace in context variables
        token = self.set_current_trace(trace)

        # Automatically create top-level span
        with trace.span(name or "unnamed_trace"):
            try:
                # Save the trace to the database to handle Evaluations' trace_id referential integrity
                yield trace
            finally:
                # Reset the context variable
                self.reset_current_trace(token)

    def log(self, msg: str, label: str = "log", score: int = 1):
        """Log a message with the current span context"""
        current_span_id = self.get_current_span()
        current_trace = self.get_current_trace()
        if current_span_id and current_trace:
            annotation = TraceAnnotation(
                span_id=current_span_id, text=msg, label=label, score=score
            )
            current_trace.add_annotation(annotation)

        rprint(f"[bold]{label}:[/bold] {msg}")

    def identify(
        self,
        identifier: str,
        track_state: bool = False,
        track_attributes: Optional[List[str]] = None,
        field_mappings: Optional[Dict[str, str]] = None,
    ):
        """
        Class decorator that associates a class with a custom identifier and enables state tracking.

        This decorator creates a mapping between the class name and the provided
        identifier, which can be useful for tagging, grouping, or referencing
        classes in a standardized way. It also enables automatic state capture
        for instances of the decorated class when used with tracing.

        Args:
            identifier: The identifier to associate with the decorated class.
                    This will be used as the instance name in traces.
            track_state: Whether to automatically capture the state (attributes)
                        of instances before and after function execution. Defaults to False.
            track_attributes: Optional list of specific attribute names to track.
                            If None, all non-private attributes (not starting with '_')
                            will be tracked when track_state=True.
            field_mappings: Optional dictionary mapping internal attribute names to
                        display names in the captured state. For example:
                        {"system_prompt": "instructions"} will capture the
                        'instructions' attribute as 'system_prompt' in the state.

        Example:
            @tracer.identify(identifier="user_model", track_state=True, track_attributes=["name", "age"], field_mappings={"system_prompt": "instructions"})
            class User:
                # Class implementation
        """

        def decorator(cls):
            class_name = cls.__name__
            self.class_identifiers[class_name] = {
                "identifier": identifier,
                "track_state": track_state,
                "track_attributes": track_attributes,
                "field_mappings": field_mappings or {},
            }
            return cls

        return decorator

    def _capture_instance_state(
        self, instance: Any, class_config: Dict[str, Any]
    ) -> Dict[str, Any]:
        """
        Capture the state of an instance based on class configuration.
        Args:
            instance: The instance to capture the state of.
            class_config: Configuration dictionary for state capture,
                          expected to contain 'track_attributes' and 'field_mappings'.
        """
        track_attributes = class_config.get("track_attributes")
        field_mappings = class_config.get("field_mappings")

        if track_attributes:
            state = {attr: getattr(instance, attr, None) for attr in track_attributes}
        else:
            state = {
                k: v for k, v in instance.__dict__.items() if not k.startswith("_")
            }

        if field_mappings:
            state["field_mappings"] = field_mappings

        return state

    def _get_instance_state_if_tracked(self, args):
        """
        Extract instance state if the instance should be tracked.

        Returns the captured state dict if tracking is enabled, None otherwise.
        """
        if args and hasattr(args[0], "__class__"):
            instance = args[0]
            class_name = instance.__class__.__name__
            if (
                class_name in self.class_identifiers
                and isinstance(self.class_identifiers[class_name], dict)
                and self.class_identifiers[class_name].get("track_state", False)
            ):
                return self._capture_instance_state(
                    instance, self.class_identifiers[class_name]
                )

    def _conditionally_capture_and_record_state(
        self, trace_client_instance: TraceClient, args: tuple, is_before: bool
    ):
        """Captures instance state if tracked and records it via the trace_client."""
        state = self._get_instance_state_if_tracked(args)
        if state:
            if is_before:
                trace_client_instance.record_state_before(state)
            else:
                trace_client_instance.record_state_after(state)

    def observe(
        self,
        func=None,
        *,
        name=None,
        span_type: SpanType = "span",
        project_name: str | None = None,
        overwrite: bool = False,
        deep_tracing: bool | None = None,
    ):
        """
        Decorator to trace function execution with detailed entry/exit information.

        Args:
            func: The function to decorate
            name: Optional custom name for the span (defaults to function name)
            span_type: Type of span (default "span")
            project_name: Optional project name override
            overwrite: Whether to overwrite existing traces
            deep_tracing: Whether to enable deep tracing for this function and all nested calls.
                          If None, uses the tracer's default setting.
        """
        # If monitoring is disabled, return the function as is
        if not self.enable_monitoring:
            return func if func else lambda f: f

        if func is None:
            return lambda f: self.observe(
                f,
                name=name,
                span_type=span_type,
                project_name=project_name,
                overwrite=overwrite,
                deep_tracing=deep_tracing,
            )

        # Use provided name or fall back to function name
        original_span_name = name or func.__name__

        # Store custom attributes on the function object
        func._judgment_span_name = original_span_name
        func._judgment_span_type = span_type

        # Use the provided deep_tracing value or fall back to the tracer's default
        use_deep_tracing = (
            deep_tracing if deep_tracing is not None else self.deep_tracing
        )

        if asyncio.iscoroutinefunction(func):

            @functools.wraps(func)
            async def async_wrapper(*args, **kwargs):
                nonlocal original_span_name
                class_name = None
                span_name = original_span_name
                agent_name = None

                if args and hasattr(args[0], "__class__"):
                    class_name = args[0].__class__.__name__
                    agent_name = get_instance_prefixed_name(
                        args[0], class_name, self.class_identifiers
                    )

                # Get current trace from context
                current_trace = self.get_current_trace()

                # If there's no current trace, create a root trace
                if not current_trace:
                    trace_id = str(uuid.uuid4())
                    project = (
                        project_name if project_name is not None else self.project_name
                    )

                    # Create a new trace client to serve as the root
                    current_trace = TraceClient(
                        self,
                        trace_id,
                        span_name,  # MODIFIED: Use span_name directly
                        project_name=project,
                        overwrite=overwrite,
                        rules=self.rules,
                        enable_monitoring=self.enable_monitoring,
                        enable_evaluations=self.enable_evaluations,
                    )

                    # Save empty trace and set trace context
                    # current_trace.save(empty_save=True, overwrite=overwrite)
                    trace_token = self.set_current_trace(current_trace)

                    try:
                        # Use span for the function execution within the root trace
                        # This sets the current_span_var
                        with current_trace.span(
                            span_name, span_type=span_type
                        ) as span:  # MODIFIED: Use span_name directly
                            # Record inputs
                            inputs = combine_args_kwargs(func, args, kwargs)
                            span.record_input(inputs)
                            if agent_name:
                                span.record_agent_name(agent_name)

                            # Capture state before execution
                            self._conditionally_capture_and_record_state(
                                span, args, is_before=True
                            )

                            if use_deep_tracing:
                                with _DeepTracer(self):
                                    result = await func(*args, **kwargs)
                            else:
                                try:
                                    result = await func(*args, **kwargs)
                                except Exception as e:
                                    _capture_exception_for_trace(
                                        current_trace, sys.exc_info()
                                    )
                                    raise e

                            # Capture state after execution
                            self._conditionally_capture_and_record_state(
                                span, args, is_before=False
                            )

                            # Record output
                            span.record_output(result)
                        return result
                    finally:
                        # Flush background spans before saving the trace

                        complete_trace_data = {
                            "trace_id": current_trace.trace_id,
                            "name": current_trace.name,
                            "created_at": datetime.utcfromtimestamp(
                                current_trace.start_time
                            ).isoformat(),
                            "duration": current_trace.get_duration(),
                            "trace_spans": [
                                span.model_dump() for span in current_trace.trace_spans
                            ],
                            "overwrite": overwrite,
                            "offline_mode": self.offline_mode,
                            "parent_trace_id": current_trace.parent_trace_id,
                            "parent_name": current_trace.parent_name,
                        }
                        # Save the completed trace
                        trace_id, server_response = (
                            current_trace.save_with_rate_limiting(
                                overwrite=overwrite, final_save=True
                            )
                        )

                        # Store the complete trace data instead of just server response

                        self.traces.append(complete_trace_data)

                        # if self.background_span_service:
                        #     self.background_span_service.flush()

                        # Reset trace context (span context resets automatically)
                        self.reset_current_trace(trace_token)
                else:
                    with current_trace.span(span_name, span_type=span_type) as span:
                        inputs = combine_args_kwargs(func, args, kwargs)
                        span.record_input(inputs)
                        if agent_name:
                            span.record_agent_name(agent_name)

                        # Capture state before execution
                        self._conditionally_capture_and_record_state(
                            span, args, is_before=True
                        )

                        if use_deep_tracing:
                            with _DeepTracer(self):
                                result = await func(*args, **kwargs)
                        else:
                            try:
                                result = await func(*args, **kwargs)
                            except Exception as e:
                                _capture_exception_for_trace(
                                    current_trace, sys.exc_info()
                                )
                                raise e

                        # Capture state after execution
                        self._conditionally_capture_and_record_state(
                            span, args, is_before=False
                        )

                        span.record_output(result)
                    return result

            return async_wrapper
        else:
            # Non-async function implementation with deep tracing
            @functools.wraps(func)
            def wrapper(*args, **kwargs):
                nonlocal original_span_name
                class_name = None
                span_name = original_span_name
                agent_name = None
                if args and hasattr(args[0], "__class__"):
                    class_name = args[0].__class__.__name__
                    agent_name = get_instance_prefixed_name(
                        args[0], class_name, self.class_identifiers
                    )
                # Get current trace from context
                current_trace = self.get_current_trace()

                # If there's no current trace, create a root trace
                if not current_trace:
                    trace_id = str(uuid.uuid4())
                    project = (
                        project_name if project_name is not None else self.project_name
                    )

                    # Create a new trace client to serve as the root
                    current_trace = TraceClient(
                        self,
                        trace_id,
                        span_name,  # MODIFIED: Use span_name directly
                        project_name=project,
                        overwrite=overwrite,
                        rules=self.rules,
                        enable_monitoring=self.enable_monitoring,
                        enable_evaluations=self.enable_evaluations,
                    )

                    # Save empty trace and set trace context
                    # current_trace.save(empty_save=True, overwrite=overwrite)
                    trace_token = self.set_current_trace(current_trace)

                    try:
                        # Use span for the function execution within the root trace
                        # This sets the current_span_var
                        with current_trace.span(
                            span_name, span_type=span_type
                        ) as span:  # MODIFIED: Use span_name directly
                            # Record inputs
                            inputs = combine_args_kwargs(func, args, kwargs)
                            span.record_input(inputs)
                            if agent_name:
                                span.record_agent_name(agent_name)
                            # Capture state before execution
                            self._conditionally_capture_and_record_state(
                                span, args, is_before=True
                            )

                            if use_deep_tracing:
                                with _DeepTracer(self):
                                    result = func(*args, **kwargs)
                            else:
                                try:
                                    result = func(*args, **kwargs)
                                except Exception as e:
                                    _capture_exception_for_trace(
                                        current_trace, sys.exc_info()
                                    )
                                    raise e

                            # Capture state after execution
                            self._conditionally_capture_and_record_state(
                                span, args, is_before=False
                            )

                            # Record output
                            span.record_output(result)
                        return result
                    finally:
                        # Flush background spans before saving the trace

                        # Save the completed trace
                        trace_id, server_response = (
                            current_trace.save_with_rate_limiting(
                                overwrite=overwrite, final_save=True
                            )
                        )

                        # Store the complete trace data instead of just server response
                        complete_trace_data = {
                            "trace_id": current_trace.trace_id,
                            "name": current_trace.name,
                            "created_at": datetime.utcfromtimestamp(
                                current_trace.start_time
                            ).isoformat(),
                            "duration": current_trace.get_duration(),
                            "trace_spans": [
                                span.model_dump() for span in current_trace.trace_spans
                            ],
                            "overwrite": overwrite,
                            "offline_mode": self.offline_mode,
                            "parent_trace_id": current_trace.parent_trace_id,
                            "parent_name": current_trace.parent_name,
                        }
                        self.traces.append(complete_trace_data)
                        # Reset trace context (span context resets automatically)
                        self.reset_current_trace(trace_token)
                else:
                    with current_trace.span(span_name, span_type=span_type) as span:
                        inputs = combine_args_kwargs(func, args, kwargs)
                        span.record_input(inputs)
                        if agent_name:
                            span.record_agent_name(agent_name)

                        # Capture state before execution
                        self._conditionally_capture_and_record_state(
                            span, args, is_before=True
                        )

                        if use_deep_tracing:
                            with _DeepTracer(self):
                                result = func(*args, **kwargs)
                        else:
                            try:
                                result = func(*args, **kwargs)
                            except Exception as e:
                                _capture_exception_for_trace(
                                    current_trace, sys.exc_info()
                                )
                                raise e

                        # Capture state after execution
                        self._conditionally_capture_and_record_state(
                            span, args, is_before=False
                        )

                        span.record_output(result)
                    return result

            return wrapper
<<<<<<< HEAD
=======
        
    def observe_tools(self, cls=None, *, exclude_methods: Optional[List[str]] = None, 
                  include_private: bool = False, warn_on_double_decoration: bool = True):
        """
        Automatically adds @observe(span_type="tool") to all methods in a class.

        Args:
            cls: The class to decorate (automatically provided when used as decorator)
            exclude_methods: List of method names to skip decorating. Defaults to common magic methods
            include_private: Whether to decorate methods starting with underscore. Defaults to False
            warn_on_double_decoration: Whether to print warnings when skipping already-decorated methods. Defaults to True
        """

        if exclude_methods is None:
            exclude_methods = ['__init__', '__new__', '__del__', '__str__', '__repr__']
        
        def decorate_class(cls):
            if not self.enable_monitoring:
                return cls
                
            decorated = []
            skipped = []
            
            for name in dir(cls):
                method = getattr(cls, name)
                
                if (not callable(method) or 
                    name in exclude_methods or 
                    (name.startswith('_') and not include_private) or
                    not hasattr(cls, name)):
                    continue
                    
                if hasattr(method, '_judgment_span_name'):
                    skipped.append(name)
                    if warn_on_double_decoration:
                        print(f"Warning: {cls.__name__}.{name} already decorated, skipping")
                    continue

                try:
                    decorated_method = self.observe(method, span_type="tool")
                    setattr(cls, name, decorated_method)
                    decorated.append(name)
                except Exception as e:
                    if warn_on_double_decoration:
                        print(f"Warning: Failed to decorate {cls.__name__}.{name}: {e}")
            
            return cls
        
        return decorate_class if cls is None else decorate_class(cls)
>>>>>>> 007206bb

    def async_evaluate(self, *args, **kwargs):
        if not self.enable_evaluations:
            return

        # --- Get trace_id passed explicitly (if any) ---
        passed_trace_id = kwargs.pop(
            "trace_id", None
        )  # Get and remove trace_id from kwargs

        current_trace = self.get_current_trace()

        if current_trace:
            # Pass the explicitly provided trace_id if it exists, otherwise let async_evaluate handle it
            # (Note: TraceClient.async_evaluate doesn't currently use an explicit trace_id, but this is for future proofing/consistency)
            if passed_trace_id:
                kwargs["trace_id"] = (
                    passed_trace_id  # Re-add if needed by TraceClient.async_evaluate
                )
            current_trace.async_evaluate(*args, **kwargs)
        else:
            warnings.warn(
                "No trace found (context var or fallback), skipping evaluation"
            )  # Modified warning

    def set_metadata(self, key: str = None, value: Any = None, **kwargs):
        """
        Set metadata for the current trace.
        
        Args:
            key: The metadata key to set
            value: The metadata value to set
            **kwargs: Additional metadata as keyword arguments
        """
        current_trace = self.get_current_trace()
        if current_trace:
            current_trace.set_metadata(key=key, value=value, **kwargs)
        else:
            warnings.warn("No current trace found, cannot set metadata")

    def set_customer_id(self, customer_id: str):
        """
        Set the customer ID for the current trace.
        
        Args:
            customer_id: The customer ID to set
        """
        current_trace = self.get_current_trace()
        if current_trace:
            current_trace.set_customer_id(customer_id)
        else:
            warnings.warn("No current trace found, cannot set customer ID")

    def set_tags(self, tags: List[str]):
        """
        Set the tags for the current trace.
        
        Args:
            tags: List of tags to set
        """
        current_trace = self.get_current_trace()
        if current_trace:
            current_trace.set_tags(tags)
        else:
            warnings.warn("No current trace found, cannot set tags")



    def get_background_span_service(self) -> Optional[BackgroundSpanService]:
        """Get the background span service instance."""
        return self.background_span_service

    def flush_background_spans(self):
        """Flush all pending spans in the background service."""
        if self.background_span_service:
            self.background_span_service.flush()

    def shutdown_background_service(self):
        """Shutdown the background span service."""
        if self.background_span_service:
            self.background_span_service.shutdown()
            self.background_span_service = None


def wrap(
    client: Any, trace_across_async_contexts: bool = Tracer.trace_across_async_contexts
) -> Any:
    """
    Wraps an API client to add tracing capabilities.
    Supports OpenAI, Together, Anthropic, and Google GenAI clients.
    Patches both '.create' and Anthropic's '.stream' methods using a wrapper class.
    """
    span_name, original_create, original_responses_create, original_stream = (
        _get_client_config(client)
    )

    def _get_current_trace():
        if trace_across_async_contexts:
            return Tracer.current_trace
        else:
            return current_trace_var.get()

    def _record_input_and_check_streaming(span, kwargs, is_responses=False):
        """Record input and check for streaming"""
        is_streaming = kwargs.get("stream", False)

        # Record input based on whether this is a responses endpoint
        if is_responses:
            span.record_input(kwargs)
        else:
            input_data = _format_input_data(client, **kwargs)
            span.record_input(input_data)

        # Warn about token counting limitations with streaming
        if isinstance(client, (AsyncOpenAI, OpenAI)) and is_streaming:
            if not kwargs.get("stream_options", {}).get("include_usage"):
                warnings.warn(
                    "OpenAI streaming calls don't include token counts by default. "
                    "To enable token counting with streams, set stream_options={'include_usage': True} "
                    "in your API call arguments.",
                    UserWarning,
                )

        return is_streaming

    def _format_and_record_output(span, response, is_streaming, is_async, is_responses):
        """Format and record the output in the span"""
        if is_streaming:
            output_entry = span.record_output("<pending stream>")
            wrapper_func = _async_stream_wrapper if is_async else _sync_stream_wrapper
            return wrapper_func(response, client, output_entry)
        else:
            format_func = (
                _format_response_output_data if is_responses else _format_output_data
            )
            output, usage = format_func(client, response)
            span.record_output(output)
            span.record_usage(usage)

            # Queue the completed LLM span now that it has all data (input, output, usage)
            current_trace = _get_current_trace()
            if current_trace and current_trace.background_span_service:
                # Get the current span from the trace client
                current_span_id = current_trace.get_current_span()
                if current_span_id and current_span_id in current_trace.span_id_to_span:
                    completed_span = current_trace.span_id_to_span[current_span_id]
                    current_trace.background_span_service.queue_span(
                        completed_span, span_state="completed"
                    )

            return response

    # --- Traced Async Functions ---
    async def traced_create_async(*args, **kwargs):
        current_trace = _get_current_trace()
        if not current_trace:
            return await original_create(*args, **kwargs)

        with current_trace.span(span_name, span_type="llm") as span:
            is_streaming = _record_input_and_check_streaming(span, kwargs)

            try:
                response_or_iterator = await original_create(*args, **kwargs)
                return _format_and_record_output(
                    span, response_or_iterator, is_streaming, True, False
                )
            except Exception as e:
                _capture_exception_for_trace(span, sys.exc_info())
                raise e

    # Async responses for OpenAI clients
    async def traced_response_create_async(*args, **kwargs):
        current_trace = _get_current_trace()
        if not current_trace:
            return await original_responses_create(*args, **kwargs)

        with current_trace.span(span_name, span_type="llm") as span:
            is_streaming = _record_input_and_check_streaming(
                span, kwargs, is_responses=True
            )

            try:
                response_or_iterator = await original_responses_create(*args, **kwargs)
                return _format_and_record_output(
                    span, response_or_iterator, is_streaming, True, True
                )
            except Exception as e:
                _capture_exception_for_trace(span, sys.exc_info())
                raise e

    # Function replacing .stream() for async clients
    def traced_stream_async(*args, **kwargs):
        current_trace = _get_current_trace()
        if not current_trace or not original_stream:
            return original_stream(*args, **kwargs)

        original_manager = original_stream(*args, **kwargs)
        return _TracedAsyncStreamManagerWrapper(
            original_manager=original_manager,
            client=client,
            span_name=span_name,
            trace_client=current_trace,
            stream_wrapper_func=_async_stream_wrapper,
            input_kwargs=kwargs,
        )

    # --- Traced Sync Functions ---
    def traced_create_sync(*args, **kwargs):
        current_trace = _get_current_trace()
        if not current_trace:
            return original_create(*args, **kwargs)

        with current_trace.span(span_name, span_type="llm") as span:
            is_streaming = _record_input_and_check_streaming(span, kwargs)

            try:
                response_or_iterator = original_create(*args, **kwargs)
                return _format_and_record_output(
                    span, response_or_iterator, is_streaming, False, False
                )
            except Exception as e:
                _capture_exception_for_trace(span, sys.exc_info())
                raise e

    def traced_response_create_sync(*args, **kwargs):
        current_trace = _get_current_trace()
        if not current_trace:
            return original_responses_create(*args, **kwargs)

        with current_trace.span(span_name, span_type="llm") as span:
            is_streaming = _record_input_and_check_streaming(
                span, kwargs, is_responses=True
            )

            try:
                response_or_iterator = original_responses_create(*args, **kwargs)
                return _format_and_record_output(
                    span, response_or_iterator, is_streaming, False, True
                )
            except Exception as e:
                _capture_exception_for_trace(span, sys.exc_info())
                raise e

    # Function replacing sync .stream()
    def traced_stream_sync(*args, **kwargs):
        current_trace = _get_current_trace()
        if not current_trace or not original_stream:
            return original_stream(*args, **kwargs)

        original_manager = original_stream(*args, **kwargs)
        return _TracedSyncStreamManagerWrapper(
            original_manager=original_manager,
            client=client,
            span_name=span_name,
            trace_client=current_trace,
            stream_wrapper_func=_sync_stream_wrapper,
            input_kwargs=kwargs,
        )

    # --- Assign Traced Methods to Client Instance ---
    if isinstance(client, (AsyncOpenAI, AsyncTogether)):
        client.chat.completions.create = traced_create_async
        if hasattr(client, "responses") and hasattr(client.responses, "create"):
            client.responses.create = traced_response_create_async
        if hasattr(client, "beta") and hasattr(client.beta, "chat") and hasattr(client.beta.chat, "completions") and hasattr(client.beta.chat.completions, "parse"):
            client.beta.chat.completions.parse = traced_create_async
    elif isinstance(client, AsyncAnthropic):
        client.messages.create = traced_create_async
        if original_stream:
            client.messages.stream = traced_stream_async
    elif isinstance(client, genai.client.AsyncClient):
        client.models.generate_content = traced_create_async
    elif isinstance(client, (OpenAI, Together)):
        client.chat.completions.create = traced_create_sync
        if hasattr(client, "responses") and hasattr(client.responses, "create"):
            client.responses.create = traced_response_create_sync
        if hasattr(client, "beta") and hasattr(client.beta, "chat") and hasattr(client.beta.chat, "completions") and hasattr(client.beta.chat.completions, "parse"):
            client.beta.chat.completions.parse = traced_create_sync
    elif isinstance(client, Anthropic):
        client.messages.create = traced_create_sync
        if original_stream:
            client.messages.stream = traced_stream_sync
    elif isinstance(client, genai.Client):
        client.models.generate_content = traced_create_sync

    return client


# Helper functions for client-specific operations


def _get_client_config(
    client: ApiClient,
) -> tuple[str, Callable, Optional[Callable], Optional[Callable]]:
    """Returns configuration tuple for the given API client.

    Args:
        client: An instance of OpenAI, Together, or Anthropic client

    Returns:
        tuple: (span_name, create_method, responses_method, stream_method)
            - span_name: String identifier for tracing
            - create_method: Reference to the client's creation method
            - responses_method: Reference to the client's responses method (if applicable)
            - stream_method: Reference to the client's stream method (if applicable)

    Raises:
        ValueError: If client type is not supported
    """
    if isinstance(client, (OpenAI, AsyncOpenAI)):
        return (
            "OPENAI_API_CALL",
            client.chat.completions.create,
            client.responses.create,
            None,
        )
    elif isinstance(client, (Together, AsyncTogether)):
        return "TOGETHER_API_CALL", client.chat.completions.create, None, None
    elif isinstance(client, (Anthropic, AsyncAnthropic)):
        return (
            "ANTHROPIC_API_CALL",
            client.messages.create,
            None,
            client.messages.stream,
        )
    elif isinstance(client, (genai.Client, genai.client.AsyncClient)):
        return "GOOGLE_API_CALL", client.models.generate_content, None, None
    raise ValueError(f"Unsupported client type: {type(client)}")


def _format_input_data(client: ApiClient, **kwargs) -> dict:
    """Format input parameters based on client type.

    Extracts relevant parameters from kwargs based on the client type
    to ensure consistent tracing across different APIs.
    """
    if isinstance(client, (OpenAI, Together, AsyncOpenAI, AsyncTogether)):
        return {
            "model": kwargs.get("model"),
            "messages": kwargs.get("messages"),
        }
    elif isinstance(client, (genai.Client, genai.client.AsyncClient)):
        return {"model": kwargs.get("model"), "contents": kwargs.get("contents")}
    # Anthropic requires additional max_tokens parameter
    return {
        "model": kwargs.get("model"),
        "messages": kwargs.get("messages"),
        "max_tokens": kwargs.get("max_tokens"),
    }


def _format_response_output_data(client: ApiClient, response: Any) -> tuple:
    """Format API response data based on client type.

    Normalizes different response formats into a consistent structure
    for tracing purposes.
    """
    message_content = None
    prompt_tokens = 0
    completion_tokens = 0
    model_name = None
    if isinstance(client, (OpenAI, Together, AsyncOpenAI, AsyncTogether)):
        model_name = response.model
        prompt_tokens = response.usage.input_tokens
        completion_tokens = response.usage.output_tokens
        message_content = response.output
    else:
        warnings.warn(f"Unsupported client type: {type(client)}")
        return None, None

    prompt_cost, completion_cost = cost_per_token(
        model=model_name,
        prompt_tokens=prompt_tokens,
        completion_tokens=completion_tokens,
    )
    total_cost_usd = (
        (prompt_cost + completion_cost) if prompt_cost and completion_cost else None
    )
    usage = TraceUsage(
        prompt_tokens=prompt_tokens,
        completion_tokens=completion_tokens,
        total_tokens=prompt_tokens + completion_tokens,
        prompt_tokens_cost_usd=prompt_cost,
        completion_tokens_cost_usd=completion_cost,
        total_cost_usd=total_cost_usd,
        model_name=model_name,
    )
    return message_content, usage


def _format_output_data(
    client: ApiClient, response: Any
) -> tuple[Optional[str], Optional[TraceUsage]]:
    """Format API response data based on client type.

    Normalizes different response formats into a consistent structure
    for tracing purposes.

    Returns:
        dict containing:
            - content: The generated text
            - usage: Token usage statistics
    """
    prompt_tokens = 0
    completion_tokens = 0
    model_name = None
    message_content = None

    if isinstance(client, (OpenAI, Together, AsyncOpenAI, AsyncTogether)):
        model_name = response.model
        prompt_tokens = response.usage.prompt_tokens
        completion_tokens = response.usage.completion_tokens
        message_content = response.choices[0].message.content
    elif isinstance(client, (genai.Client, genai.client.AsyncClient)):
        model_name = response.model_version
        prompt_tokens = response.usage_metadata.prompt_token_count
        completion_tokens = response.usage_metadata.candidates_token_count
        message_content = response.candidates[0].content.parts[0].text
    elif isinstance(client, (Anthropic, AsyncAnthropic)):
        model_name = response.model
        prompt_tokens = response.usage.input_tokens
        completion_tokens = response.usage.output_tokens
        message_content = response.content[0].text
    else:
        warnings.warn(f"Unsupported client type: {type(client)}")
        return None, None

    prompt_cost, completion_cost = cost_per_token(
        model=model_name,
        prompt_tokens=prompt_tokens,
        completion_tokens=completion_tokens,
    )
    total_cost_usd = (
        (prompt_cost + completion_cost) if prompt_cost and completion_cost else None
    )
    usage = TraceUsage(
        prompt_tokens=prompt_tokens,
        completion_tokens=completion_tokens,
        total_tokens=prompt_tokens + completion_tokens,
        prompt_tokens_cost_usd=prompt_cost,
        completion_tokens_cost_usd=completion_cost,
        total_cost_usd=total_cost_usd,
        model_name=model_name,
    )
    return message_content, usage


def combine_args_kwargs(func, args, kwargs):
    """
    Combine positional arguments and keyword arguments into a single dictionary.

    Args:
        func: The function being called
        args: Tuple of positional arguments
        kwargs: Dictionary of keyword arguments

    Returns:
        A dictionary combining both args and kwargs
    """
    try:
        import inspect

        sig = inspect.signature(func)
        param_names = list(sig.parameters.keys())

        args_dict = {}
        for i, arg in enumerate(args):
            if i < len(param_names):
                args_dict[param_names[i]] = arg
            else:
                args_dict[f"arg{i}"] = arg

        return {**args_dict, **kwargs}
    except Exception:
        # Fallback if signature inspection fails
        return {**{f"arg{i}": arg for i, arg in enumerate(args)}, **kwargs}


# NOTE: This builds once, can be tweaked if we are missing / capturing other unncessary modules
# @link https://docs.python.org/3.13/library/sysconfig.html
_TRACE_FILEPATH_BLOCKLIST = tuple(
    os.path.realpath(p) + os.sep
    for p in {
        sysconfig.get_paths()["stdlib"],
        sysconfig.get_paths().get("platstdlib", ""),
        *site.getsitepackages(),
        site.getusersitepackages(),
        *(
            [os.path.join(os.path.dirname(__file__), "../../judgeval/")]
            if os.environ.get("JUDGMENT_DEV")
            else []
        ),
    }
    if p
)


# Add the new TraceThreadPoolExecutor class
class TraceThreadPoolExecutor(concurrent.futures.ThreadPoolExecutor):
    """
    A ThreadPoolExecutor subclass that automatically propagates contextvars
    from the submitting thread to the worker thread using copy_context().run().

    This ensures that context variables like `current_trace_var` and
    `current_span_var` are available within functions executed by the pool,
    allowing the Tracer to maintain correct parent-child relationships across
    thread boundaries.
    """

    def submit(self, fn, /, *args, **kwargs):
        """
        Submit a callable to be executed with the captured context.
        """
        # Capture context from the submitting thread
        ctx = contextvars.copy_context()

        # We use functools.partial to bind the arguments to the function *now*,
        # as ctx.run doesn't directly accept *args, **kwargs in the same way
        # submit does. It expects ctx.run(callable, arg1, arg2...).
        func_with_bound_args = functools.partial(fn, *args, **kwargs)

        # Submit the ctx.run callable to the original executor.
        # ctx.run will execute the (now argument-bound) function within the
        # captured context in the worker thread.
        return super().submit(ctx.run, func_with_bound_args)

    # Note: The `map` method would also need to be overridden for full context
    # propagation if users rely on it, but `submit` is the most common use case.


# Helper functions for stream processing
# ---------------------------------------


def _extract_content_from_chunk(client: ApiClient, chunk: Any) -> Optional[str]:
    """Extracts the text content from a stream chunk based on the client type."""
    try:
        if isinstance(client, (OpenAI, Together, AsyncOpenAI, AsyncTogether)):
            return chunk.choices[0].delta.content
        elif isinstance(client, (Anthropic, AsyncAnthropic)):
            # Anthropic streams various event types, we only care for content blocks
            if chunk.type == "content_block_delta":
                return chunk.delta.text
        elif isinstance(client, (genai.Client, genai.client.AsyncClient)):
            # Google streams Candidate objects
            if (
                chunk.candidates
                and chunk.candidates[0].content
                and chunk.candidates[0].content.parts
            ):
                return chunk.candidates[0].content.parts[0].text
    except (AttributeError, IndexError, KeyError):
        # Handle cases where chunk structure is unexpected or doesn't contain content
        pass  # Return None
    return None


def _extract_usage_from_final_chunk(
    client: ApiClient, chunk: Any
) -> Optional[Dict[str, int]]:
    """Extracts usage data if present in the *final* chunk (client-specific)."""
    try:
        # OpenAI/Together include usage in the *last* chunk's `usage` attribute if available
        # This typically requires specific API versions or settings. Often usage is *not* streamed.
        if isinstance(client, (OpenAI, Together, AsyncOpenAI, AsyncTogether)):
            # Check if usage is directly on the chunk (some models might do this)
            if hasattr(chunk, "usage") and chunk.usage:
                prompt_tokens = chunk.usage.prompt_tokens
                completion_tokens = chunk.usage.completion_tokens
            # Check if usage is nested within choices (less common for final chunk, but check)
            elif (
                chunk.choices
                and hasattr(chunk.choices[0], "usage")
                and chunk.choices[0].usage
            ):
                prompt_tokens = chunk.choices[0].usage.prompt_tokens
                completion_tokens = chunk.choices[0].usage.completion_tokens

            prompt_cost, completion_cost = cost_per_token(
                model=chunk.model,
                prompt_tokens=prompt_tokens,
                completion_tokens=completion_tokens,
            )
            total_cost_usd = (
                (prompt_cost + completion_cost)
                if prompt_cost and completion_cost
                else None
            )
            return TraceUsage(
                prompt_tokens=chunk.usage.prompt_tokens,
                completion_tokens=chunk.usage.completion_tokens,
                total_tokens=chunk.usage.total_tokens,
                prompt_tokens_cost_usd=prompt_cost,
                completion_tokens_cost_usd=completion_cost,
                total_cost_usd=total_cost_usd,
                model_name=chunk.model,
            )
        # Anthropic includes usage in the 'message_stop' event type
        elif isinstance(client, (Anthropic, AsyncAnthropic)):
            if chunk.type == "message_stop":
                # Anthropic final usage is often attached to the *message* object, not the chunk directly
                # The API might provide a way to get the final message object, but typically not in the stream itself.
                # Let's assume for now usage might appear in the final *chunk* metadata if supported.
                # This is a placeholder - Anthropic usage typically needs a separate call or context.
                pass
        elif isinstance(client, (genai.Client, genai.client.AsyncClient)):
            # Google provides usage metadata on the full response object, not typically streamed per chunk.
            # It might be in the *last* chunk's usage_metadata if the stream implementation supports it.
            if hasattr(chunk, "usage_metadata") and chunk.usage_metadata:
                return {
                    "prompt_tokens": chunk.usage_metadata.prompt_token_count,
                    "completion_tokens": chunk.usage_metadata.candidates_token_count,
                    "total_tokens": chunk.usage_metadata.total_token_count,
                }

    except (AttributeError, IndexError, KeyError, TypeError):
        # Handle cases where usage data is missing or malformed
        pass  # Return None
    return None


# --- Sync Stream Wrapper ---
def _sync_stream_wrapper(
    original_stream: Iterator, client: ApiClient, span: TraceSpan
) -> Generator[Any, None, None]:
    """Wraps a synchronous stream iterator to capture content and update the trace."""
    content_parts = []  # Use a list instead of string concatenation
    final_usage = None
    last_chunk = None
    try:
        for chunk in original_stream:
            content_part = _extract_content_from_chunk(client, chunk)
            if content_part:
                content_parts.append(
                    content_part
                )  # Append to list instead of concatenating
            last_chunk = chunk  # Keep track of the last chunk for potential usage data
            yield chunk  # Pass the chunk to the caller
    finally:
        # Attempt to extract usage from the last chunk received
        if last_chunk:
            final_usage = _extract_usage_from_final_chunk(client, last_chunk)

        # Update the trace entry with the accumulated content and usage
        span.output = "".join(content_parts)
        span.usage = final_usage

        # Queue the completed LLM span now that streaming is done and all data is available
        # Note: We need to get the TraceClient that owns this span to access the background service
        # We can find this through the tracer singleton since spans are associated with traces
        from judgeval.common.tracer import Tracer

        tracer_instance = Tracer._instance
        if tracer_instance and tracer_instance.background_span_service:
            tracer_instance.background_span_service.queue_span(
                span, span_state="completed"
            )

        # Note: We might need to adjust _serialize_output if this dict causes issues,
        # but Pydantic's model_dump should handle dicts.


# --- Async Stream Wrapper ---
async def _async_stream_wrapper(
    original_stream: AsyncIterator, client: ApiClient, span: TraceSpan
) -> AsyncGenerator[Any, None]:
    # [Existing logic - unchanged]
    content_parts = []  # Use a list instead of string concatenation
    final_usage_data = None
    last_content_chunk = None
    anthropic_input_tokens = 0
    anthropic_output_tokens = 0

    try:
        model_name = ""
        async for chunk in original_stream:
            # Check for OpenAI's final usage chunk
            if (
                isinstance(client, (AsyncOpenAI, OpenAI))
                and hasattr(chunk, "usage")
                and chunk.usage is not None
            ):
                final_usage_data = {
                    "prompt_tokens": chunk.usage.prompt_tokens,
                    "completion_tokens": chunk.usage.completion_tokens,
                    "total_tokens": chunk.usage.total_tokens,
                }
                model_name = chunk.model
                yield chunk
                continue

            if isinstance(client, (AsyncAnthropic, Anthropic)) and hasattr(
                chunk, "type"
            ):
                if chunk.type == "message_start":
                    if (
                        hasattr(chunk, "message")
                        and hasattr(chunk.message, "usage")
                        and hasattr(chunk.message.usage, "input_tokens")
                    ):
                        anthropic_input_tokens = chunk.message.usage.input_tokens
                        model_name = chunk.message.model
                elif chunk.type == "message_delta":
                    if hasattr(chunk, "usage") and hasattr(
                        chunk.usage, "output_tokens"
                    ):
                        anthropic_output_tokens = chunk.usage.output_tokens

            content_part = _extract_content_from_chunk(client, chunk)
            if content_part:
                content_parts.append(
                    content_part
                )  # Append to list instead of concatenating
                last_content_chunk = chunk

            yield chunk
    finally:
        anthropic_final_usage = None
        if isinstance(client, (AsyncAnthropic, Anthropic)) and (
            anthropic_input_tokens > 0 or anthropic_output_tokens > 0
        ):
            anthropic_final_usage = {
                "prompt_tokens": anthropic_input_tokens,
                "completion_tokens": anthropic_output_tokens,
                "total_tokens": anthropic_input_tokens + anthropic_output_tokens,
            }

        usage_info = None
        if final_usage_data:
            usage_info = final_usage_data
        elif anthropic_final_usage:
            usage_info = anthropic_final_usage
        elif last_content_chunk:
            usage_info = _extract_usage_from_final_chunk(client, last_content_chunk)

        if usage_info and not isinstance(usage_info, TraceUsage):
            prompt_cost, completion_cost = cost_per_token(
                model=model_name,
                prompt_tokens=usage_info["prompt_tokens"],
                completion_tokens=usage_info["completion_tokens"],
            )
            usage_info = TraceUsage(
                prompt_tokens=usage_info["prompt_tokens"],
                completion_tokens=usage_info["completion_tokens"],
                total_tokens=usage_info["total_tokens"],
                prompt_tokens_cost_usd=prompt_cost,
                completion_tokens_cost_usd=completion_cost,
                total_cost_usd=prompt_cost + completion_cost,
                model_name=model_name,
            )
        if span and hasattr(span, "output"):
            span.output = "".join(content_parts)
            span.usage = usage_info
            start_ts = getattr(span, "created_at", time.time())
            span.duration = time.time() - start_ts

            # Queue the completed LLM span now that async streaming is done and all data is available
            from judgeval.common.tracer import Tracer

            tracer_instance = Tracer._instance
            if tracer_instance and tracer_instance.background_span_service:
                tracer_instance.background_span_service.queue_span(
                    span, span_state="completed"
                )
        # else: # Handle error case if necessary, but remove debug print


def cost_per_token(*args, **kwargs):
    try:
        return _original_cost_per_token(*args, **kwargs)
    except Exception as e:
        warnings.warn(f"Error calculating cost per token: {e}")
        return None, None


class _BaseStreamManagerWrapper:
    def __init__(
        self,
        original_manager,
        client,
        span_name,
        trace_client,
        stream_wrapper_func,
        input_kwargs,
    ):
        self._original_manager = original_manager
        self._client = client
        self._span_name = span_name
        self._trace_client = trace_client
        self._stream_wrapper_func = stream_wrapper_func
        self._input_kwargs = input_kwargs
        self._parent_span_id_at_entry = None

    def _create_span(self):
        start_time = time.time()
        span_id = str(uuid.uuid4())
        current_depth = 0
        if (
            self._parent_span_id_at_entry
            and self._parent_span_id_at_entry in self._trace_client._span_depths
        ):
            current_depth = (
                self._trace_client._span_depths[self._parent_span_id_at_entry] + 1
            )
        self._trace_client._span_depths[span_id] = current_depth
        span = TraceSpan(
            function=self._span_name,
            span_id=span_id,
            trace_id=self._trace_client.trace_id,
            depth=current_depth,
            message=self._span_name,
            created_at=start_time,
            span_type="llm",
            parent_span_id=self._parent_span_id_at_entry,
        )
        self._trace_client.add_span(span)
        return span_id, span

    def _finalize_span(self, span_id):
        span = self._trace_client.span_id_to_span.get(span_id)
        if span:
            span.duration = time.time() - span.created_at
        if span_id in self._trace_client._span_depths:
            del self._trace_client._span_depths[span_id]


class _TracedAsyncStreamManagerWrapper(
    _BaseStreamManagerWrapper, AbstractAsyncContextManager
):
    async def __aenter__(self):
        self._parent_span_id_at_entry = self._trace_client.get_current_span()
        if not self._trace_client:
            return await self._original_manager.__aenter__()

        span_id, span = self._create_span()
        self._span_context_token = self._trace_client.set_current_span(span_id)
        span.inputs = _format_input_data(self._client, **self._input_kwargs)

        # Call the original __aenter__ and expect it to be an async generator
        raw_iterator = await self._original_manager.__aenter__()
        span.output = "<pending stream>"
        return self._stream_wrapper_func(raw_iterator, self._client, span)

    async def __aexit__(self, exc_type, exc_val, exc_tb):
        if hasattr(self, "_span_context_token"):
            span_id = self._trace_client.get_current_span()
            self._finalize_span(span_id)
            self._trace_client.reset_current_span(self._span_context_token)
            delattr(self, "_span_context_token")
        return await self._original_manager.__aexit__(exc_type, exc_val, exc_tb)


class _TracedSyncStreamManagerWrapper(
    _BaseStreamManagerWrapper, AbstractContextManager
):
    def __enter__(self):
        self._parent_span_id_at_entry = self._trace_client.get_current_span()
        if not self._trace_client:
            return self._original_manager.__enter__()

        span_id, span = self._create_span()
        self._span_context_token = self._trace_client.set_current_span(span_id)
        span.inputs = _format_input_data(self._client, **self._input_kwargs)

        raw_iterator = self._original_manager.__enter__()
        span.output = "<pending stream>"
        return self._stream_wrapper_func(raw_iterator, self._client, span)

    def __exit__(self, exc_type, exc_val, exc_tb):
        if hasattr(self, "_span_context_token"):
            span_id = self._trace_client.get_current_span()
            self._finalize_span(span_id)
            self._trace_client.reset_current_span(self._span_context_token)
            delattr(self, "_span_context_token")
        return self._original_manager.__exit__(exc_type, exc_val, exc_tb)


# --- Helper function for instance-prefixed qual_name ---
def get_instance_prefixed_name(instance, class_name, class_identifiers):
    """
    Returns the agent name (prefix) if the class and attribute are found in class_identifiers.
    Otherwise, returns None.
    """
    if class_name in class_identifiers:
        class_config = class_identifiers[class_name]
        attr = class_config["identifier"]

        if hasattr(instance, attr):
            instance_name = getattr(instance, attr)
            return instance_name
        else:
            raise Exception(
                f"Attribute {attr} does not exist for {class_name}. Check your identify() decorator."
            )
    return None<|MERGE_RESOLUTION|>--- conflicted
+++ resolved
@@ -884,13 +884,9 @@
             "offline_mode": self.tracer.offline_mode,
             "parent_trace_id": self.parent_trace_id,
             "parent_name": self.parent_name,
-<<<<<<< HEAD
-        }
-=======
             "customer_id": self.customer_id,
             "tags": self.tags
         }        
->>>>>>> 007206bb
         # --- Log trace data before saving ---
         server_response = self.trace_manager_client.save_trace(
             trace_data, offline_mode=self.tracer.offline_mode, final_save=True
@@ -933,11 +929,8 @@
             "offline_mode": self.tracer.offline_mode,
             "parent_trace_id": self.parent_trace_id,
             "parent_name": self.parent_name,
-<<<<<<< HEAD
-=======
             "customer_id": self.customer_id,
             "tags": self.tags
->>>>>>> 007206bb
         }
 
         # Check usage limits first
@@ -978,13 +971,6 @@
 
     def delete(self):
         return self.trace_manager_client.delete_trace(self.trace_id)
-<<<<<<< HEAD
-
-
-def _capture_exception_for_trace(
-    current_trace: Optional["TraceClient"], exc_info: ExcInfo
-):
-=======
     
     def set_metadata(self, key: str = None, value: Any = None, **kwargs):
         """
@@ -1055,7 +1041,6 @@
 
 
 def _capture_exception_for_trace(current_trace: Optional['TraceClient'], exc_info: ExcInfo):
->>>>>>> 007206bb
     if not current_trace:
         return
 
@@ -1253,13 +1238,8 @@
                 self._send_evaluation_runs_batch(evaluation_runs_to_send)
 
         except Exception as e:
-<<<<<<< HEAD
-            warnings.warn(f"Failed to send span batch: {e}")
-
-=======
             warnings.warn(f"Failed to send batch: {e}")
     
->>>>>>> 007206bb
     def _send_spans_batch(self, spans: List[Dict[str, Any]]):
         """Send a batch of spans to the spans endpoint."""
         payload = {"spans": spans, "organization_id": self.organization_id}
@@ -1361,13 +1341,7 @@
             warnings.warn(f"Network error sending evaluation runs batch: {e}")
         except Exception as e:
             warnings.warn(f"Failed to send evaluation runs batch: {e}")
-<<<<<<< HEAD
-
-=======
-    
-
-    
->>>>>>> 007206bb
+            
     def queue_span(self, span: TraceSpan, span_state: str = "input"):
         """
         Queue a span for background sending.
@@ -1409,13 +1383,9 @@
                 },
             }
             self._span_queue.put(eval_data)
-<<<<<<< HEAD
-
-=======
     
 
     
->>>>>>> 007206bb
     def flush(self):
         """Force immediate sending of all queued spans."""
         try:
@@ -1792,13 +1762,8 @@
         s3_aws_secret_access_key: Optional[str] = None,
         s3_region_name: Optional[str] = None,
         offline_mode: bool = False,
-<<<<<<< HEAD
-        deep_tracing: bool = True,  # Deep tracing is enabled by default
-        trace_across_async_contexts: bool = False,  # BY default, we don't trace across async contexts
-=======
         deep_tracing: bool = False,  # Deep tracing is disabled by default
         trace_across_async_contexts: bool = False, # BY default, we don't trace across async contexts
->>>>>>> 007206bb
         # Background span service configuration
         enable_background_spans: bool = True,  # Enable background span service by default
         span_batch_size: int = 50,  # Number of spans to batch before sending
@@ -2446,8 +2411,6 @@
                     return result
 
             return wrapper
-<<<<<<< HEAD
-=======
         
     def observe_tools(self, cls=None, *, exclude_methods: Optional[List[str]] = None, 
                   include_private: bool = False, warn_on_double_decoration: bool = True):
@@ -2497,7 +2460,6 @@
             return cls
         
         return decorate_class if cls is None else decorate_class(cls)
->>>>>>> 007206bb
 
     def async_evaluate(self, *args, **kwargs):
         if not self.enable_evaluations:
