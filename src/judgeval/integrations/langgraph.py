--- conflicted
+++ resolved
@@ -149,20 +149,14 @@
         new_trace.inputs = inputs
 
         trace_client.add_span(new_trace)
-<<<<<<< HEAD
         
         # Queue span with initial state (input phase) through background service
         if trace_client.background_span_service:
             trace_client.background_span_service.queue_span(new_trace, span_state="input")
         
-        # token = self.tracer.set_current_span(span_id)
-        # if token:
-        #     self.span_id_to_token[span_id] = token
-=======
         token = self.tracer.set_current_span(span_id)
         if token:
             self.span_id_to_token[span_id] = token
->>>>>>> 2af0f854
 
     def _end_span_tracking(
         self,
