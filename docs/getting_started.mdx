--- conflicted
+++ resolved
@@ -225,14 +225,11 @@
         messages=[{"role": "user", "content": f"{task_input}"}]
     ).choices[0].message.content
 
-<<<<<<< HEAD
     example = Example(
         input=task_input,
         actual_output=res
     )
-=======
     # In Python, this likely operates on the implicit trace context
->>>>>>> 4b2637f5
     judgment.async_evaluate(
         scorers=[AnswerRelevancyScorer(threshold=0.5)],
         example=example,
