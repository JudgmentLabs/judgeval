import pytest
from unittest.mock import Mock, patch

from judgeval.run_evaluation import (
    send_to_rabbitmq,
    execute_api_eval,
    merge_results,
    check_missing_scorer_data,
    check_experiment_type,
    check_eval_run_name_exists,
    log_evaluation_results,
    run_with_spinner,
    check_examples,
    get_evaluation_status,
    _poll_evaluation_until_complete,
    await_with_spinner,
    SpinnerWrappedTask,
    assert_test,
)
from judgeval.data import Example, ScoringResult, ScorerData, Trace
from judgeval.evaluation_run import EvaluationRun
from judgeval.data.trace_run import TraceRun
from judgeval.scorers import FaithfulnessScorer
from judgeval.common.exceptions import JudgmentAPIError

# Mock data for testing
MOCK_API_KEY = "test_api_key"
MOCK_ORG_ID = "test_org_id"
MOCK_PROJECT_NAME = "test_project"
MOCK_EVAL_NAME = "test_eval"


@pytest.fixture
def mock_evaluation_run():
    return EvaluationRun(
        examples=[Example(input="test", actual_output="test")],
        scorers=[FaithfulnessScorer(threshold=0.5)],
        project_name=MOCK_PROJECT_NAME,
        eval_name=MOCK_EVAL_NAME,
        judgment_api_key=MOCK_API_KEY,
        organization_id=MOCK_ORG_ID,
    )


@pytest.fixture
def mock_trace_run():
    return TraceRun(
        traces=[
            Trace(
                trace_id="test_trace_id",
                name="test_trace",
                created_at="2024-03-20T12:00:00Z",
                duration=1.0,
                trace_spans=[],
            )
        ],
        scorers=[FaithfulnessScorer(threshold=0.5)],
        project_name=MOCK_PROJECT_NAME,
        eval_name=MOCK_EVAL_NAME,
        judgment_api_key=MOCK_API_KEY,
        organization_id=MOCK_ORG_ID,
    )


@pytest.fixture
def mock_scoring_results():
    return [
        ScoringResult(
            success=True,
            scorers_data=[
                ScorerData(
                    name="test_scorer",
                    threshold=0.5,
                    success=True,
                    score=0.8,
                    reason="Test reason",
                    strict_mode=True,
                    evaluation_model="gpt-4",
                    error=None,
                    evaluation_cost=0.001,
                    verbose_logs="Test logs",
                    additional_metadata={"test": "metadata"},
                )
            ],
            data_object=Example(input="test", actual_output="test"),
        )
    ]


class TestRunEvaluation:
    @patch("judgeval.run_evaluation.requests.post")
    def test_send_to_rabbitmq(self, mock_post, mock_evaluation_run):
        mock_post.return_value.json.return_value = {"status": "success"}
        mock_post.return_value.ok = True

        result = send_to_rabbitmq(mock_evaluation_run)

        assert result == {"status": "success"}
        mock_post.assert_called_once()

    @patch("judgeval.run_evaluation.requests.post")
    def test_execute_api_eval_success(self, mock_post, mock_evaluation_run):
        mock_post.return_value.json.return_value = {"results": [{"success": True}]}
        mock_post.return_value.ok = True

        result = execute_api_eval(mock_evaluation_run)

        assert result == {"results": [{"success": True}]}
        mock_post.assert_called_once()

    @patch("judgeval.run_evaluation.requests.post")
    def test_execute_api_eval_failure(self, mock_post, mock_evaluation_run):
        mock_post.return_value.ok = False
        mock_post.return_value.json.return_value = {"detail": "Error message"}

        with pytest.raises(JudgmentAPIError):
            execute_api_eval(mock_evaluation_run)

    def test_merge_results(self, mock_scoring_results):
        api_results = mock_scoring_results
        local_results = mock_scoring_results

        merged = merge_results(api_results, local_results)

        assert len(merged) == len(api_results)
        assert (
            merged[0].scorers_data
            == api_results[0].scorers_data + local_results[0].scorers_data
        )

    def test_check_missing_scorer_data(self, mock_scoring_results):
        results = mock_scoring_results
        results[0].scorers_data = None

        checked_results = check_missing_scorer_data(results)

        assert checked_results == results

    @patch("judgeval.run_evaluation.requests.post")
    def test_check_experiment_type_success(self, mock_post):
        mock_post.return_value.ok = True

        check_experiment_type(
            MOCK_EVAL_NAME, MOCK_PROJECT_NAME, MOCK_API_KEY, MOCK_ORG_ID, False
        )

        mock_post.assert_called_once()

    @patch("judgeval.run_evaluation.requests.post")
    def test_check_experiment_type_failure(self, mock_post):
        mock_post.return_value.ok = False
        mock_post.return_value.json.return_value = {"detail": "Error message"}

        with pytest.raises(JudgmentAPIError):
            check_experiment_type(
                MOCK_EVAL_NAME, MOCK_PROJECT_NAME, MOCK_API_KEY, MOCK_ORG_ID, False
            )

    @patch("judgeval.run_evaluation.requests.post")
    def test_check_eval_run_name_exists_success(self, mock_post):
        mock_post.return_value.ok = True

        check_eval_run_name_exists(
            MOCK_EVAL_NAME, MOCK_PROJECT_NAME, MOCK_API_KEY, MOCK_ORG_ID
        )

        mock_post.assert_called_once()

    @patch("judgeval.run_evaluation.requests.post")
    def test_check_eval_run_name_exists_conflict(self, mock_post):
        mock_post.return_value.status_code = 409

        with pytest.raises(ValueError):
            check_eval_run_name_exists(
                MOCK_EVAL_NAME, MOCK_PROJECT_NAME, MOCK_API_KEY, MOCK_ORG_ID
            )

    @patch("judgeval.run_evaluation.requests.post")
    def test_log_evaluation_results_success(
        self, mock_post, mock_scoring_results, mock_evaluation_run
    ):
        mock_post.return_value.ok = True
        mock_post.return_value.json.return_value = {"ui_results_url": "http://test.com"}

        result = log_evaluation_results(mock_scoring_results, mock_evaluation_run)

        assert "View Results" in result
        mock_post.assert_called_once()

    def test_run_with_spinner(self):
        def test_func():
            return "test_result"

        result = run_with_spinner("Testing: ", test_func)

        assert result == "test_result"

    def test_check_examples(self):
        examples = [Example(input="test", actual_output="test")]
        scorers = [FaithfulnessScorer(threshold=0.5)]

        # Mock input to simulate user entering 'y'
        with patch("builtins.input", return_value="y"):
            check_examples(examples, scorers)

<<<<<<< HEAD
    @patch("judgeval.run_evaluation.execute_api_trace_eval")
    def test_run_trace_eval(self, mock_execute, mock_trace_run):
        mock_execute.return_value = {
            "results": [
                {
                    "success": True,
                    "scorers_data": [
                        {
                            "name": "test_scorer",
                            "threshold": 0.5,
                            "success": True,
                            "score": 0.8,
                            "reason": "Test reason",
                            "strict_mode": True,
                            "evaluation_model": "gpt-4",
                            "error": None,
                            "evaluation_cost": 0.001,
                            "verbose_logs": "Test logs",
                            "additional_metadata": {"test": "metadata"},
                        }
                    ],
                    "data_object": {
                        "span_id": "test",
                        "trace_id": "test",
                        "function": "test",
                        "depth": 0,
                        "created_at": "2024-03-20T12:00:00Z",
                    },
                }
            ],
            "status": "completed",
        }

        results = run_trace_eval(mock_trace_run)

        assert len(results) == 1
        assert isinstance(results[0], ScoringResult)
        assert results[0].success is True
        assert len(results[0].scorers_data) == 1
        mock_execute.assert_called_once()

=======
>>>>>>> 32b97423
    @pytest.mark.asyncio
    async def test_get_evaluation_status(self):
        with patch("judgeval.run_evaluation.requests.get") as mock_get:
            mock_get.return_value.ok = True
            mock_get.return_value.json.return_value = {"status": "completed"}

            result = await get_evaluation_status(
                MOCK_EVAL_NAME, MOCK_PROJECT_NAME, MOCK_API_KEY, MOCK_ORG_ID
            )

            assert result["status"] == "completed"

    @pytest.mark.asyncio
    async def test_poll_evaluation_until_complete(self):
        with patch("judgeval.run_evaluation.requests.get") as mock_get:
            mock_get.side_effect = [
                Mock(ok=True, json=lambda: {"status": "pending"}),
                Mock(ok=True, json=lambda: {"status": "running"}),
                Mock(
                    ok=True,
                    json=lambda: {
                        "status": "completed",
                        "results": [{"success": True}],
                    },
                ),
            ]

            # Mock the results fetch endpoint
            with (
                patch("judgeval.run_evaluation.requests.post") as mock_post,
                patch("asyncio.sleep"),
            ):
                mock_post.return_value.ok = True
                mock_post.return_value.json.return_value = {
                    "examples": [
                        {
                            "example_id": "test_id",
                            "scorer_data": [
                                {
                                    "name": "test_scorer",
                                    "threshold": 0.5,
                                    "success": True,
                                    "score": 0.8,
                                    "reason": "Test reason",
                                    "strict_mode": True,
                                    "evaluation_model": "gpt-4",
                                    "error": None,
                                    "evaluation_cost": 0.001,
                                    "verbose_logs": "Test logs",
                                    "additional_metadata": {"test": "metadata"},
                                }
                            ],
                        }
                    ]
                }

                results = await _poll_evaluation_until_complete(
                    MOCK_EVAL_NAME, MOCK_PROJECT_NAME, MOCK_API_KEY, MOCK_ORG_ID
                )

                # Verify that we got the expected results
                assert len(results) == 1
                assert isinstance(results[0], ScoringResult)
                assert results[0].success is True

                # Verify that we made the expected number of status checks
                assert mock_get.call_count == 3

                # Verify that we made one call to fetch results
                mock_post.assert_called_once()

    @pytest.mark.asyncio
    async def test_await_with_spinner(self):
        async def test_task():
            return "test_result"

        result = await await_with_spinner(test_task(), "Testing: ")

        assert result == "test_result"

    def test_spinner_wrapped_task(self):
        async def test_task():
            return "test_result", "pretty_str"

        task = SpinnerWrappedTask(test_task(), "Testing: ")

        # Test that the task is awaitable
        assert hasattr(task, "__await__")

    def test_assert_test_success(self, mock_scoring_results):
        # All tests pass
        assert_test(mock_scoring_results)

    def test_assert_test_failure(self):
        # Create a failing result
        failing_result = ScoringResult(
            success=False,
            scorers_data=[
                ScorerData(
                    name="test_scorer",
                    threshold=0.5,
                    success=False,
                    score=0.3,
                    reason="Test failure",
                    strict_mode=True,
                    evaluation_model="gpt-4",
                    error=None,
                    evaluation_cost=0.001,
                    verbose_logs="Test logs",
                    additional_metadata={"test": "metadata"},
                )
            ],
            data_object=Example(input="test", actual_output="test"),
        )

        with pytest.raises(AssertionError):
<<<<<<< HEAD
            assert_test([failing_result])

    def test_run_eval_sync(self, mock_evaluation_run):
        with (
            patch("judgeval.run_evaluation.execute_api_eval") as mock_execute,
            patch("builtins.input", return_value="y"),
        ):  # Mock input to return 'y'
            mock_execute.return_value = {
                "results": [
                    {
                        "success": True,
                        "scorers_data": [
                            {
                                "name": "test_scorer",
                                "threshold": 0.5,
                                "success": True,
                                "score": 0.8,
                                "reason": "Test reason",
                                "strict_mode": True,
                                "evaluation_model": "gpt-4",
                                "error": None,
                                "evaluation_cost": 0.001,
                                "verbose_logs": "Test logs",
                                "additional_metadata": {"test": "metadata"},
                            }
                        ],
                        "data_object": {
                            "input": "test",
                            "actual_output": "test",
                            "example_id": "test_example_id",
                        },
                    }
                ]
            }

            results = run_eval(mock_evaluation_run)

            assert len(results) == 1
            assert isinstance(results[0], ScoringResult)
            assert results[0].success is True
            mock_execute.assert_called_once()

    @pytest.mark.asyncio
    async def test_run_eval_async(self, mock_evaluation_run):
        mock_results = [
            ScoringResult(
                success=True,
                scorers_data=[
                    ScorerData(
                        name="test_scorer",
                        threshold=0.5,
                        success=True,
                        score=0.8,
                        reason="Test reason",
                        strict_mode=True,
                        evaluation_model="gpt-4",
                        error=None,
                        evaluation_cost=0.001,
                        verbose_logs="Test logs",
                        additional_metadata={"test": "metadata"},
                    )
                ],
                data_object=Example(input="test", actual_output="test"),
            )
        ]

        with (
            patch(
                "judgeval.run_evaluation.SpinnerWrappedTask",
                return_value=asyncio.Future(),
            ) as mock_spinner,
            patch("asyncio.create_task", return_value=asyncio.Future()),
            patch("builtins.input", return_value="y"),
        ):
            # Set the result of the future
            mock_spinner.return_value.set_result(mock_results)

            results = await run_eval(mock_evaluation_run, async_execution=True)

            assert len(results) == 1
            assert isinstance(results[0], ScoringResult)
            assert results[0].success is True
=======
            assert_test([failing_result])
>>>>>>> 32b97423
<|MERGE_RESOLUTION|>--- conflicted
+++ resolved
@@ -203,50 +203,6 @@
         with patch("builtins.input", return_value="y"):
             check_examples(examples, scorers)
 
-<<<<<<< HEAD
-    @patch("judgeval.run_evaluation.execute_api_trace_eval")
-    def test_run_trace_eval(self, mock_execute, mock_trace_run):
-        mock_execute.return_value = {
-            "results": [
-                {
-                    "success": True,
-                    "scorers_data": [
-                        {
-                            "name": "test_scorer",
-                            "threshold": 0.5,
-                            "success": True,
-                            "score": 0.8,
-                            "reason": "Test reason",
-                            "strict_mode": True,
-                            "evaluation_model": "gpt-4",
-                            "error": None,
-                            "evaluation_cost": 0.001,
-                            "verbose_logs": "Test logs",
-                            "additional_metadata": {"test": "metadata"},
-                        }
-                    ],
-                    "data_object": {
-                        "span_id": "test",
-                        "trace_id": "test",
-                        "function": "test",
-                        "depth": 0,
-                        "created_at": "2024-03-20T12:00:00Z",
-                    },
-                }
-            ],
-            "status": "completed",
-        }
-
-        results = run_trace_eval(mock_trace_run)
-
-        assert len(results) == 1
-        assert isinstance(results[0], ScoringResult)
-        assert results[0].success is True
-        assert len(results[0].scorers_data) == 1
-        mock_execute.assert_called_once()
-
-=======
->>>>>>> 32b97423
     @pytest.mark.asyncio
     async def test_get_evaluation_status(self):
         with patch("judgeval.run_evaluation.requests.get") as mock_get:
@@ -363,89 +319,4 @@
         )
 
         with pytest.raises(AssertionError):
-<<<<<<< HEAD
-            assert_test([failing_result])
-
-    def test_run_eval_sync(self, mock_evaluation_run):
-        with (
-            patch("judgeval.run_evaluation.execute_api_eval") as mock_execute,
-            patch("builtins.input", return_value="y"),
-        ):  # Mock input to return 'y'
-            mock_execute.return_value = {
-                "results": [
-                    {
-                        "success": True,
-                        "scorers_data": [
-                            {
-                                "name": "test_scorer",
-                                "threshold": 0.5,
-                                "success": True,
-                                "score": 0.8,
-                                "reason": "Test reason",
-                                "strict_mode": True,
-                                "evaluation_model": "gpt-4",
-                                "error": None,
-                                "evaluation_cost": 0.001,
-                                "verbose_logs": "Test logs",
-                                "additional_metadata": {"test": "metadata"},
-                            }
-                        ],
-                        "data_object": {
-                            "input": "test",
-                            "actual_output": "test",
-                            "example_id": "test_example_id",
-                        },
-                    }
-                ]
-            }
-
-            results = run_eval(mock_evaluation_run)
-
-            assert len(results) == 1
-            assert isinstance(results[0], ScoringResult)
-            assert results[0].success is True
-            mock_execute.assert_called_once()
-
-    @pytest.mark.asyncio
-    async def test_run_eval_async(self, mock_evaluation_run):
-        mock_results = [
-            ScoringResult(
-                success=True,
-                scorers_data=[
-                    ScorerData(
-                        name="test_scorer",
-                        threshold=0.5,
-                        success=True,
-                        score=0.8,
-                        reason="Test reason",
-                        strict_mode=True,
-                        evaluation_model="gpt-4",
-                        error=None,
-                        evaluation_cost=0.001,
-                        verbose_logs="Test logs",
-                        additional_metadata={"test": "metadata"},
-                    )
-                ],
-                data_object=Example(input="test", actual_output="test"),
-            )
-        ]
-
-        with (
-            patch(
-                "judgeval.run_evaluation.SpinnerWrappedTask",
-                return_value=asyncio.Future(),
-            ) as mock_spinner,
-            patch("asyncio.create_task", return_value=asyncio.Future()),
-            patch("builtins.input", return_value="y"),
-        ):
-            # Set the result of the future
-            mock_spinner.return_value.set_result(mock_results)
-
-            results = await run_eval(mock_evaluation_run, async_execution=True)
-
-            assert len(results) == 1
-            assert isinstance(results[0], ScoringResult)
-            assert results[0].success is True
-=======
-            assert_test([failing_result])
->>>>>>> 32b97423
+            assert_test([failing_result])